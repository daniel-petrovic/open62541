--- conflicted
+++ resolved
@@ -240,12 +240,8 @@
           sudo DEBIAN_FRONTEND=noninteractive apt-get install -y -qq build-essential cmake libcap2-bin pkg-config libssl-dev python3-sphinx graphviz check libxml2-dev libpcap-dev
           ${{ matrix.build.cmd_deps }}
       - name: ${{ matrix.build.name }}
-<<<<<<< HEAD
-        if: ${{ matrix.build.runs_on == '' || matrix.build.runs_on == matrix.os }}
+        if: matrix.build.runs_on == '' || matrix.build.runs_on == matrix.os
         shell: bash
-=======
-        if: matrix.build.runs_on == '' || matrix.build.runs_on == matrix.os
->>>>>>> 7e8ec620
         run: source tools/ci/ci.sh && ${{ matrix.build.cmd_action }}
         env:
           ETHERNET_INTERFACE: eth0
