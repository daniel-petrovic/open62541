/* This work is licensed under a Creative Commons CCZero 1.0 Universal License.
 * See http://creativecommons.org/publicdomain/zero/1.0/ for more information.
 *
 *    Copyright 2017 (c) Fraunhofer IOSB (Author: Julius Pfrommer)
 *    Copyright 2017 (c) Julian Grothoff
 *    Copyright 2017-2018 (c) Mark Giraud, Fraunhofer IOSB
 *    Copyright 2017 (c) Stefan Profanter, fortiss GmbH
 *    Copyright 2017 (c) Thomas Stalder, Blue Time Concept SA
 *    Copyright 2018 (c) Daniel Feist, Precitec GmbH & Co. KG
 *    Copyright 2018 (c) Fabian Arndt, Root-Core
 *    Copyright 2019 (c) Kalycito Infotech Private Limited
 *    Copyright 2017-2020 (c) HMS Industrial Networks AB (Author: Jonas Green)
 *    Copyright 2020 (c) Wind River Systems, Inc.
 *    Copyright 2024 (c) Siemens AG (Authors: Tin Raic, Thomas Zeschg)
 */

#include <open62541/client.h>
#include <open62541/client_config_default.h>
#include <open62541/plugin/accesscontrol_default.h>
#include <open62541/plugin/nodestore_default.h>
#include <open62541/plugin/log_stdout.h>
#include <open62541/plugin/certificategroup_default.h>
#include <open62541/plugin/securitypolicy_default.h>
#include <open62541/server_config_default.h>

#include "../deps/mp_printf.h"

#include <stdio.h>
#ifdef UA_ARCHITECTURE_WIN32
# include <winsock2.h>
#else
# include <unistd.h>
#endif

/* Struct initialization works across ANSI C/C99/C++ if it is done when the
 * variable is first declared. Assigning values to existing structs is
 * heterogeneous across the three. */
static UA_INLINE UA_UInt32Range
UA_UINT32RANGE(UA_UInt32 min, UA_UInt32 max) {
    UA_UInt32Range range = {min, max};
    return range;
}

static UA_INLINE UA_DurationRange
UA_DURATIONRANGE(UA_Duration min, UA_Duration max) {
    UA_DurationRange range = {min, max};
    return range;
}

/* Request the private key password from stdin if no callback is defined */
#ifdef UA_ENABLE_ENCRYPTION
static UA_StatusCode
readPrivateKeyPassword(UA_ByteString *password) {
    /* Read from stdin */
    char buf[256];
    fputs("Private key requires a password. Enter and press return: ", stdout);
    char *s = fgets(buf, 256, stdin);
    if(!s)
        return UA_STATUSCODE_BADINTERNALERROR;

    /* Get rid of any trailing \n */
    size_t len = strlen(buf);
    if(len == 0)
        return UA_STATUSCODE_BADINTERNALERROR;
    if(buf[len-1] == '\n')
        buf[len-1] = 0;

    *password = UA_BYTESTRING_ALLOC(buf);
    return UA_STATUSCODE_GOOD;
}
#endif

UA_Server *
UA_Server_new(void) {
    UA_ServerConfig config;
    memset(&config, 0, sizeof(UA_ServerConfig));
    UA_StatusCode res = UA_ServerConfig_setDefault(&config);
    if(res != UA_STATUSCODE_GOOD)
        return NULL;
    return UA_Server_newWithConfig(&config);
}

#if defined(UA_ARCHITECTURE_POSIX) || defined(UA_ARCHITECTURE_WIN32) || defined(UA_ARCHITECTURE_ZEPHYR)
/* Required for the definition of SIGINT */
#include <signal.h>

struct InterruptContext {
    UA_Server *server;
    UA_Boolean running;
};

static void
shutdownServer(UA_Server *server, void *context) {
    struct InterruptContext *ic = (struct InterruptContext*)context;
    UA_ServerConfig *config = UA_Server_getConfig(ic->server);
    UA_LOG_INFO(config->logging, UA_LOGCATEGORY_USERLAND,
                "Stopping the server");
    ic->running = false;
}

static void
interruptServer(UA_InterruptManager *im, uintptr_t interruptHandle,
                void *context, const UA_KeyValueMap *parameters) {
    struct InterruptContext *ic = (struct InterruptContext*)context;
    UA_ServerConfig *config = UA_Server_getConfig(ic->server);

    if(config->shutdownDelay <= 0.0) {
        UA_LOG_INFO(config->logging, UA_LOGCATEGORY_USERLAND,
                    "Received SIGINT interrupt. Stopping the server.");
        ic->running = false;
        return;
    }

    UA_LOG_INFO(config->logging, UA_LOGCATEGORY_USERLAND,
                "Received SIGINT interrupt. Stopping the server in %.2fs.",
                config->shutdownDelay / 1000.0);

    UA_UInt32 secondsTillShutdown = (UA_UInt32)(config->shutdownDelay / 1000.0);
    UA_Variant val;
    UA_Variant_setScalar(&val, &secondsTillShutdown, &UA_TYPES[UA_TYPES_UINT32]);
    UA_Server_writeValue(ic->server,
              UA_NODEID_NUMERIC(0, UA_NS0ID_SERVER_SERVERSTATUS_SECONDSTILLSHUTDOWN), val);
    UA_Server_addTimedCallback(ic->server, shutdownServer, ic, UA_DateTime_nowMonotonic() +
                               (UA_DateTime)(config->shutdownDelay * UA_DATETIME_MSEC),
                               NULL);

    /* Notify the application that the server is stopping */
    if(config->notifyLifecycleState)
        config->notifyLifecycleState(ic->server, UA_LIFECYCLESTATE_STOPPING);
}

UA_StatusCode
UA_Server_runUntilInterrupt(UA_Server *server) {
    if(!server)
        return UA_STATUSCODE_BADINTERNALERROR;
    UA_ServerConfig *config = UA_Server_getConfig(server);
    UA_EventLoop *el = config->eventLoop;
    if(!el)
        return UA_STATUSCODE_BADINTERNALERROR;

    /* Get the interrupt manager */
    UA_EventSource *es = el->eventSources;
    while(es) {
        if(es->eventSourceType == UA_EVENTSOURCETYPE_INTERRUPTMANAGER)
            break;
        es = es->next;
    }
    if(!es) {
        UA_LOG_ERROR(config->logging, UA_LOGCATEGORY_USERLAND,
                       "No Interrupt EventSource configured");
        return UA_STATUSCODE_BADINTERNALERROR;
    }
    UA_InterruptManager *im = (UA_InterruptManager*)es;

    /* Register the interrupt */
    struct InterruptContext ic;
    ic.server = server;
    ic.running = true;
    UA_StatusCode retval =
        im->registerInterrupt(im, SIGINT, &UA_KEYVALUEMAP_NULL,
                              interruptServer, &ic);
    if(retval != UA_STATUSCODE_GOOD) {
        UA_LOG_ERROR(config->logging, UA_LOGCATEGORY_USERLAND,
                     "Could not register the interrupt with status code %s",
                     UA_StatusCode_name(retval));
        return retval;
    }

    /* Run the server */
    retval = UA_Server_run_startup(server);
    if(retval != UA_STATUSCODE_GOOD)
        goto deregister_interrupt;
    while(ic.running) {
        UA_Server_run_iterate(server, true);
    }

    /* Shut down the server */
    retval = UA_Server_run_shutdown(server);

    /* Deregister the interrupt */
 deregister_interrupt:
    im->deregisterInterrupt(im, SIGINT);
    return retval;
}

#endif /* defined(UA_ARCHITECTURE_POSIX) || defined(UA_ARCHITECTURE_WIN32) */

/*******************************/
/* Default Connection Settings */
/*******************************/

const UA_ConnectionConfig UA_ConnectionConfig_default = {
    0,       /* .protocolVersion */
    1 << 16, /* .sendBufferSize, 64k per chunk */
    1 << 16, /* .recvBufferSize, 64k per chunk */
    1 << 29, /* .localMaxMessageSize, 512 MB */
    1 << 29, /* .remoteMaxMessageSize, 512 MB */
    1 << 14, /* .localMaxChunkCount, 16k */
    1 << 14  /* .remoteMaxChunkCount, 16k */
};

/***************************/
/* Default Server Settings */
/***************************/

#define MANUFACTURER_NAME "open62541"
#define PRODUCT_NAME "open62541 OPC UA Server"
#define PRODUCT_URI "http://open62541.org"
#define APPLICATION_NAME "open62541-based OPC UA Application"
#define APPLICATION_URI "urn:open62541.unconfigured.application"

<<<<<<< HEAD
#define SECURITY_POLICY_SIZE 7
=======
#ifdef UA_INCLUDE_INSECURE_POLICIES
# define SECURITY_POLICY_SIZE 5
#else
# define SECURITY_POLICY_SIZE 3
#endif
>>>>>>> 199a29d3

#define STRINGIFY(arg) #arg
#define VERSION(MAJOR, MINOR, PATCH, LABEL) \
    STRINGIFY(MAJOR) "." STRINGIFY(MINOR) "." STRINGIFY(PATCH) LABEL

static UA_StatusCode
addEndpoint(UA_ServerConfig *conf,
            const UA_SecurityPolicy *securityPolicy,
            UA_MessageSecurityMode securityMode) {
    /* Test if the endpoint already exists */
    for(size_t i = 0; i < conf->endpointsSize; i++) {
        UA_EndpointDescription *ep = &conf->endpoints[i];
        if(!UA_String_equal(&securityPolicy->policyUri, &ep->securityPolicyUri))
            continue;
        if(ep->securityMode != securityMode)
            continue;
        return UA_STATUSCODE_GOOD;
    }

    /* Reallocate the array size */
    UA_EndpointDescription *tmp = (UA_EndpointDescription *)
        UA_realloc(conf->endpoints,
                   sizeof(UA_EndpointDescription) * (1 + conf->endpointsSize));
    if(!tmp)
        return UA_STATUSCODE_BADOUTOFMEMORY;
    conf->endpoints = tmp;

    /* The following fields are overwritten internally with up-to-date
     * information from the server config:
     *
     * UserTokenPolicies
     * ApplicationDescription (server)
     * ServerCertificate
     * EndpointURL */
    UA_EndpointDescription *endpoint = &conf->endpoints[conf->endpointsSize];
    UA_EndpointDescription_init(endpoint);
    endpoint->transportProfileUri =
        UA_STRING_ALLOC("http://opcfoundation.org/UA-Profile/Transport/uatcp-uasc-uabinary");
    endpoint->securityMode = securityMode;
    endpoint->securityLevel = securityPolicy->securityLevel;

    UA_StatusCode retval = UA_String_copy(&securityPolicy->policyUri,
                                          &endpoint->securityPolicyUri);

    if(retval == UA_STATUSCODE_GOOD) {
        conf->endpointsSize++;
    } else {
        UA_EndpointDescription_clear(endpoint);
        if(conf->endpointsSize == 0) {
            UA_free(conf->endpoints);
            conf->endpoints = NULL;
        }
    }

    return retval;
}

static UA_StatusCode
setDefaultConfig(UA_ServerConfig *conf, UA_UInt16 portNumber) {
    if(!conf)
        return UA_STATUSCODE_BADINVALIDARGUMENT;

    /* NodeStore */
    if(conf->nodestore.context == NULL)
        UA_Nodestore_HashMap(&conf->nodestore);

    /* Logging */
    if(conf->logging == NULL)
        conf->logging = UA_Log_Stdout_new(UA_LOGLEVEL_INFO);

    /* EventLoop */
    if(conf->eventLoop == NULL) {
#if defined(UA_ARCHITECTURE_ZEPHYR)
        conf->eventLoop = UA_EventLoop_new_Zephyr(conf->logging);
#else
        conf->eventLoop = UA_EventLoop_new_POSIX(conf->logging);
#endif
        if(conf->eventLoop == NULL)
            return UA_STATUSCODE_BADOUTOFMEMORY;

        conf->externalEventLoop = false;

        /* Add the TCP connection manager */
#if defined(UA_ARCHITECTURE_ZEPHYR)
        UA_ConnectionManager *tcpCM =
            UA_ConnectionManager_new_Zephyr_TCP(UA_STRING("tcp connection manager"));
#else
        UA_ConnectionManager *tcpCM =
            UA_ConnectionManager_new_POSIX_TCP(UA_STRING("tcp connection manager"));
#endif
        if(tcpCM)
            conf->eventLoop->registerEventSource(conf->eventLoop, (UA_EventSource *)tcpCM);

        /* Add the UDP connection manager */
#if !defined(UA_ARCHITECTURE_ZEPHYR)
        UA_ConnectionManager *udpCM =
            UA_ConnectionManager_new_POSIX_UDP(UA_STRING("udp connection manager"));
        if(udpCM)
            conf->eventLoop->registerEventSource(conf->eventLoop, (UA_EventSource *)udpCM);
#endif

        /* Add the Ethernet connection manager */
#if defined(UA_ARCHITECTURE_POSIX) && (defined(__linux__))
        UA_ConnectionManager *ethCM =
            UA_ConnectionManager_new_POSIX_Ethernet(UA_STRING("eth connection manager"));
        if(ethCM)
            conf->eventLoop->registerEventSource(conf->eventLoop, (UA_EventSource *)ethCM);
#endif

#if !defined(UA_ARCHITECTURE_ZEPHYR)
        /* Add the interrupt manager */
        UA_InterruptManager *im = UA_InterruptManager_new_POSIX(UA_STRING("interrupt manager"));
        if(im) {
            conf->eventLoop->registerEventSource(conf->eventLoop, &im->eventSource);
        } else {
            UA_LOG_WARNING(conf->logging, UA_LOGCATEGORY_USERLAND,
                           "Cannot create the Interrupt Manager (only relevant if used)");
        }
#endif
#ifdef UA_ENABLE_MQTT
        /* Add the MQTT connection manager */
        UA_ConnectionManager *mqttCM =
            UA_ConnectionManager_new_MQTT(UA_STRING("mqtt connection manager"));
        if(mqttCM)
            conf->eventLoop->registerEventSource(conf->eventLoop, (UA_EventSource *)mqttCM);
#endif
    }
    if(conf->eventLoop != NULL) {
        if(conf->eventLoop->state != UA_EVENTLOOPSTATE_STARTED) {
            UA_StatusCode statusCode = conf->eventLoop->start(conf->eventLoop);
            if(statusCode != UA_STATUSCODE_GOOD) {
                return statusCode;
            }
        }
    }

    /* If a second server is started later it can "steal" the port.
     * Having port reuse enabled is important for development.
     * Otherwise a long TCP TIME_WAIT is required before the port can be used again. */
    conf->tcpReuseAddr = true;

    /* --> Start setting the default static config <-- */

    conf->shutdownDelay = 0.0;

    /* Server Description */
    UA_BuildInfo_clear(&conf->buildInfo);
    conf->buildInfo.productUri = UA_STRING_ALLOC(PRODUCT_URI);
    conf->buildInfo.manufacturerName = UA_STRING_ALLOC(MANUFACTURER_NAME);
    conf->buildInfo.productName = UA_STRING_ALLOC(PRODUCT_NAME);
    conf->buildInfo.softwareVersion =
        UA_STRING_ALLOC(VERSION(UA_OPEN62541_VER_MAJOR, UA_OPEN62541_VER_MINOR,
                                UA_OPEN62541_VER_PATCH, UA_OPEN62541_VER_LABEL));
    conf->buildInfo.buildNumber = UA_STRING_ALLOC(__DATE__ " " __TIME__);
    conf->buildInfo.buildDate = UA_DateTime_now();

    UA_ApplicationDescription_clear(&conf->applicationDescription);
    conf->applicationDescription.applicationUri = UA_STRING_ALLOC(APPLICATION_URI);
    conf->applicationDescription.productUri = UA_STRING_ALLOC(PRODUCT_URI);
    conf->applicationDescription.applicationName =
        UA_LOCALIZEDTEXT_ALLOC("en", APPLICATION_NAME);
    conf->applicationDescription.applicationType = UA_APPLICATIONTYPE_SERVER;
    /* conf->applicationDescription.gatewayServerUri = UA_STRING_NULL; */
    /* conf->applicationDescription.discoveryProfileUri = UA_STRING_NULL; */
    /* conf->applicationDescription.discoveryUrlsSize = 0; */
    /* conf->applicationDescription.discoveryUrls = NULL; */

#ifdef UA_ENABLE_DISCOVERY_MULTICAST
    UA_MdnsDiscoveryConfiguration_clear(&conf->mdnsConfig);
# ifdef UA_ENABLE_DISCOVERY_MULTICAST_MDNSD
    conf->mdnsInterfaceIP = UA_STRING_NULL;
#  if !defined(UA_HAS_GETIFADDR)
    conf->mdnsIpAddressList = NULL;
    conf->mdnsIpAddressListSize = 0;
#  endif
# endif
#endif

    /* Custom DataTypes */
    /* conf->customDataTypesSize = 0; */
    /* conf->customDataTypes = NULL; */

    /* Networking */
    /* Set up the local ServerUrls. They are used during startup to initialize
     * the server sockets. */
    UA_String serverUrls[1];
    size_t serverUrlsSize = 0;
    char serverUrlBuffer[1][512];

    if(portNumber == 0) {
        UA_LOG_WARNING(conf->logging, UA_LOGCATEGORY_USERLAND,
                       "Dynamic port assignment will be used.");
    }

    if(conf->serverUrlsSize > 0) {
        UA_LOG_WARNING(conf->logging, UA_LOGCATEGORY_USERLAND,
                       "ServerUrls already set. Overriding.");
        UA_Array_delete(conf->serverUrls, conf->serverUrlsSize,
                        &UA_TYPES[UA_TYPES_STRING]);
        conf->serverUrls = NULL;
        conf->serverUrlsSize = 0;
    }

    /* Listen on all interfaces (also external). This must be the first
     * entry if this is desired. Otherwise some interfaces may be blocked
     * (already in use) with a hostname that is only locally reachable.*/
    mp_snprintf(serverUrlBuffer[0], sizeof(serverUrlBuffer[0]),
                "opc.tcp://:%u", portNumber);
    serverUrls[serverUrlsSize] = UA_STRING(serverUrlBuffer[0]);
    serverUrlsSize++;

    /* Add to the config */
    UA_StatusCode retval =
        UA_Array_copy(serverUrls, serverUrlsSize,
                      (void**)&conf->serverUrls, &UA_TYPES[UA_TYPES_STRING]);
    if(retval != UA_STATUSCODE_GOOD)
        return retval;
    conf->serverUrlsSize = serverUrlsSize;

    /* Endpoints */
    /* conf->endpoints = {0, NULL}; */

    /* Set Logger for Certificate Verification */
    if(!conf->secureChannelPKI.logging)
        conf->secureChannelPKI.logging = conf->logging;
    if(!conf->sessionPKI.logging)
        conf->sessionPKI.logging = conf->logging;

#ifdef UA_ENABLE_ENCRYPTION
    /* Limits for TrustList */
    conf->maxTrustListSize = 0;
    conf->maxRejectedListSize = 0;
#endif

    /* Certificate Verification that accepts every certificate. Can be
     * overwritten when the policy is specialized. */
<<<<<<< HEAD
    if(conf->secureChannelPKI.clear)
        conf->secureChannelPKI.clear(&conf->secureChannelPKI);
    UA_CertificateGroup_AcceptAll(&conf->secureChannelPKI);

    if(conf->sessionPKI.clear)
        conf->sessionPKI.clear(&conf->sessionPKI);
    UA_CertificateGroup_AcceptAll(&conf->sessionPKI);
=======
    UA_CertificateVerification_AcceptAll(&conf->secureChannelPKI);

    UA_CertificateVerification_AcceptAll(&conf->sessionPKI);
>>>>>>> 199a29d3

    /* * Global Node Lifecycle * */
    /* conf->nodeLifecycle.constructor = NULL; */
    /* conf->nodeLifecycle.destructor = NULL; */
    /* conf->nodeLifecycle.createOptionalChild = NULL; */
    /* conf->nodeLifecycle.generateChildNodeId = NULL; */
    conf->modellingRulesOnInstances = true;

    /* Limits for SecureChannels */
    conf->maxSecureChannels = 100;
    conf->maxSecurityTokenLifetime = 10 * 60 * 1000; /* 10 minutes */

    /* Limits for Sessions */
    conf->maxSessions = 100;
    conf->maxSessionTimeout = 60.0 * 60.0 * 1000.0; /* 1h */

#ifdef UA_ENABLE_SUBSCRIPTIONS
    /* Limits for Subscriptions */
    conf->publishingIntervalLimits = UA_DURATIONRANGE(100.0, 3600.0 * 1000.0);
    conf->lifeTimeCountLimits = UA_UINT32RANGE(3, 15000);
    conf->keepAliveCountLimits = UA_UINT32RANGE(1, 100);
    conf->maxNotificationsPerPublish = 1000;
    conf->enableRetransmissionQueue = true;
    conf->maxRetransmissionQueueSize = 0; /* unlimited */
# ifdef UA_ENABLE_SUBSCRIPTIONS_EVENTS
    conf->maxEventsPerNode = 0; /* unlimited */
# endif

    /* Limits for MonitoredItems */
    conf->samplingIntervalLimits = UA_DURATIONRANGE(50.0, 24.0 * 3600.0 * 1000.0);
    conf->queueSizeLimits = UA_UINT32RANGE(1, 100);
#endif

#ifdef UA_ENABLE_DISCOVERY
    conf->discoveryCleanupTimeout = 60 * 60;
#endif

#ifdef UA_ENABLE_HISTORIZING
    /* conf->accessHistoryDataCapability = false; */
    /* conf->maxReturnDataValues = 0; */

    /* conf->accessHistoryEventsCapability = false; */
    /* conf->maxReturnEventValues = 0; */

    /* conf->insertDataCapability = false; */
    /* conf->insertEventCapability = false; */
    /* conf->insertAnnotationsCapability = false; */

    /* conf->replaceDataCapability = false; */
    /* conf->replaceEventCapability = false; */

    /* conf->updateDataCapability = false; */
    /* conf->updateEventCapability = false; */

    /* conf->deleteRawCapability = false; */
    /* conf->deleteEventCapability = false; */
    /* conf->deleteAtTimeDataCapability = false; */
#endif

#if UA_MULTITHREADING >= 100
    conf->maxAsyncOperationQueueSize = 0;
    conf->asyncOperationTimeout = 120000; /* Async Operation Timeout in ms (2 minutes) */
#endif

#ifdef UA_ENABLE_PUBSUB
    conf->pubsubEnabled = true;
    conf->pubSubConfig.enableDeltaFrames = true;
#ifdef UA_ENABLE_PUBSUB_INFORMATIONMODEL
    conf->pubSubConfig.enableInformationModelMethods = true;
#endif
#endif

    /* --> Finish setting the default static config <-- */

    return UA_STATUSCODE_GOOD;
}

UA_EXPORT UA_StatusCode
UA_ServerConfig_setBasics(UA_ServerConfig* conf) {
    return UA_ServerConfig_setBasics_withPort(conf, 4840);
}

UA_EXPORT UA_StatusCode
UA_ServerConfig_setBasics_withPort(UA_ServerConfig* conf, UA_UInt16 portNumber) {
    return setDefaultConfig(conf, portNumber);
}

UA_EXPORT UA_StatusCode
UA_ServerConfig_addSecurityPolicyNone(UA_ServerConfig *config,
                                      const UA_ByteString *certificate) {
    /* Allocate the SecurityPolicies */
    UA_SecurityPolicy *tmp = (UA_SecurityPolicy *)
        UA_realloc(config->securityPolicies,
                   sizeof(UA_SecurityPolicy) * (1 + config->securityPoliciesSize));
    if(!tmp)
        return UA_STATUSCODE_BADOUTOFMEMORY;
    config->securityPolicies = tmp;

    /* Populate the SecurityPolicies */
    UA_ByteString localCertificate = UA_BYTESTRING_NULL;
    if(certificate)
        localCertificate = *certificate;
    UA_StatusCode retval =
        UA_SecurityPolicy_None(&config->securityPolicies[config->securityPoliciesSize],
                               localCertificate, config->logging);
    if(retval != UA_STATUSCODE_GOOD) {
        if(config->securityPoliciesSize == 0) {
            UA_free(config->securityPolicies);
            config->securityPolicies = NULL;
        }
        return retval;
    }

    config->securityPoliciesSize++;
    return UA_STATUSCODE_GOOD;
}

UA_EXPORT UA_StatusCode
UA_ServerConfig_addEndpoint(UA_ServerConfig *config, const UA_String securityPolicyUri,
                            UA_MessageSecurityMode securityMode) {
    /* Lookup the security policy */
    const UA_SecurityPolicy *policy = NULL;
    for (size_t i = 0; i < config->securityPoliciesSize; ++i) {
        if (UA_String_equal(&securityPolicyUri, &config->securityPolicies[i].policyUri)) {
            policy = &config->securityPolicies[i];
            break;
        }
    }
    if(!policy)
        return UA_STATUSCODE_BADINVALIDARGUMENT;

    /* Populate the endpoint */
    return addEndpoint(config, policy, securityMode);
}

UA_EXPORT UA_StatusCode
UA_ServerConfig_addAllEndpoints(UA_ServerConfig *config) {
    /* Populate the endpoints */
    for(size_t i = 0; i < config->securityPoliciesSize; ++i) {
        if(UA_String_equal(&UA_SECURITY_POLICY_NONE_URI, &config->securityPolicies[i].policyUri)) {
            UA_StatusCode retval =
                addEndpoint(config, &config->securityPolicies[i], UA_MESSAGESECURITYMODE_NONE);
            if(retval != UA_STATUSCODE_GOOD)
                return retval;
        } else {
            UA_StatusCode retval =
                addEndpoint(config, &config->securityPolicies[i], UA_MESSAGESECURITYMODE_SIGN);
            if(retval != UA_STATUSCODE_GOOD)
                return retval;
            retval = addEndpoint(config, &config->securityPolicies[i],
                                 UA_MESSAGESECURITYMODE_SIGNANDENCRYPT);
            if(retval != UA_STATUSCODE_GOOD)
                return retval;
        }
    }

    return UA_STATUSCODE_GOOD;
}

UA_EXPORT UA_StatusCode
UA_ServerConfig_addAllSecureEndpoints(UA_ServerConfig *config) {

    /* Delete all predefined endpoints. */
    if(config->endpointsSize > 0) {
        for(size_t i = 0; i < config->endpointsSize; ++i)
            UA_EndpointDescription_clear(&config->endpoints[i]);

        UA_free(config->endpoints);
        config->endpoints = NULL;
        config->endpointsSize = 0;
    }

    /* Populate the endpoints */
    for(size_t i = 0; i < config->securityPoliciesSize; ++i) {
        /* Skip the None and all deprecated policies */
        if(config->securityPolicies[i].securityLevel == 0)
            continue;
        UA_StatusCode retval =
            addEndpoint(config, &config->securityPolicies[i], UA_MESSAGESECURITYMODE_SIGN);
        if(retval != UA_STATUSCODE_GOOD)
            return retval;
        retval = addEndpoint(config, &config->securityPolicies[i],
                             UA_MESSAGESECURITYMODE_SIGNANDENCRYPT);
        if(retval != UA_STATUSCODE_GOOD)
            return retval;
    }

    return UA_STATUSCODE_GOOD;
}

UA_EXPORT UA_StatusCode
UA_ServerConfig_setMinimalCustomBuffer(UA_ServerConfig *config, UA_UInt16 portNumber,
                                       const UA_ByteString *certificate,
                                       UA_UInt32 sendBufferSize,
                                       UA_UInt32 recvBufferSize) {
    if(!config)
        return UA_STATUSCODE_BADINVALIDARGUMENT;

    UA_StatusCode retval = setDefaultConfig(config, portNumber);
    if(retval != UA_STATUSCODE_GOOD) {
        UA_ServerConfig_clear(config);
        return retval;
    }

    /* Set the TCP settings */
    config->tcpBufSize = recvBufferSize;

    /* Allocate the SecurityPolicies */
    retval = UA_ServerConfig_addSecurityPolicyNone(config, certificate);
    if(retval != UA_STATUSCODE_GOOD) {
        UA_ServerConfig_clear(config);
        return retval;
    }

    /* Initialize the Access Control plugin */
    retval = UA_AccessControl_default(config, true, NULL, 0, NULL);
    if(retval != UA_STATUSCODE_GOOD) {
        UA_ServerConfig_clear(config);
        return retval;
    }

    /* Allocate the endpoint */
    retval = UA_ServerConfig_addEndpoint(config, UA_SECURITY_POLICY_NONE_URI,
                                         UA_MESSAGESECURITYMODE_NONE);
    if(retval != UA_STATUSCODE_GOOD) {
        UA_ServerConfig_clear(config);
        return retval;
    }

    return UA_STATUSCODE_GOOD;
}

#ifdef UA_ENABLE_ENCRYPTION

UA_EXPORT UA_StatusCode
UA_ServerConfig_addSecurityPolicyBasic128Rsa15(UA_ServerConfig *config,
                                               const UA_ByteString *certificate,
                                               const UA_ByteString *privateKey) {
    /* Allocate the SecurityPolicies */
    UA_SecurityPolicy *tmp = (UA_SecurityPolicy *)
        UA_realloc(config->securityPolicies,
                   sizeof(UA_SecurityPolicy) * (1 + config->securityPoliciesSize));
    if(!tmp)
        return UA_STATUSCODE_BADOUTOFMEMORY;
    config->securityPolicies = tmp;

    /* Populate the SecurityPolicies */
    UA_ByteString localCertificate = UA_BYTESTRING_NULL;
    UA_ByteString localPrivateKey  = UA_BYTESTRING_NULL;
    if(certificate)
        localCertificate = *certificate;
    if(privateKey)
       localPrivateKey = *privateKey;
    UA_StatusCode retval =
        UA_SecurityPolicy_Basic128Rsa15(&config->securityPolicies[config->securityPoliciesSize],
                                        localCertificate, localPrivateKey, config->logging);
    if(retval != UA_STATUSCODE_GOOD) {
        if(config->securityPoliciesSize == 0) {
            UA_free(config->securityPolicies);
            config->securityPolicies = NULL;
        }
        return retval;
    }

    config->securityPoliciesSize++;
    return UA_STATUSCODE_GOOD;
}

UA_EXPORT UA_StatusCode
UA_ServerConfig_addSecurityPolicyBasic256(UA_ServerConfig *config,
                                          const UA_ByteString *certificate,
                                          const UA_ByteString *privateKey) {
    /* Allocate the SecurityPolicies */
    UA_SecurityPolicy *tmp = (UA_SecurityPolicy *)
        UA_realloc(config->securityPolicies,
                   sizeof(UA_SecurityPolicy) * (1 + config->securityPoliciesSize));
    if(!tmp)
        return UA_STATUSCODE_BADOUTOFMEMORY;
    config->securityPolicies = tmp;

    /* Populate the SecurityPolicies */
    UA_ByteString localCertificate = UA_BYTESTRING_NULL;
    UA_ByteString localPrivateKey  = UA_BYTESTRING_NULL;
    if(certificate)
        localCertificate = *certificate;
    if(privateKey)
       localPrivateKey = *privateKey;
    UA_StatusCode retval =
        UA_SecurityPolicy_Basic256(&config->securityPolicies[config->securityPoliciesSize],
                                   localCertificate, localPrivateKey, config->logging);
    if(retval != UA_STATUSCODE_GOOD) {
        if(config->securityPoliciesSize == 0) {
            UA_free(config->securityPolicies);
            config->securityPolicies = NULL;
        }
        return retval;
    }

    config->securityPoliciesSize++;
    return UA_STATUSCODE_GOOD;
}

UA_EXPORT UA_StatusCode
UA_ServerConfig_addSecurityPolicyBasic256Sha256(UA_ServerConfig *config,
                                                const UA_ByteString *certificate,
                                                const UA_ByteString *privateKey) {
    /* Allocate the SecurityPolicies */
    UA_SecurityPolicy *tmp = (UA_SecurityPolicy *)
        UA_realloc(config->securityPolicies,
                   sizeof(UA_SecurityPolicy) * (1 + config->securityPoliciesSize));
    if(!tmp)
        return UA_STATUSCODE_BADOUTOFMEMORY;
    config->securityPolicies = tmp;

    /* Populate the SecurityPolicies */
    UA_ByteString localCertificate = UA_BYTESTRING_NULL;
    UA_ByteString localPrivateKey  = UA_BYTESTRING_NULL;
    if(certificate)
        localCertificate = *certificate;
    if(privateKey)
       localPrivateKey = *privateKey;
    UA_StatusCode retval =
        UA_SecurityPolicy_Basic256Sha256(&config->securityPolicies[config->securityPoliciesSize],
                                         localCertificate, localPrivateKey, config->logging);
    if(retval != UA_STATUSCODE_GOOD) {
        if(config->securityPoliciesSize == 0) {
            UA_free(config->securityPolicies);
            config->securityPolicies = NULL;
        }
        return retval;
    }

    config->securityPoliciesSize++;
    return UA_STATUSCODE_GOOD;
}

UA_EXPORT UA_StatusCode
UA_ServerConfig_addSecurityPolicyAes128Sha256RsaOaep(UA_ServerConfig *config,
                                                const UA_ByteString *certificate,
                                                const UA_ByteString *privateKey) {
    /* Allocate the SecurityPolicies */
    UA_SecurityPolicy *tmp = (UA_SecurityPolicy *)
        UA_realloc(config->securityPolicies,
                   sizeof(UA_SecurityPolicy) * (1 + config->securityPoliciesSize));
    if(!tmp)
        return UA_STATUSCODE_BADOUTOFMEMORY;
    config->securityPolicies = tmp;

    /* Populate the SecurityPolicies */
    UA_ByteString localCertificate = UA_BYTESTRING_NULL;
    UA_ByteString localPrivateKey  = UA_BYTESTRING_NULL;
    if(certificate)
        localCertificate = *certificate;
    if(privateKey)
       localPrivateKey = *privateKey;
    UA_StatusCode retval =
        UA_SecurityPolicy_Aes128Sha256RsaOaep(&config->securityPolicies[config->securityPoliciesSize],
                                              localCertificate, localPrivateKey, config->logging);
    if(retval != UA_STATUSCODE_GOOD) {
        if(config->securityPoliciesSize == 0) {
            UA_free(config->securityPolicies);
            config->securityPolicies = NULL;
        }
        return retval;
    }

    config->securityPoliciesSize++;
    return UA_STATUSCODE_GOOD;
}

UA_EXPORT UA_StatusCode
UA_ServerConfig_addSecurityPolicyAes256Sha256RsaPss(UA_ServerConfig *config,
                                                     const UA_ByteString *certificate,
                                                     const UA_ByteString *privateKey) {
    /* Allocate the SecurityPolicies */
    UA_SecurityPolicy *tmp = (UA_SecurityPolicy *)
        UA_realloc(config->securityPolicies,
                   sizeof(UA_SecurityPolicy) * (1 + config->securityPoliciesSize));
    if(!tmp)
        return UA_STATUSCODE_BADOUTOFMEMORY;
    config->securityPolicies = tmp;

    /* Populate the SecurityPolicies */
    UA_ByteString localCertificate = UA_BYTESTRING_NULL;
    UA_ByteString localPrivateKey  = UA_BYTESTRING_NULL;
    if(certificate)
        localCertificate = *certificate;
    if(privateKey)
        localPrivateKey = *privateKey;
    UA_StatusCode retval =
        UA_SecurityPolicy_Aes256Sha256RsaPss(&config->securityPolicies[config->securityPoliciesSize],
                                              localCertificate, localPrivateKey, config->logging);
    if(retval != UA_STATUSCODE_GOOD) {
        if(config->securityPoliciesSize == 0) {
            UA_free(config->securityPolicies);
            config->securityPolicies = NULL;
        }
        return retval;
    }

    config->securityPoliciesSize++;
    return UA_STATUSCODE_GOOD;
}

#if defined(UA_ENABLE_ENCRYPTION_OPENSSL)
UA_EXPORT UA_StatusCode
UA_ServerConfig_addSecurityPolicyEccNistP256(UA_ServerConfig *config,
                                                     const UA_ByteString *certificate,
                                                     const UA_ByteString *privateKey) {
    /* Allocate the SecurityPolicies */
    UA_SecurityPolicy *tmp = (UA_SecurityPolicy *)
        UA_realloc(config->securityPolicies,
                   sizeof(UA_SecurityPolicy) * (1 + config->securityPoliciesSize));
    if(!tmp)
        return UA_STATUSCODE_BADOUTOFMEMORY;
    config->securityPolicies = tmp;

    /* Populate the SecurityPolicies */
    UA_ByteString localCertificate = UA_BYTESTRING_NULL;
    UA_ByteString localPrivateKey  = UA_BYTESTRING_NULL;
    if(certificate)
        localCertificate = *certificate;
    if(privateKey)
        localPrivateKey = *privateKey;
    UA_StatusCode retval =
        UA_SecurityPolicy_EccNistP256(&config->securityPolicies[config->securityPoliciesSize],
                                              UA_APPLICATIONTYPE_SERVER, localCertificate,
                                              localPrivateKey, config->logging);
    if(retval != UA_STATUSCODE_GOOD) {
        if(config->securityPoliciesSize == 0) {
            UA_free(config->securityPolicies);
            config->securityPolicies = NULL;
        }
        return retval;
    }

    config->securityPoliciesSize++;
    return UA_STATUSCODE_GOOD;
}
#endif

/* Always returns UA_STATUSCODE_GOOD. Logs a warning if policies could not be added. */
static UA_StatusCode
addAllSecurityPolicies(UA_ServerConfig *config, const UA_ByteString *certificate,
                       const UA_ByteString *privateKey, UA_Boolean onlySecure) {
    /* Populate the SecurityPolicies */
    UA_ByteString localCertificate = UA_BYTESTRING_NULL;
    UA_ByteString localPrivateKey  = UA_BYTESTRING_NULL;
    UA_StatusCode retval = UA_STATUSCODE_GOOD;
    if(certificate)
        localCertificate = *certificate;
    if(privateKey)
       localPrivateKey = *privateKey;

    /* Load the private key and convert to the DER format. Use an empty password
     * on the first try -- maybe the key does not require a password. */
    UA_ByteString decryptedPrivateKey = UA_BYTESTRING_NULL;
    UA_ByteString keyPassword = UA_BYTESTRING_NULL;
    UA_StatusCode keySuccess = UA_STATUSCODE_GOOD;

    if (privateKey && privateKey->length > 0)
        keySuccess = UA_CertificateUtils_decryptPrivateKey(localPrivateKey, keyPassword,
                                              &decryptedPrivateKey);

    /* Get the password and decrypt. An application might want to loop / retry
     * here to allow users to correct their entry. */
    if(keySuccess != UA_STATUSCODE_GOOD) {
        if(config->privateKeyPasswordCallback)
            keySuccess = config->privateKeyPasswordCallback(config, &keyPassword);
        else
            keySuccess = readPrivateKeyPassword(&keyPassword);
        if(keySuccess != UA_STATUSCODE_GOOD)
            return keySuccess;
        keySuccess = UA_CertificateUtils_decryptPrivateKey(localPrivateKey, keyPassword,
                                              &decryptedPrivateKey);
        UA_ByteString_memZero(&keyPassword);
        UA_ByteString_clear(&keyPassword);
    }
    if(keySuccess != UA_STATUSCODE_GOOD)
        return keySuccess;

    /* Basic256Sha256 */
    retval = UA_ServerConfig_addSecurityPolicyBasic256Sha256(config, &localCertificate,
                                                             &decryptedPrivateKey);
    if(retval != UA_STATUSCODE_GOOD) {
        UA_LOG_WARNING(config->logging, UA_LOGCATEGORY_USERLAND,
                       "Could not add SecurityPolicy#Basic256Sha256 with error code %s",
                       UA_StatusCode_name(retval));
    }

    /* Aes256Sha256RsaPss */
    retval = UA_ServerConfig_addSecurityPolicyAes256Sha256RsaPss(config, &localCertificate,
                                                                 &decryptedPrivateKey);
    if(retval != UA_STATUSCODE_GOOD) {
        UA_LOG_WARNING(config->logging, UA_LOGCATEGORY_USERLAND,
                       "Could not add SecurityPolicy#Aes256Sha256RsaPss with error code %s",
                       UA_StatusCode_name(retval));
    }

    /* Aes128Sha256RsaOaep */
    retval = UA_ServerConfig_addSecurityPolicyAes128Sha256RsaOaep(config, &localCertificate,
                                                                  &decryptedPrivateKey);
    if(retval != UA_STATUSCODE_GOOD) {
        UA_LOG_WARNING(config->logging, UA_LOGCATEGORY_USERLAND,
                       "Could not add SecurityPolicy#Aes128Sha256RsaOaep with error code %s",
                       UA_StatusCode_name(retval));
    }

    if(onlySecure) {
        UA_ByteString_memZero(&decryptedPrivateKey);
        UA_ByteString_clear(&decryptedPrivateKey);
        return UA_STATUSCODE_GOOD;
    }

    /* None */
    retval = UA_ServerConfig_addSecurityPolicyNone(config, &localCertificate);
    if(retval != UA_STATUSCODE_GOOD) {
        UA_LOG_WARNING(config->logging, UA_LOGCATEGORY_USERLAND,
                       "Could not add SecurityPolicy#None with error code %s",
                       UA_StatusCode_name(retval));
    }

#ifdef UA_INCLUDE_INSECURE_POLICIES
    /* Basic128Rsa15 should no longer be used */
    retval = UA_ServerConfig_addSecurityPolicyBasic128Rsa15(config, &localCertificate,
                                                            &decryptedPrivateKey);
    if(retval != UA_STATUSCODE_GOOD) {
        UA_LOG_WARNING(config->logging, UA_LOGCATEGORY_USERLAND,
                       "Could not add SecurityPolicy#Basic128Rsa15 with error code %s",
                       UA_StatusCode_name(retval));
    }

    /* Basic256 should no longer be used */
    retval = UA_ServerConfig_addSecurityPolicyBasic256(config, &localCertificate,
                                                       &decryptedPrivateKey);
    if(retval != UA_STATUSCODE_GOOD) {
        UA_LOG_WARNING(config->logging, UA_LOGCATEGORY_USERLAND,
                       "Could not add SecurityPolicy#Basic256 with error code %s",
                       UA_StatusCode_name(retval));
    }
#endif

#if defined(UA_ENABLE_ENCRYPTION_OPENSSL)
    /* EccNistP256 */
    retval = UA_ServerConfig_addSecurityPolicyEccNistP256(config, &localCertificate,
                                                       &decryptedPrivateKey);
    if(retval != UA_STATUSCODE_GOOD) {
        UA_LOG_WARNING(config->logging, UA_LOGCATEGORY_USERLAND,
                       "Could not add SecurityPolicy#EccNistP256 with error code %s",
                       UA_StatusCode_name(retval));
    }
#endif

    UA_ByteString_memZero(&decryptedPrivateKey);
    UA_ByteString_clear(&decryptedPrivateKey);
    return UA_STATUSCODE_GOOD;
}

UA_StatusCode
UA_ServerConfig_addAllSecurityPolicies(UA_ServerConfig *config,
                                       const UA_ByteString *certificate,
                                       const UA_ByteString *privateKey) {
    return addAllSecurityPolicies(config, certificate, privateKey, false);
}

/* Always returns UA_STATUSCODE_GOOD. Logs a warning if policies could not be added. */
UA_StatusCode
UA_ServerConfig_addAllSecureSecurityPolicies(UA_ServerConfig *config,
                                             const UA_ByteString *certificate,
                                             const UA_ByteString *privateKey) {
    return addAllSecurityPolicies(config, certificate, privateKey, true);
}

UA_EXPORT UA_StatusCode
UA_ServerConfig_setDefaultWithSecurityPolicies(UA_ServerConfig *conf,
                                               UA_UInt16 portNumber,
                                               const UA_ByteString *certificate,
                                               const UA_ByteString *privateKey,
                                               const UA_ByteString *trustList,
                                               size_t trustListSize,
                                               const UA_ByteString *issuerList,
                                               size_t issuerListSize,
                                               const UA_ByteString *revocationList,
                                               size_t revocationListSize) {
    UA_StatusCode retval = setDefaultConfig(conf, portNumber);
    if(retval != UA_STATUSCODE_GOOD) {
        UA_ServerConfig_clear(conf);
        return retval;
    }

<<<<<<< HEAD
    UA_TrustListDataType list;
    UA_TrustListDataType_init(&list);
    if(trustListSize > 0) {
        list.specifiedLists |= UA_TRUSTLISTMASKS_TRUSTEDCERTIFICATES;
        retval =
            UA_Array_copy(trustList, trustListSize,
                          (void**)&list.trustedCertificates, &UA_TYPES[UA_TYPES_BYTESTRING]);
        if(retval != UA_STATUSCODE_GOOD)
            return retval;
        list.trustedCertificatesSize = trustListSize;
    }
    if(issuerListSize > 0) {
        list.specifiedLists |= UA_TRUSTLISTMASKS_ISSUERCERTIFICATES;
        retval =
            UA_Array_copy(issuerList, issuerListSize,
                          (void**)&list.issuerCertificates, &UA_TYPES[UA_TYPES_BYTESTRING]);
        if(retval != UA_STATUSCODE_GOOD)
            return retval;
        list.issuerCertificatesSize = issuerListSize;
    }
    if(revocationListSize > 0) {
        list.specifiedLists |= UA_TRUSTLISTMASKS_TRUSTEDCRLS;
        retval =
            UA_Array_copy(revocationList, revocationListSize,
                          (void**)&list.trustedCrls, &UA_TYPES[UA_TYPES_BYTESTRING]);
        if(retval != UA_STATUSCODE_GOOD)
            return retval;
        list.trustedCrlsSize = revocationListSize;
    }

    /* Set up the parameters */
    UA_KeyValuePair params[2];
    size_t paramsSize = 2;

    params[0].key = UA_QUALIFIEDNAME(0, "max-trust-listsize");
    UA_Variant_setScalar(&params[0].value, &conf->maxTrustListSize, &UA_TYPES[UA_TYPES_UINT32]);
    params[1].key = UA_QUALIFIEDNAME(0, "max-rejected-listsize");
    UA_Variant_setScalar(&params[1].value, &conf->maxRejectedListSize, &UA_TYPES[UA_TYPES_UINT32]);

    UA_KeyValueMap paramsMap;
    paramsMap.map = params;
    paramsMap.mapSize = paramsSize;

    if(conf->secureChannelPKI.clear)
        conf->secureChannelPKI.clear(&conf->secureChannelPKI);
    UA_NodeId defaultApplicationGroup =
           UA_NODEID_NUMERIC(0, UA_NS0ID_SERVERCONFIGURATION_CERTIFICATEGROUPS_DEFAULTAPPLICATIONGROUP);
    retval = UA_CertificateGroup_Memorystore(&conf->secureChannelPKI, &defaultApplicationGroup, &list, conf->logging, &paramsMap);
    if(retval != UA_STATUSCODE_GOOD) {
        UA_TrustListDataType_clear(&list);
=======
    retval = UA_CertificateVerification_Trustlist(&conf->sessionPKI,
                                                  trustList, trustListSize,
                                                  issuerList, issuerListSize,
                                                  revocationList, revocationListSize);
    if(retval != UA_STATUSCODE_GOOD)
>>>>>>> 199a29d3
        return retval;
    }

    if(conf->sessionPKI.clear)
        conf->sessionPKI.clear(&conf->sessionPKI);
    UA_NodeId defaultUserTokenGroup =
            UA_NODEID_NUMERIC(0, UA_NS0ID_SERVERCONFIGURATION_CERTIFICATEGROUPS_DEFAULTUSERTOKENGROUP);
    retval = UA_CertificateGroup_Memorystore(&conf->sessionPKI, &defaultUserTokenGroup, &list, conf->logging, &paramsMap);
    if(retval != UA_STATUSCODE_GOOD) {
        UA_TrustListDataType_clear(&list);
        return retval;
    }
    UA_TrustListDataType_clear(&list);

    retval = UA_ServerConfig_addAllSecurityPolicies(conf, certificate, privateKey);

    if(retval == UA_STATUSCODE_GOOD) {
        retval = UA_AccessControl_default(conf, true, NULL, 0, NULL);
    }
    if(retval != UA_STATUSCODE_GOOD) {
        UA_ServerConfig_clear(conf);
        return retval;
    }

    retval = UA_ServerConfig_addAllEndpoints(conf);
    if(retval != UA_STATUSCODE_GOOD) {
        UA_ServerConfig_clear(conf);
        return retval;
    }

    return UA_STATUSCODE_GOOD;
}

UA_EXPORT UA_StatusCode
UA_ServerConfig_setDefaultWithSecureSecurityPolicies(UA_ServerConfig *conf,
                                               UA_UInt16 portNumber,
                                               const UA_ByteString *certificate,
                                               const UA_ByteString *privateKey,
                                               const UA_ByteString *trustList,
                                               size_t trustListSize,
                                               const UA_ByteString *issuerList,
                                               size_t issuerListSize,
                                               const UA_ByteString *revocationList,
                                               size_t revocationListSize) {
    UA_StatusCode retval = setDefaultConfig(conf, portNumber);
    if(retval != UA_STATUSCODE_GOOD) {
        UA_ServerConfig_clear(conf);
        return retval;
    }

    UA_TrustListDataType list;
    UA_TrustListDataType_init(&list);
    if(trustListSize > 0) {
        list.specifiedLists |= UA_TRUSTLISTMASKS_TRUSTEDCERTIFICATES;
        retval =
            UA_Array_copy(trustList, trustListSize,
                          (void**)&list.trustedCertificates, &UA_TYPES[UA_TYPES_BYTESTRING]);
        if(retval != UA_STATUSCODE_GOOD)
            return retval;
        list.trustedCertificatesSize = trustListSize;
    }
    if(issuerListSize > 0) {
        list.specifiedLists |= UA_TRUSTLISTMASKS_ISSUERCERTIFICATES;
        retval =
            UA_Array_copy(issuerList, issuerListSize,
                          (void**)&list.issuerCertificates, &UA_TYPES[UA_TYPES_BYTESTRING]);
        if(retval != UA_STATUSCODE_GOOD)
            return retval;
        list.issuerCertificatesSize = issuerListSize;
    }
    if(revocationListSize > 0) {
        list.specifiedLists |= UA_TRUSTLISTMASKS_TRUSTEDCRLS;
        retval =
            UA_Array_copy(revocationList, revocationListSize,
                          (void**)&list.trustedCrls, &UA_TYPES[UA_TYPES_BYTESTRING]);
        if(retval != UA_STATUSCODE_GOOD)
            return retval;
        list.trustedCrlsSize = revocationListSize;
    }

    /* Set up the parameters */
    UA_KeyValuePair params[2];
    size_t paramsSize = 2;

    params[0].key = UA_QUALIFIEDNAME(0, "max-trust-listsize");
    UA_Variant_setScalar(&params[0].value, &conf->maxTrustListSize, &UA_TYPES[UA_TYPES_UINT32]);
    params[1].key = UA_QUALIFIEDNAME(0, "max-rejected-listsize");
    UA_Variant_setScalar(&params[1].value, &conf->maxRejectedListSize, &UA_TYPES[UA_TYPES_UINT32]);

    UA_KeyValueMap paramsMap;
    paramsMap.map = params;
    paramsMap.mapSize = paramsSize;

    UA_NodeId defaultApplicationGroup =
           UA_NODEID_NUMERIC(0, UA_NS0ID_SERVERCONFIGURATION_CERTIFICATEGROUPS_DEFAULTAPPLICATIONGROUP);
    retval = UA_CertificateGroup_Memorystore(&conf->secureChannelPKI, &defaultApplicationGroup, &list, conf->logging, &paramsMap);
    if(retval != UA_STATUSCODE_GOOD) {
        UA_TrustListDataType_clear(&list);
        return retval;
    }

    UA_NodeId defaultUserTokenGroup =
            UA_NODEID_NUMERIC(0, UA_NS0ID_SERVERCONFIGURATION_CERTIFICATEGROUPS_DEFAULTUSERTOKENGROUP);
    retval = UA_CertificateGroup_Memorystore(&conf->sessionPKI, &defaultUserTokenGroup, &list, conf->logging, &paramsMap);
    if(retval != UA_STATUSCODE_GOOD) {
        UA_TrustListDataType_clear(&list);
        return retval;
    }
    UA_TrustListDataType_clear(&list);

    retval = UA_ServerConfig_addAllSecureSecurityPolicies(conf, certificate, privateKey);

    if(retval == UA_STATUSCODE_GOOD) {
        retval = UA_AccessControl_default(conf, false, NULL, 0, NULL);
    }
    if(retval != UA_STATUSCODE_GOOD) {
        UA_ServerConfig_clear(conf);
        return retval;
    }

    retval = UA_ServerConfig_addAllSecureEndpoints(conf);
    if(retval != UA_STATUSCODE_GOOD) {
        UA_ServerConfig_clear(conf);
        return retval;
    }
    conf->securityPolicyNoneDiscoveryOnly = true;

    return UA_STATUSCODE_GOOD;
}

#if defined(__linux__) || defined(UA_ARCHITECTURE_WIN32)

UA_StatusCode
UA_ServerConfig_addSecurityPolicy_Filestore(UA_ServerConfig *config,
                                            UA_SecurityPolicy *innerPolicy,
                                            const UA_String storePath) {
    /* Allocate the SecurityPolicies */
    UA_SecurityPolicy *tmp = (UA_SecurityPolicy *)
        UA_realloc(config->securityPolicies,
                   sizeof(UA_SecurityPolicy) * (1 + config->securityPoliciesSize));
    if(!tmp)
        return UA_STATUSCODE_BADOUTOFMEMORY;
    config->securityPolicies = tmp;

    UA_StatusCode retval =
        UA_SecurityPolicy_Filestore(&config->securityPolicies[config->securityPoliciesSize],
                                    innerPolicy, storePath);
    if(retval != UA_STATUSCODE_GOOD) {
        if(config->securityPoliciesSize == 0) {
            UA_free(config->securityPolicies);
            config->securityPolicies = NULL;
        }
        return retval;
    }

    config->securityPoliciesSize++;
    return UA_STATUSCODE_GOOD;
}

UA_StatusCode
UA_ServerConfig_addSecurityPolicies_Filestore(UA_ServerConfig *config,
                                              const UA_ByteString *certificate,
                                              const UA_ByteString *privateKey,
                                              const UA_String storePath) {
    UA_StatusCode retval = UA_STATUSCODE_GOOD;
    UA_Boolean onlySecure = false;
    UA_Boolean onlyNone = false;

    /* Populate the SecurityPolicies */
    UA_ByteString localCertificate = UA_BYTESTRING_NULL;
    UA_ByteString localPrivateKey  = UA_BYTESTRING_NULL;

    if(certificate)
        localCertificate = *certificate;
    if(privateKey)
        localPrivateKey = *privateKey;

    if(certificate && privateKey) {
        size_t certificateKeyLength = 0;
        retval = UA_CertificateUtils_getKeySize((UA_ByteString*)(uintptr_t)certificate, &certificateKeyLength);
        if(retval != UA_STATUSCODE_GOOD)
            return retval;

        if(certificateKeyLength > 2048)
            onlySecure = true;
    } else {
        onlyNone = true;
    }

    /* Load the private key and convert to the DER format. Use an empty password
     * on the first try -- maybe the key does not require a password. */
    UA_ByteString decryptedPrivateKey = UA_BYTESTRING_NULL;
    UA_ByteString keyPassword = UA_BYTESTRING_NULL;
    UA_StatusCode keySuccess = UA_STATUSCODE_GOOD;

    if(privateKey && privateKey->length > 0)
        keySuccess = UA_CertificateUtils_decryptPrivateKey(localPrivateKey, keyPassword,
                                              &decryptedPrivateKey);

    /* Get the password and decrypt. An application might want to loop / retry
     * here to allow users to correct their entry. */
    if(keySuccess != UA_STATUSCODE_GOOD) {
        if(config->privateKeyPasswordCallback)
            keySuccess = config->privateKeyPasswordCallback(config, &keyPassword);
        else
            keySuccess = readPrivateKeyPassword(&keyPassword);
        if(keySuccess != UA_STATUSCODE_GOOD)
            return keySuccess;
        keySuccess = UA_CertificateUtils_decryptPrivateKey(localPrivateKey, keyPassword,
                                              &decryptedPrivateKey);
        UA_ByteString_memZero(&keyPassword);
        UA_ByteString_clear(&keyPassword);
    }
    if(keySuccess != UA_STATUSCODE_GOOD)
        return keySuccess;

    if(onlyNone) {
        /* None */
        UA_SecurityPolicy *nonePolicy =
            (UA_SecurityPolicy*)UA_calloc(1, sizeof(UA_SecurityPolicy));
        if(!nonePolicy) {
            UA_ByteString_memZero(&decryptedPrivateKey);
            UA_ByteString_clear(&decryptedPrivateKey);
            return UA_STATUSCODE_BADOUTOFMEMORY;
        }
        retval = UA_SecurityPolicy_None(nonePolicy, localCertificate, config->logging);
        if(retval != UA_STATUSCODE_GOOD) {
            UA_LOG_WARNING(config->logging, UA_LOGCATEGORY_USERLAND,
                           "Could not add SecurityPolicy#None with error code %s",
                           UA_StatusCode_name(retval));
            nonePolicy->clear(nonePolicy);
            UA_free(nonePolicy);
            nonePolicy = NULL;
        }
        retval = UA_ServerConfig_addSecurityPolicy_Filestore(config, nonePolicy, storePath);
        if(retval != UA_STATUSCODE_GOOD) {
            UA_LOG_WARNING(config->logging, UA_LOGCATEGORY_USERLAND,
                           "Could not add SecurityPolicy#None with error code %s",
                           UA_StatusCode_name(retval));
        }
        UA_ByteString_memZero(&decryptedPrivateKey);
        UA_ByteString_clear(&decryptedPrivateKey);
        return retval;
    }

    /* Basic256Sha256 */
    UA_SecurityPolicy *basic256Sha256Policy =
        (UA_SecurityPolicy*)UA_calloc(1, sizeof(UA_SecurityPolicy));
    if(!basic256Sha256Policy) {
        UA_ByteString_memZero(&decryptedPrivateKey);
        UA_ByteString_clear(&decryptedPrivateKey);
        return UA_STATUSCODE_BADOUTOFMEMORY;
    }
    retval = UA_SecurityPolicy_Basic256Sha256(basic256Sha256Policy, localCertificate,
                                              decryptedPrivateKey, config->logging);
    if(retval != UA_STATUSCODE_GOOD) {
        UA_LOG_WARNING(config->logging, UA_LOGCATEGORY_USERLAND,
                       "Could not add SecurityPolicy#Basic256Sha256 with error code %s",
                       UA_StatusCode_name(retval));
        basic256Sha256Policy->clear(basic256Sha256Policy);
        UA_free(basic256Sha256Policy);
        basic256Sha256Policy = NULL;
    }
    retval = UA_ServerConfig_addSecurityPolicy_Filestore(config, basic256Sha256Policy, storePath);
    if(retval != UA_STATUSCODE_GOOD) {
        UA_LOG_WARNING(config->logging, UA_LOGCATEGORY_USERLAND,
                       "Could not add SecurityPolicy#Basic256Sha256 with error code %s",
                       UA_StatusCode_name(retval));
    }

    /* Aes256Sha256RsaPss */
    UA_SecurityPolicy *aes256Sha256RsaPssPolicy =
        (UA_SecurityPolicy*)UA_calloc(1, sizeof(UA_SecurityPolicy));
    if(!aes256Sha256RsaPssPolicy) {
        UA_ByteString_memZero(&decryptedPrivateKey);
        UA_ByteString_clear(&decryptedPrivateKey);
        return UA_STATUSCODE_BADOUTOFMEMORY;
    }
    retval = UA_SecurityPolicy_Aes256Sha256RsaPss(aes256Sha256RsaPssPolicy, localCertificate,
                                                  decryptedPrivateKey, config->logging);
    if(retval != UA_STATUSCODE_GOOD) {
        UA_LOG_WARNING(config->logging, UA_LOGCATEGORY_USERLAND,
                       "Could not add SecurityPolicy#Aes256Sha256RsaPss with error code %s",
                       UA_StatusCode_name(retval));
        aes256Sha256RsaPssPolicy->clear(aes256Sha256RsaPssPolicy);
        UA_free(aes256Sha256RsaPssPolicy);
        aes256Sha256RsaPssPolicy = NULL;
    }
    retval = UA_ServerConfig_addSecurityPolicy_Filestore(config, aes256Sha256RsaPssPolicy, storePath);
    if(retval != UA_STATUSCODE_GOOD) {
        UA_LOG_WARNING(config->logging, UA_LOGCATEGORY_USERLAND,
                       "Could not add SecurityPolicy#Aes256Sha256RsaPss with error code %s",
                       UA_StatusCode_name(retval));
    }

    /* Aes128Sha256RsaOaep */
    UA_SecurityPolicy *aes128Sha256RsaOaepPolicy =
        (UA_SecurityPolicy*)UA_calloc(1, sizeof(UA_SecurityPolicy));
    if(!aes128Sha256RsaOaepPolicy) {
        UA_ByteString_memZero(&decryptedPrivateKey);
        UA_ByteString_clear(&decryptedPrivateKey);
        return UA_STATUSCODE_BADOUTOFMEMORY;
    }
    retval = UA_SecurityPolicy_Aes128Sha256RsaOaep(aes128Sha256RsaOaepPolicy, localCertificate,
                                                   decryptedPrivateKey, config->logging);
    if(retval != UA_STATUSCODE_GOOD) {
        UA_LOG_WARNING(config->logging, UA_LOGCATEGORY_USERLAND,
                       "Could not add SecurityPolicy#Aes128Sha256RsaOaep with error code %s",
                       UA_StatusCode_name(retval));
        aes128Sha256RsaOaepPolicy->clear(aes128Sha256RsaOaepPolicy);
        UA_free(aes128Sha256RsaOaepPolicy);
        aes128Sha256RsaOaepPolicy = NULL;
    }
    retval = UA_ServerConfig_addSecurityPolicy_Filestore(config, aes128Sha256RsaOaepPolicy, storePath);
    if(retval != UA_STATUSCODE_GOOD) {
        UA_LOG_WARNING(config->logging, UA_LOGCATEGORY_USERLAND,
                       "Could not add SecurityPolicy#Aes128Sha256RsaOaep with error code %s",
                       UA_StatusCode_name(retval));
    }

    if(onlySecure) {
        UA_ByteString_memZero(&decryptedPrivateKey);
        UA_ByteString_clear(&decryptedPrivateKey);
        return UA_STATUSCODE_GOOD;
    }

    /* None */
    UA_SecurityPolicy *nonePolicy =
        (UA_SecurityPolicy*)UA_calloc(1, sizeof(UA_SecurityPolicy));
    if(!nonePolicy) {
        UA_ByteString_memZero(&decryptedPrivateKey);
        UA_ByteString_clear(&decryptedPrivateKey);
        return UA_STATUSCODE_BADOUTOFMEMORY;
    }
    retval = UA_SecurityPolicy_None(nonePolicy, localCertificate, config->logging);
    if(retval != UA_STATUSCODE_GOOD) {
        UA_LOG_WARNING(config->logging, UA_LOGCATEGORY_USERLAND,
                       "Could not add SecurityPolicy#None with error code %s",
                       UA_StatusCode_name(retval));
        nonePolicy->clear(nonePolicy);
        UA_free(nonePolicy);
        nonePolicy = NULL;
    }
    retval = UA_ServerConfig_addSecurityPolicy_Filestore(config, nonePolicy, storePath);
    if(retval != UA_STATUSCODE_GOOD) {
        UA_LOG_WARNING(config->logging, UA_LOGCATEGORY_USERLAND,
                       "Could not add SecurityPolicy#None with error code %s",
                       UA_StatusCode_name(retval));
    }

    /* Basic128Rsa15 */
    UA_SecurityPolicy *basic128Rsa15Policy =
        (UA_SecurityPolicy*)UA_calloc(1, sizeof(UA_SecurityPolicy));
    if(!basic128Rsa15Policy) {
        UA_ByteString_memZero(&decryptedPrivateKey);
        UA_ByteString_clear(&decryptedPrivateKey);
        return UA_STATUSCODE_BADOUTOFMEMORY;
    }
    retval = UA_SecurityPolicy_Basic128Rsa15(basic128Rsa15Policy, localCertificate,
                                             decryptedPrivateKey, config->logging);
    if(retval != UA_STATUSCODE_GOOD) {
        UA_LOG_WARNING(config->logging, UA_LOGCATEGORY_USERLAND,
                       "Could not add SecurityPolicy#Basic128Rsa15 with error code %s",
                       UA_StatusCode_name(retval));
        basic128Rsa15Policy->clear(basic128Rsa15Policy);
        UA_free(basic128Rsa15Policy);
        basic128Rsa15Policy = NULL;
    }
    retval = UA_ServerConfig_addSecurityPolicy_Filestore(config, basic128Rsa15Policy, storePath);
    if(retval != UA_STATUSCODE_GOOD) {
        UA_LOG_WARNING(config->logging, UA_LOGCATEGORY_USERLAND,
                       "Could not add SecurityPolicy#Basic128Rsa15 with error code %s",
                       UA_StatusCode_name(retval));
    }

    /* Basic256 */
    UA_SecurityPolicy *basic256Policy =
        (UA_SecurityPolicy*)UA_calloc(1, sizeof(UA_SecurityPolicy));
    if(!basic256Policy) {
        UA_ByteString_memZero(&decryptedPrivateKey);
        UA_ByteString_clear(&decryptedPrivateKey);
        return UA_STATUSCODE_BADOUTOFMEMORY;
    }
    retval = UA_SecurityPolicy_Basic256(basic256Policy, localCertificate,
                                        decryptedPrivateKey, config->logging);
    if(retval != UA_STATUSCODE_GOOD) {
        UA_LOG_WARNING(config->logging, UA_LOGCATEGORY_USERLAND,
                       "Could not add SecurityPolicy#Basic256 with error code %s",
                       UA_StatusCode_name(retval));
        basic256Policy->clear(basic256Policy);
        UA_free(basic256Policy);
        basic256Policy = NULL;
    }
    retval = UA_ServerConfig_addSecurityPolicy_Filestore(config, basic256Policy, storePath);
    if(retval != UA_STATUSCODE_GOOD) {
        UA_LOG_WARNING(config->logging, UA_LOGCATEGORY_USERLAND,
                       "Could not add SecurityPolicy#Basic256 with error code %s",
                       UA_StatusCode_name(retval));
    }

#if defined(UA_ENABLE_ENCRYPTION_OPENSSL)
    /* EccNistP256 */
    UA_SecurityPolicy *eccnistp256Policy =
        (UA_SecurityPolicy*)UA_calloc(1, sizeof(UA_SecurityPolicy));
    if(!eccnistp256Policy) {
        UA_ByteString_memZero(&decryptedPrivateKey);
        UA_ByteString_clear(&decryptedPrivateKey);
        return UA_STATUSCODE_BADOUTOFMEMORY;
    }
    retval = UA_SecurityPolicy_EccNistP256(eccnistp256Policy, UA_APPLICATIONTYPE_SERVER,
                                        localCertificate, decryptedPrivateKey,
                                        config->logging);
    if(retval != UA_STATUSCODE_GOOD) {
        UA_LOG_WARNING(config->logging, UA_LOGCATEGORY_USERLAND,
                       "Could not add SecurityPolicy#ECC_nistP256 with error code %s",
                       UA_StatusCode_name(retval));
        eccnistp256Policy->clear(eccnistp256Policy);
        UA_free(eccnistp256Policy);
        eccnistp256Policy = NULL;
    }
    retval = UA_ServerConfig_addSecurityPolicy_Filestore(config, eccnistp256Policy, storePath);
    if(retval != UA_STATUSCODE_GOOD) {
        UA_LOG_WARNING(config->logging, UA_LOGCATEGORY_USERLAND,
                       "Could not add SecurityPolicy#ECC_nistP256 with error code %s",
                       UA_StatusCode_name(retval));
    }
#endif

    UA_ByteString_memZero(&decryptedPrivateKey);
    UA_ByteString_clear(&decryptedPrivateKey);
    return UA_STATUSCODE_GOOD;
}

UA_EXPORT UA_StatusCode
UA_ServerConfig_setDefaultWithFilestore(UA_ServerConfig *conf,
                                        UA_UInt16 portNumber,
                                        const UA_ByteString *certificate,
                                        const UA_ByteString *privateKey,
                                        const UA_String storePath) {
    UA_StatusCode retval = setDefaultConfig(conf, portNumber);
    if(retval != UA_STATUSCODE_GOOD) {
        return retval;
    }

    if(!storePath.data) {
        UA_LOG_ERROR(conf->logging, UA_LOGCATEGORY_USERLAND,
                     "The path to a PKI folder has not been specified");
        return UA_STATUSCODE_BADINVALIDARGUMENT;
    }

    /* Set up the parameters */
    UA_KeyValuePair params[2];
    size_t paramsSize = 2;

    params[0].key = UA_QUALIFIEDNAME(0, "max-trust-listsize");
    UA_Variant_setScalar(&params[0].value, &conf->maxTrustListSize, &UA_TYPES[UA_TYPES_UINT32]);
    params[1].key = UA_QUALIFIEDNAME(0, "max-rejected-listsize");
    UA_Variant_setScalar(&params[1].value, &conf->maxRejectedListSize, &UA_TYPES[UA_TYPES_UINT32]);

    UA_KeyValueMap paramsMap;
    paramsMap.map = params;
    paramsMap.mapSize = paramsSize;

    UA_NodeId defaultApplicationGroup =
            UA_NODEID_NUMERIC(0, UA_NS0ID_SERVERCONFIGURATION_CERTIFICATEGROUPS_DEFAULTAPPLICATIONGROUP);
    retval = UA_CertificateGroup_Filestore(&conf->secureChannelPKI, &defaultApplicationGroup, storePath, conf->logging, &paramsMap);
    if(retval != UA_STATUSCODE_GOOD)
        return retval;

    UA_NodeId defaultUserTokenGroup =
            UA_NODEID_NUMERIC(0, UA_NS0ID_SERVERCONFIGURATION_CERTIFICATEGROUPS_DEFAULTUSERTOKENGROUP);
    retval = UA_CertificateGroup_Filestore(&conf->sessionPKI, &defaultUserTokenGroup, storePath, conf->logging, &paramsMap);
    if(retval != UA_STATUSCODE_GOOD)
        return retval;

    retval = UA_ServerConfig_addSecurityPolicies_Filestore(conf, certificate,
                                                           privateKey, storePath);

    if(retval == UA_STATUSCODE_GOOD) {
        retval = UA_AccessControl_default(conf, true, NULL, 0, NULL);
    }

    if(retval == UA_STATUSCODE_GOOD) {
        retval = UA_ServerConfig_addAllEndpoints(conf);
    }

    return retval;
}

#endif /* defined(__linux__) || defined(UA_ARCHITECTURE_WIN32) */

#endif /* UA_ENABLE_ENCRYPTION */

/***************************/
/* Default Client Settings */
/***************************/
#if defined(UA_ENABLE_ENCRYPTION_OPENSSL)
#define AUTH_SECURITY_POLICY_SIZE 4
#else
#define AUTH_SECURITY_POLICY_SIZE 3
#endif

UA_Client * UA_Client_new(void) {
    UA_ClientConfig config;
    memset(&config, 0, sizeof(UA_ClientConfig));
    /* Set up basic usable config including logger and event loop */
    UA_StatusCode res = UA_ClientConfig_setDefault(&config);
    if(res != UA_STATUSCODE_GOOD)
        return NULL;
    return UA_Client_newWithConfig(&config);
}

UA_StatusCode
UA_ClientConfig_setDefault(UA_ClientConfig *config) {
    /* The following fields are untouched and OK to leave as NULL or 0:
     *  clientContext
     *  userIdentityToken
     *  securityMode
     *  securityPolicyUri
     *  endpoint
     *  userTokenPolicy
     *  customDataTypes
     *  connectivityCheckInterval
     *  stateCallback
     *  inactivityCallback
     *  outStandingPublishRequests
     *  subscriptionInactivityCallback
     *  sessionLocaleIds
     *  sessionLocaleIdsSize */

    if(config->timeout == 0)
        config->timeout = 5 * 1000; /* 5 seconds */
    if(config->secureChannelLifeTime == 0)
        config->secureChannelLifeTime = 10 * 60 * 1000; /* 10 minutes */

    if(config->logging == NULL)
        config->logging = UA_Log_Stdout_new(UA_LOGLEVEL_INFO);

    /* EventLoop */
    if(config->eventLoop == NULL) {
#if defined(UA_ARCHITECTURE_ZEPHYR)
        config->eventLoop = UA_EventLoop_new_Zephyr(config->logging);
#else
        config->eventLoop = UA_EventLoop_new_POSIX(config->logging);
#endif
        config->externalEventLoop = false;

        /* Add the TCP connection manager */
#if defined(UA_ARCHITECTURE_ZEPHYR)
        UA_ConnectionManager *tcpCM =
            UA_ConnectionManager_new_Zephyr_TCP(UA_STRING("tcp connection manager"));
#else
        UA_ConnectionManager *tcpCM =
            UA_ConnectionManager_new_POSIX_TCP(UA_STRING("tcp connection manager"));
#endif
        config->eventLoop->registerEventSource(config->eventLoop, (UA_EventSource *)tcpCM);

#if !defined(UA_ARCHITECTURE_ZEPHYR)
        /* Add the UDP connection manager */
        UA_ConnectionManager *udpCM =
            UA_ConnectionManager_new_POSIX_UDP(UA_STRING("udp connection manager"));
        config->eventLoop->registerEventSource(config->eventLoop, (UA_EventSource *)udpCM);
#endif
    }

    if(config->localConnectionConfig.recvBufferSize == 0)
        config->localConnectionConfig = UA_ConnectionConfig_default;

    if(!config->certificateVerification.logging) {
        config->certificateVerification.logging = config->logging;
    }

#ifdef UA_ENABLE_ENCRYPTION
    /* Limits for TrustList */
    config->maxTrustListSize = 0;
    config->maxRejectedListSize = 0;
#endif

    if(!config->certificateVerification.verifyCertificate) {
        /* Certificate Verification that accepts every certificate. Can be
         * overwritten when the policy is specialized. */
        UA_CertificateGroup_AcceptAll(&config->certificateVerification);
    }

    /* With encryption enabled, the applicationUri needs to match the URI from
     * the certificate */
    if(!config->clientDescription.applicationUri.data)
        config->clientDescription.applicationUri = UA_STRING_ALLOC(APPLICATION_URI);
    if(config->clientDescription.applicationType == 0)
        config->clientDescription.applicationType = UA_APPLICATIONTYPE_CLIENT;

    if(config->securityPoliciesSize == 0) {
        config->securityPolicies = (UA_SecurityPolicy*)UA_malloc(sizeof(UA_SecurityPolicy));
        if(!config->securityPolicies)
            return UA_STATUSCODE_BADOUTOFMEMORY;
        UA_StatusCode retval = UA_SecurityPolicy_None(config->securityPolicies,
                                                      UA_BYTESTRING_NULL, config->logging);
        if(retval != UA_STATUSCODE_GOOD) {
            UA_free(config->securityPolicies);
            config->securityPolicies = NULL;
            return retval;
        }
        config->securityPoliciesSize = 1;
    }

    if(config->requestedSessionTimeout == 0)
        config->requestedSessionTimeout = 1200000;

#ifdef UA_ENABLE_SUBSCRIPTIONS
    if(config->outStandingPublishRequests == 0)
        config->outStandingPublishRequests = 10;
#endif

    return UA_STATUSCODE_GOOD;
}

#ifdef UA_ENABLE_ENCRYPTION

static UA_StatusCode
<<<<<<< HEAD
clientConfig_setAuthenticationSecurityPolicies(UA_ClientConfig *config,
                                               UA_ByteString certificateAuth,
                                               UA_ByteString privateKeyAuth) {
    UA_SecurityPolicy *sp = (UA_SecurityPolicy*)
        UA_realloc(config->authSecurityPolicies, sizeof(UA_SecurityPolicy) * AUTH_SECURITY_POLICY_SIZE);
    if(!sp)
        return UA_STATUSCODE_BADOUTOFMEMORY;
    config->authSecurityPolicies = sp;

    /* Clean up old SecurityPolicies */
    for(size_t i = 0; i < config->authSecurityPoliciesSize; i++) {
        config->authSecurityPolicies[i].clear(&config->authSecurityPolicies[i]);
    }
    config->authSecurityPoliciesSize = 0;
=======
securityPolicies_addAll(UA_SecurityPolicy *sp, size_t *length,
                        UA_ByteString certificate, UA_ByteString privateKey, UA_Logger *logging) {
    UA_StatusCode retval;
    size_t size = *length;
>>>>>>> 199a29d3

#ifdef UA_INCLUDE_INSECURE_POLICIES
    /* Basic128Rsa15 is unsecure and should not be used */
    retval = UA_SecurityPolicy_Basic128Rsa15(&sp[size], certificate, privateKey, logging);
    if(retval == UA_STATUSCODE_GOOD) {
        size++;
    } else {
        UA_LOG_WARNING(logging, UA_LOGCATEGORY_USERLAND,
            "Could not add SecurityPolicy#Basic128Rsa15 with error code %s",
            UA_StatusCode_name(retval));
    }

    /* Basic256 is unsecure and should not be used */
    retval = UA_SecurityPolicy_Basic256(&sp[size], certificate, privateKey, logging);
    if(retval == UA_STATUSCODE_GOOD) {
        size++;
    } else {
        UA_LOG_WARNING(logging, UA_LOGCATEGORY_USERLAND,
            "Could not add SecurityPolicy#Basic256 with error code %s",
            UA_StatusCode_name(retval));
    }
#endif
    retval = UA_SecurityPolicy_Aes256Sha256RsaPss(&sp[size], certificate, privateKey, logging);
    if(retval == UA_STATUSCODE_GOOD) {
        size++;
    } else {
        UA_LOG_WARNING(logging, UA_LOGCATEGORY_USERLAND,
            "Could not add SecurityPolicy#Aes256Sha256RsaPss with error code %s",
            UA_StatusCode_name(retval));
    }

    retval = UA_SecurityPolicy_Basic256Sha256(&sp[size], certificate, privateKey, logging);
    if(retval == UA_STATUSCODE_GOOD) {
        size++;
    } else {
        UA_LOG_WARNING(logging, UA_LOGCATEGORY_USERLAND,
            "Could not add SecurityPolicy#Basic256Sha256 with error code %s",
            UA_StatusCode_name(retval));
    }

    retval = UA_SecurityPolicy_Aes128Sha256RsaOaep(&sp[size], certificate, privateKey, logging);
    if(retval == UA_STATUSCODE_GOOD) {
        size++;
    } else {
        UA_LOG_WARNING(logging, UA_LOGCATEGORY_USERLAND,
            "Could not add SecurityPolicy#Aes128Sha256RsaOaep with error code %s",
            UA_StatusCode_name(retval));
    }
    *length = size;
    return retval;
}

static UA_StatusCode
clientConfig_setAuthenticationSecurityPolicies(UA_ClientConfig *config,
                                               UA_ByteString certificateAuth,
                                               UA_ByteString privateKeyAuth) {
    UA_SecurityPolicy *sp = (UA_SecurityPolicy*)
        UA_realloc(config->authSecurityPolicies, sizeof(UA_SecurityPolicy) * SECURITY_POLICY_SIZE);
    if(!sp)
        return UA_STATUSCODE_BADOUTOFMEMORY;
    config->authSecurityPolicies = sp;

    /* Clean up old SecurityPolicies */
    for(size_t i = 0; i < config->authSecurityPoliciesSize; i++) {
        config->authSecurityPolicies[i].clear(&config->authSecurityPolicies[i]);
    }
    config->authSecurityPoliciesSize = 0;

    UA_StatusCode retval = securityPolicies_addAll(sp, &config->authSecurityPoliciesSize,
                                                   certificateAuth, privateKeyAuth, config->logging);

#if defined(UA_ENABLE_ENCRYPTION_OPENSSL)
    sp = &config->authSecurityPolicies[config->authSecurityPoliciesSize];
    retval = UA_SecurityPolicy_EccNistP256(sp, UA_APPLICATIONTYPE_CLIENT, certificateAuth, privateKeyAuth, config->logging);
    if(retval == UA_STATUSCODE_GOOD) {
        ++config->authSecurityPoliciesSize;
    } else {
        UA_LOG_WARNING(config->logging, UA_LOGCATEGORY_USERLAND,
                       "Could not add SecurityPolicy#EccNistP256 with error code %s",
                       UA_StatusCode_name(retval));
    }
#endif

    if(config->authSecurityPoliciesSize == 0) {
        UA_free(config->authSecurityPolicies);
        config->authSecurityPolicies = NULL;
    }

    return retval;
}

UA_StatusCode
UA_ClientConfig_setDefaultEncryption(UA_ClientConfig *config,
                                     UA_ByteString localCertificate, UA_ByteString privateKey,
                                     const UA_ByteString *trustList, size_t trustListSize,
                                     const UA_ByteString *revocationList, size_t revocationListSize) {
    UA_StatusCode retval = UA_ClientConfig_setDefault(config);
    if(retval != UA_STATUSCODE_GOOD)
        return retval;

<<<<<<< HEAD
    UA_TrustListDataType list;
    UA_TrustListDataType_init(&list);
    if(trustListSize > 0) {
        list.specifiedLists |= UA_TRUSTLISTMASKS_TRUSTEDCERTIFICATES;
        retval =
            UA_Array_copy(trustList, trustListSize,
                          (void**)&list.trustedCertificates, &UA_TYPES[UA_TYPES_BYTESTRING]);
        if(retval != UA_STATUSCODE_GOOD)
            return retval;
        list.trustedCertificatesSize = trustListSize;
    }
    if(revocationListSize > 0) {
        list.specifiedLists |= UA_TRUSTLISTMASKS_TRUSTEDCRLS;
        retval =
            UA_Array_copy(revocationList, revocationListSize,
                          (void**)&list.trustedCrls, &UA_TYPES[UA_TYPES_BYTESTRING]);
        if(retval != UA_STATUSCODE_GOOD)
            return retval;
        list.trustedCrlsSize = revocationListSize;
    }

    /* Set up the parameters */
    UA_KeyValuePair params[2];
    size_t paramsSize = 2;

    params[0].key = UA_QUALIFIEDNAME(0, "max-trust-listsize");
    UA_Variant_setScalar(&params[0].value, &config->maxTrustListSize, &UA_TYPES[UA_TYPES_UINT32]);
    params[1].key = UA_QUALIFIEDNAME(0, "max-rejected-listsize");
    UA_Variant_setScalar(&params[1].value, &config->maxRejectedListSize, &UA_TYPES[UA_TYPES_UINT32]);

    UA_KeyValueMap paramsMap;
    paramsMap.map = params;
    paramsMap.mapSize = paramsSize;

    if(config->certificateVerification.clear)
        config->certificateVerification.clear(&config->certificateVerification);
    UA_NodeId defaultApplicationGroup =
           UA_NODEID_NUMERIC(0, UA_NS0ID_SERVERCONFIGURATION_CERTIFICATEGROUPS_DEFAULTAPPLICATIONGROUP);
    retval = UA_CertificateGroup_Memorystore(&config->certificateVerification, &defaultApplicationGroup, &list, config->logging, &paramsMap);
    if(retval != UA_STATUSCODE_GOOD) {
        UA_TrustListDataType_clear(&list);
        return retval;
    }
    UA_TrustListDataType_clear(&list);
=======
    if(trustListSize || revocationListSize) {
        retval = UA_CertificateVerification_Trustlist(&config->certificateVerification,
                                                      trustList, trustListSize,
                                                      NULL, 0,
                                                      revocationList, revocationListSize);
        if(retval != UA_STATUSCODE_GOOD)
            return retval;
    } else {
        UA_LOG_WARNING(config->logging, UA_LOGCATEGORY_SECURITYPOLICY,
            "Empty trustlist and revocationlist passed, leaving the previously configured certificate verification in place");
    }
>>>>>>> 199a29d3

    /* Populate SecurityPolicies, append to pre existing and don't overwrite */
    UA_SecurityPolicy *sp = (UA_SecurityPolicy*)
        UA_realloc(config->securityPolicies, sizeof(UA_SecurityPolicy) * (config->securityPoliciesSize + SECURITY_POLICY_SIZE));
    if(!sp)
        return UA_STATUSCODE_BADOUTOFMEMORY;
    config->securityPolicies = sp;

    /* Load the private key and convert to the DER format. Use an empty password
     * on the first try -- maybe the key does not require a password. */
    UA_ByteString decryptedPrivateKey = UA_BYTESTRING_NULL;
    UA_ByteString keyPassword = UA_BYTESTRING_NULL;
    UA_StatusCode keySuccess = UA_STATUSCODE_GOOD;

    if (privateKey.length > 0)
        keySuccess = UA_CertificateUtils_decryptPrivateKey(privateKey, keyPassword,
                                              &decryptedPrivateKey);

    /* Get the password and decrypt. An application might want to loop / retry
     * here to allow users to correct their entry. */
    if(keySuccess != UA_STATUSCODE_GOOD) {
        if(config->privateKeyPasswordCallback)
            keySuccess = config->privateKeyPasswordCallback(config, &keyPassword);
        else
            keySuccess = readPrivateKeyPassword(&keyPassword);
        if(keySuccess != UA_STATUSCODE_GOOD)
            return keySuccess;
        keySuccess = UA_CertificateUtils_decryptPrivateKey(privateKey, keyPassword, &decryptedPrivateKey);
        UA_ByteString_memZero(&keyPassword);
        UA_ByteString_clear(&keyPassword);
    }
    if(keySuccess != UA_STATUSCODE_GOOD)
        return keySuccess;

    securityPolicies_addAll(sp, &config->securityPoliciesSize,
                            localCertificate, decryptedPrivateKey, config->logging);

#if defined(UA_ENABLE_ENCRYPTION_OPENSSL)
    retval = UA_SecurityPolicy_EccNistP256(&config->securityPolicies[config->securityPoliciesSize],
                                                   UA_APPLICATIONTYPE_CLIENT, localCertificate,
                                                   decryptedPrivateKey, config->logging);
    if(retval == UA_STATUSCODE_GOOD) {
        ++config->securityPoliciesSize;
    } else {
        UA_LOG_WARNING(config->logging, UA_LOGCATEGORY_USERLAND,
                       "Could not add SecurityPolicy#EccNistP256 with error code %s",
                       UA_StatusCode_name(retval));
    }
#endif

    /* Set the same certificate also for authentication.
     * Can be overridden with a different certificate. */
    if(config->authSecurityPoliciesSize == 0)
        clientConfig_setAuthenticationSecurityPolicies(config, localCertificate,
                                                       decryptedPrivateKey);

    UA_ByteString_memZero(&decryptedPrivateKey);
    UA_ByteString_clear(&decryptedPrivateKey);

    if(config->securityPoliciesSize == 0) {
        UA_free(config->securityPolicies);
        config->securityPolicies = NULL;
    }

    return UA_STATUSCODE_GOOD;
}
#endif

#if defined(UA_ENABLE_ENCRYPTION_OPENSSL) || defined(UA_ENABLE_ENCRYPTION_MBEDTLS)
UA_StatusCode
UA_ClientConfig_setAuthenticationCert(UA_ClientConfig *config,
                                      UA_ByteString certificateAuth,
                                      UA_ByteString privateKeyAuth) {
#ifdef UA_ENABLE_ENCRYPTION_LIBRESSL
    UA_LOG_WARNING(config->logging, UA_LOGCATEGORY_USERLAND,
                   "Certificate authentication with LibreSSL as crypto backend is not supported.");
    return UA_STATUSCODE_BADNOTIMPLEMENTED;
#endif

    /* Create UserIdentityToken */
    UA_X509IdentityToken* identityToken = UA_X509IdentityToken_new();
    if(!identityToken)
        return UA_STATUSCODE_BADOUTOFMEMORY;
    /* Don't set identityToken->policyId. This is taken from the appropriate
     * endpoint at runtime. */
    UA_StatusCode retval = UA_ByteString_copy(&certificateAuth, &identityToken->certificateData);
    if(retval != UA_STATUSCODE_GOOD)
        return retval;
    UA_ExtensionObject_clear(&config->userIdentityToken);
    config->userIdentityToken.encoding = UA_EXTENSIONOBJECT_DECODED;
    config->userIdentityToken.content.decoded.type = &UA_TYPES[UA_TYPES_X509IDENTITYTOKEN];
    config->userIdentityToken.content.decoded.data = identityToken;

    /* Populate SecurityPolicies */
    return clientConfig_setAuthenticationSecurityPolicies(config, certificateAuth, privateKeyAuth);
}
#endif<|MERGE_RESOLUTION|>--- conflicted
+++ resolved
@@ -209,15 +209,8 @@
 #define APPLICATION_NAME "open62541-based OPC UA Application"
 #define APPLICATION_URI "urn:open62541.unconfigured.application"
 
-<<<<<<< HEAD
+/* Upper bound */
 #define SECURITY_POLICY_SIZE 7
-=======
-#ifdef UA_INCLUDE_INSECURE_POLICIES
-# define SECURITY_POLICY_SIZE 5
-#else
-# define SECURITY_POLICY_SIZE 3
-#endif
->>>>>>> 199a29d3
 
 #define STRINGIFY(arg) #arg
 #define VERSION(MAJOR, MINOR, PATCH, LABEL) \
@@ -454,19 +447,8 @@
 
     /* Certificate Verification that accepts every certificate. Can be
      * overwritten when the policy is specialized. */
-<<<<<<< HEAD
-    if(conf->secureChannelPKI.clear)
-        conf->secureChannelPKI.clear(&conf->secureChannelPKI);
     UA_CertificateGroup_AcceptAll(&conf->secureChannelPKI);
-
-    if(conf->sessionPKI.clear)
-        conf->sessionPKI.clear(&conf->sessionPKI);
     UA_CertificateGroup_AcceptAll(&conf->sessionPKI);
-=======
-    UA_CertificateVerification_AcceptAll(&conf->secureChannelPKI);
-
-    UA_CertificateVerification_AcceptAll(&conf->sessionPKI);
->>>>>>> 199a29d3
 
     /* * Global Node Lifecycle * */
     /* conf->nodeLifecycle.constructor = NULL; */
@@ -1057,83 +1039,82 @@
         return retval;
     }
 
-<<<<<<< HEAD
-    UA_TrustListDataType list;
-    UA_TrustListDataType_init(&list);
-    if(trustListSize > 0) {
+    if(trustListSize > 0 && revocationListSize > 0) {
+        UA_TrustListDataType list;
+        UA_TrustListDataType_init(&list);
         list.specifiedLists |= UA_TRUSTLISTMASKS_TRUSTEDCERTIFICATES;
-        retval =
-            UA_Array_copy(trustList, trustListSize,
-                          (void**)&list.trustedCertificates, &UA_TYPES[UA_TYPES_BYTESTRING]);
+        retval = UA_Array_copy(trustList, trustListSize,
+                               (void**)&list.trustedCertificates,
+                               &UA_TYPES[UA_TYPES_BYTESTRING]);
         if(retval != UA_STATUSCODE_GOOD)
             return retval;
         list.trustedCertificatesSize = trustListSize;
-    }
-    if(issuerListSize > 0) {
-        list.specifiedLists |= UA_TRUSTLISTMASKS_ISSUERCERTIFICATES;
-        retval =
-            UA_Array_copy(issuerList, issuerListSize,
-                          (void**)&list.issuerCertificates, &UA_TYPES[UA_TYPES_BYTESTRING]);
+
+        if(issuerListSize > 0) {
+            list.specifiedLists |= UA_TRUSTLISTMASKS_ISSUERCERTIFICATES;
+            retval = UA_Array_copy(issuerList, issuerListSize,
+                                   (void**)&list.issuerCertificates,
+                                   &UA_TYPES[UA_TYPES_BYTESTRING]);
+            if(retval != UA_STATUSCODE_GOOD) {
+                UA_TrustListDataType_clear(&list);
+                return retval;
+            }
+            list.issuerCertificatesSize = issuerListSize;
+        }
+
+        list.specifiedLists |= UA_TRUSTLISTMASKS_TRUSTEDCRLS;
+        retval = UA_Array_copy(revocationList, revocationListSize,
+                               (void**)&list.trustedCrls,
+                               &UA_TYPES[UA_TYPES_BYTESTRING]);
+        if(retval != UA_STATUSCODE_GOOD) {
+            UA_TrustListDataType_clear(&list);
+            return retval;
+        }
+        list.trustedCrlsSize = revocationListSize;
+
+        /* Set up the parameters */
+        UA_KeyValuePair params[2];
+        size_t paramsSize = 2;
+
+        params[0].key = UA_QUALIFIEDNAME(0, "max-trust-listsize");
+        UA_Variant_setScalar(&params[0].value, &conf->maxTrustListSize,
+                             &UA_TYPES[UA_TYPES_UINT32]);
+        params[1].key = UA_QUALIFIEDNAME(0, "max-rejected-listsize");
+        UA_Variant_setScalar(&params[1].value, &conf->maxRejectedListSize,
+                             &UA_TYPES[UA_TYPES_UINT32]);
+
+        UA_KeyValueMap paramsMap;
+        paramsMap.map = params;
+        paramsMap.mapSize = paramsSize;
+
+        UA_NodeId defaultApplicationGroup =
+            UA_NS0ID(SERVERCONFIGURATION_CERTIFICATEGROUPS_DEFAULTAPPLICATIONGROUP);
+        retval = UA_CertificateGroup_Memorystore(&conf->secureChannelPKI,
+                                                 &defaultApplicationGroup, &list,
+                                                 conf->logging, &paramsMap);
+        if(retval != UA_STATUSCODE_GOOD) {
+            UA_TrustListDataType_clear(&list);
+            return retval;
+        }
+
+        UA_NodeId defaultUserTokenGroup =
+            UA_NS0ID(SERVERCONFIGURATION_CERTIFICATEGROUPS_DEFAULTUSERTOKENGROUP);
+        retval = UA_CertificateGroup_Memorystore(&conf->sessionPKI,
+                                                 &defaultUserTokenGroup, &list,
+                                                 conf->logging, &paramsMap);
+        UA_TrustListDataType_clear(&list);
         if(retval != UA_STATUSCODE_GOOD)
             return retval;
-        list.issuerCertificatesSize = issuerListSize;
-    }
-    if(revocationListSize > 0) {
-        list.specifiedLists |= UA_TRUSTLISTMASKS_TRUSTEDCRLS;
-        retval =
-            UA_Array_copy(revocationList, revocationListSize,
-                          (void**)&list.trustedCrls, &UA_TYPES[UA_TYPES_BYTESTRING]);
-        if(retval != UA_STATUSCODE_GOOD)
-            return retval;
-        list.trustedCrlsSize = revocationListSize;
-    }
-
-    /* Set up the parameters */
-    UA_KeyValuePair params[2];
-    size_t paramsSize = 2;
-
-    params[0].key = UA_QUALIFIEDNAME(0, "max-trust-listsize");
-    UA_Variant_setScalar(&params[0].value, &conf->maxTrustListSize, &UA_TYPES[UA_TYPES_UINT32]);
-    params[1].key = UA_QUALIFIEDNAME(0, "max-rejected-listsize");
-    UA_Variant_setScalar(&params[1].value, &conf->maxRejectedListSize, &UA_TYPES[UA_TYPES_UINT32]);
-
-    UA_KeyValueMap paramsMap;
-    paramsMap.map = params;
-    paramsMap.mapSize = paramsSize;
-
-    if(conf->secureChannelPKI.clear)
-        conf->secureChannelPKI.clear(&conf->secureChannelPKI);
-    UA_NodeId defaultApplicationGroup =
-           UA_NODEID_NUMERIC(0, UA_NS0ID_SERVERCONFIGURATION_CERTIFICATEGROUPS_DEFAULTAPPLICATIONGROUP);
-    retval = UA_CertificateGroup_Memorystore(&conf->secureChannelPKI, &defaultApplicationGroup, &list, conf->logging, &paramsMap);
-    if(retval != UA_STATUSCODE_GOOD) {
-        UA_TrustListDataType_clear(&list);
-=======
-    retval = UA_CertificateVerification_Trustlist(&conf->sessionPKI,
-                                                  trustList, trustListSize,
-                                                  issuerList, issuerListSize,
-                                                  revocationList, revocationListSize);
-    if(retval != UA_STATUSCODE_GOOD)
->>>>>>> 199a29d3
-        return retval;
-    }
-
-    if(conf->sessionPKI.clear)
-        conf->sessionPKI.clear(&conf->sessionPKI);
-    UA_NodeId defaultUserTokenGroup =
-            UA_NODEID_NUMERIC(0, UA_NS0ID_SERVERCONFIGURATION_CERTIFICATEGROUPS_DEFAULTUSERTOKENGROUP);
-    retval = UA_CertificateGroup_Memorystore(&conf->sessionPKI, &defaultUserTokenGroup, &list, conf->logging, &paramsMap);
-    if(retval != UA_STATUSCODE_GOOD) {
-        UA_TrustListDataType_clear(&list);
-        return retval;
-    }
-    UA_TrustListDataType_clear(&list);
+    } else {
+        UA_LOG_WARNING(conf->logging, UA_LOGCATEGORY_SECURITYPOLICY,
+                       "Empty trustlist and revocationlist passed, leaving the "
+                       "previously configured certificate verification in place");
+    }
 
     retval = UA_ServerConfig_addAllSecurityPolicies(conf, certificate, privateKey);
 
-    if(retval == UA_STATUSCODE_GOOD) {
+    if(retval == UA_STATUSCODE_GOOD)
         retval = UA_AccessControl_default(conf, true, NULL, 0, NULL);
-    }
     if(retval != UA_STATUSCODE_GOOD) {
         UA_ServerConfig_clear(conf);
         return retval;
@@ -1611,11 +1592,6 @@
 /***************************/
 /* Default Client Settings */
 /***************************/
-#if defined(UA_ENABLE_ENCRYPTION_OPENSSL)
-#define AUTH_SECURITY_POLICY_SIZE 4
-#else
-#define AUTH_SECURITY_POLICY_SIZE 3
-#endif
 
 UA_Client * UA_Client_new(void) {
     UA_ClientConfig config;
@@ -1734,27 +1710,10 @@
 #ifdef UA_ENABLE_ENCRYPTION
 
 static UA_StatusCode
-<<<<<<< HEAD
-clientConfig_setAuthenticationSecurityPolicies(UA_ClientConfig *config,
-                                               UA_ByteString certificateAuth,
-                                               UA_ByteString privateKeyAuth) {
-    UA_SecurityPolicy *sp = (UA_SecurityPolicy*)
-        UA_realloc(config->authSecurityPolicies, sizeof(UA_SecurityPolicy) * AUTH_SECURITY_POLICY_SIZE);
-    if(!sp)
-        return UA_STATUSCODE_BADOUTOFMEMORY;
-    config->authSecurityPolicies = sp;
-
-    /* Clean up old SecurityPolicies */
-    for(size_t i = 0; i < config->authSecurityPoliciesSize; i++) {
-        config->authSecurityPolicies[i].clear(&config->authSecurityPolicies[i]);
-    }
-    config->authSecurityPoliciesSize = 0;
-=======
 securityPolicies_addAll(UA_SecurityPolicy *sp, size_t *length,
                         UA_ByteString certificate, UA_ByteString privateKey, UA_Logger *logging) {
     UA_StatusCode retval;
     size_t size = *length;
->>>>>>> 199a29d3
 
 #ifdef UA_INCLUDE_INSECURE_POLICIES
     /* Basic128Rsa15 is unsecure and should not be used */
@@ -1855,68 +1814,62 @@
     if(retval != UA_STATUSCODE_GOOD)
         return retval;
 
-<<<<<<< HEAD
-    UA_TrustListDataType list;
-    UA_TrustListDataType_init(&list);
-    if(trustListSize > 0) {
+    if(trustListSize > 0 && revocationListSize > 0) {
+        UA_TrustListDataType list;
+        UA_TrustListDataType_init(&list);
         list.specifiedLists |= UA_TRUSTLISTMASKS_TRUSTEDCERTIFICATES;
-        retval =
-            UA_Array_copy(trustList, trustListSize,
-                          (void**)&list.trustedCertificates, &UA_TYPES[UA_TYPES_BYTESTRING]);
+        retval = UA_Array_copy(trustList, trustListSize,
+                               (void**)&list.trustedCertificates,
+                               &UA_TYPES[UA_TYPES_BYTESTRING]);
         if(retval != UA_STATUSCODE_GOOD)
             return retval;
         list.trustedCertificatesSize = trustListSize;
-    }
-    if(revocationListSize > 0) {
+
         list.specifiedLists |= UA_TRUSTLISTMASKS_TRUSTEDCRLS;
-        retval =
-            UA_Array_copy(revocationList, revocationListSize,
-                          (void**)&list.trustedCrls, &UA_TYPES[UA_TYPES_BYTESTRING]);
-        if(retval != UA_STATUSCODE_GOOD)
+        retval = UA_Array_copy(revocationList, revocationListSize,
+                               (void**)&list.trustedCrls,
+                               &UA_TYPES[UA_TYPES_BYTESTRING]);
+        if(retval != UA_STATUSCODE_GOOD) {
+            UA_TrustListDataType_clear(&list);
             return retval;
+        }
         list.trustedCrlsSize = revocationListSize;
-    }
-
-    /* Set up the parameters */
-    UA_KeyValuePair params[2];
-    size_t paramsSize = 2;
-
-    params[0].key = UA_QUALIFIEDNAME(0, "max-trust-listsize");
-    UA_Variant_setScalar(&params[0].value, &config->maxTrustListSize, &UA_TYPES[UA_TYPES_UINT32]);
-    params[1].key = UA_QUALIFIEDNAME(0, "max-rejected-listsize");
-    UA_Variant_setScalar(&params[1].value, &config->maxRejectedListSize, &UA_TYPES[UA_TYPES_UINT32]);
-
-    UA_KeyValueMap paramsMap;
-    paramsMap.map = params;
-    paramsMap.mapSize = paramsSize;
-
-    if(config->certificateVerification.clear)
-        config->certificateVerification.clear(&config->certificateVerification);
-    UA_NodeId defaultApplicationGroup =
-           UA_NODEID_NUMERIC(0, UA_NS0ID_SERVERCONFIGURATION_CERTIFICATEGROUPS_DEFAULTAPPLICATIONGROUP);
-    retval = UA_CertificateGroup_Memorystore(&config->certificateVerification, &defaultApplicationGroup, &list, config->logging, &paramsMap);
-    if(retval != UA_STATUSCODE_GOOD) {
+
+        /* Set up the parameters */
+        UA_KeyValuePair params[2];
+        size_t paramsSize = 2;
+
+        params[0].key = UA_QUALIFIEDNAME(0, "max-trust-listsize");
+        UA_Variant_setScalar(&params[0].value, &config->maxTrustListSize,
+                             &UA_TYPES[UA_TYPES_UINT32]);
+        params[1].key = UA_QUALIFIEDNAME(0, "max-rejected-listsize");
+        UA_Variant_setScalar(&params[1].value, &config->maxRejectedListSize,
+                             &UA_TYPES[UA_TYPES_UINT32]);
+
+        UA_KeyValueMap paramsMap;
+        paramsMap.map = params;
+        paramsMap.mapSize = paramsSize;
+
+        if(config->certificateVerification.clear)
+            config->certificateVerification.clear(&config->certificateVerification);
+        UA_NodeId defaultApplicationGroup =
+            UA_NS0ID(SERVERCONFIGURATION_CERTIFICATEGROUPS_DEFAULTAPPLICATIONGROUP);
+        retval = UA_CertificateGroup_Memorystore(&config->certificateVerification,
+                                                 &defaultApplicationGroup, &list,
+                                                 config->logging, &paramsMap);
         UA_TrustListDataType_clear(&list);
-        return retval;
-    }
-    UA_TrustListDataType_clear(&list);
-=======
-    if(trustListSize || revocationListSize) {
-        retval = UA_CertificateVerification_Trustlist(&config->certificateVerification,
-                                                      trustList, trustListSize,
-                                                      NULL, 0,
-                                                      revocationList, revocationListSize);
         if(retval != UA_STATUSCODE_GOOD)
             return retval;
     } else {
         UA_LOG_WARNING(config->logging, UA_LOGCATEGORY_SECURITYPOLICY,
-            "Empty trustlist and revocationlist passed, leaving the previously configured certificate verification in place");
-    }
->>>>>>> 199a29d3
+                       "Empty trustlist and revocationlist passed, leaving the "
+                       "previously configured certificate verification in place");
+    }
 
     /* Populate SecurityPolicies, append to pre existing and don't overwrite */
     UA_SecurityPolicy *sp = (UA_SecurityPolicy*)
-        UA_realloc(config->securityPolicies, sizeof(UA_SecurityPolicy) * (config->securityPoliciesSize + SECURITY_POLICY_SIZE));
+        UA_realloc(config->securityPolicies,
+                   sizeof(UA_SecurityPolicy) * (config->securityPoliciesSize + SECURITY_POLICY_SIZE));
     if(!sp)
         return UA_STATUSCODE_BADOUTOFMEMORY;
     config->securityPolicies = sp;
@@ -1927,9 +1880,9 @@
     UA_ByteString keyPassword = UA_BYTESTRING_NULL;
     UA_StatusCode keySuccess = UA_STATUSCODE_GOOD;
 
-    if (privateKey.length > 0)
+    if(privateKey.length > 0)
         keySuccess = UA_CertificateUtils_decryptPrivateKey(privateKey, keyPassword,
-                                              &decryptedPrivateKey);
+                                                           &decryptedPrivateKey);
 
     /* Get the password and decrypt. An application might want to loop / retry
      * here to allow users to correct their entry. */
