--- conflicted
+++ resolved
@@ -73,7 +73,7 @@
 static void
 ua_Subscriptions_create_handler(UA_Client *client, void *data,
                                 UA_UInt32 requestId, void *r) {
-    UA_LOCK_ASSERT(&client->clientMutex, 1);
+    UA_LOCK_ASSERT(&client->clientMutex);
 
     UA_CreateSubscriptionResponse *response = (UA_CreateSubscriptionResponse *)r;
     CustomCallback *cc = (CustomCallback *)data;
@@ -181,17 +181,12 @@
 static void
 ua_Subscriptions_modify_handler(UA_Client *client, void *data, UA_UInt32 requestId,
                                 void *r) {
-    UA_LOCK_ASSERT(&client->clientMutex, 1);
+    UA_LOCK_ASSERT(&client->clientMutex);
 
     UA_ModifySubscriptionResponse *response = (UA_ModifySubscriptionResponse *)r;
     CustomCallback *cc = (CustomCallback *)data;
-<<<<<<< HEAD
-    UA_LOCK(&client->clientMutex);
     UA_Client_Subscription *sub =
         findSubscriptionById(client, (UA_UInt32)(uintptr_t)cc->clientData);
-=======
-    UA_Client_Subscription *sub = findSubscription(client, (UA_UInt32)(uintptr_t)cc->clientData);
->>>>>>> 403f4628
     if(sub) {
         ua_Subscriptions_modify(client, sub, response);
     } else {
@@ -249,12 +244,7 @@
 
     /* Find the internal representation */
     UA_LOCK(&client->clientMutex);
-<<<<<<< HEAD
     UA_Client_Subscription *sub = findSubscriptionById(client, request.subscriptionId);
-    UA_UNLOCK(&client->clientMutex);
-=======
-    UA_Client_Subscription *sub = findSubscription(client, request.subscriptionId);
->>>>>>> 403f4628
     if(!sub) {
         UA_UNLOCK(&client->clientMutex);
         response.responseHeader.serviceResult = UA_STATUSCODE_BADSUBSCRIPTIONIDINVALID;
@@ -267,12 +257,7 @@
                      &response, &UA_TYPES[UA_TYPES_MODIFYSUBSCRIPTIONRESPONSE]);
 
     /* Adjust the internal representation. Lookup again for thread-safety. */
-<<<<<<< HEAD
-    UA_LOCK(&client->clientMutex);
     sub = findSubscriptionById(client, request.subscriptionId);
-=======
-    sub = findSubscription(client, request.subscriptionId);
->>>>>>> 403f4628
     if(!sub) {
         response.responseHeader.serviceResult = UA_STATUSCODE_BADSUBSCRIPTIONIDINVALID;
         UA_UNLOCK(&client->clientMutex);
@@ -289,17 +274,9 @@
                                      UA_ClientAsyncServiceCallback callback,
                                      void *userdata, UA_UInt32 *requestId) {
     UA_LOCK(&client->clientMutex);
-<<<<<<< HEAD
     UA_Client_Subscription *sub = findSubscriptionById(client, request.subscriptionId);
-    UA_UNLOCK(&client->clientMutex);
-    if(!sub)
-=======
-
-    /* Find the internal representation */
-    UA_Client_Subscription *sub = findSubscription(client, request.subscriptionId);
     if(!sub) {
         UA_UNLOCK(&client->clientMutex);
->>>>>>> 403f4628
         return UA_STATUSCODE_BADSUBSCRIPTIONIDINVALID;
     }
 
