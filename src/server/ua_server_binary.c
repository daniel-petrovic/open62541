--- conflicted
+++ resolved
@@ -54,6 +54,7 @@
     UA_TcpMessageHeader_encodeBinary(&ackHeader, &ack_msg, &tmpPos);
     UA_TcpAcknowledgeMessage_encodeBinary(&ackMessage, &ack_msg, &tmpPos);
     UA_ByteStringArray answer_buf = { .stringsSize = 1, .strings = &ack_msg };
+    // the string is freed internall in the (asynchronous) write
     connection->write(connection, answer_buf);
     UA_TcpHelloMessage_deleteMembers(&helloMessage);
 }
@@ -159,7 +160,6 @@
         responseType = requestType.identifier.numeric + 3;              \
     } while(0)
 
-<<<<<<< HEAD
 #ifdef EXTENSION_STATELESS
 #define INVOKE_SERVICE_EXPIRES(TYPE) do {                              \
         UA_##TYPE##Request p;                                           \
@@ -190,8 +190,6 @@
     } while(0)
 #endif
 
-=======
->>>>>>> 78c78083
 static void processMSG(UA_Connection *connection, UA_Server *server, const UA_ByteString *msg, UA_UInt32 *pos) {
     // 1) Read in the securechannel
     UA_UInt32 secureChannelId;
@@ -465,10 +463,7 @@
                 //process messages with session zero
                 if(connection->state == UA_CONNECTION_OPENING && connection->channel == UA_NULL) {
                 	processMSG(connection, server, msg, &pos);
-<<<<<<< HEAD
                 	//fixme: we need to think about keepalive
-=======
->>>>>>> 78c78083
                 	connection->close(connection);
                 	break;
                 } else {
