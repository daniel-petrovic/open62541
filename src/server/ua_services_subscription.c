--- conflicted
+++ resolved
@@ -170,28 +170,22 @@
         if(sub->unpublishedNotificationsSize == 0)
             continue;
         
-	// This subscription has notifications in its queue (top NotificationMessage exists in the queue). 
-	// Due to republish, we need to check if there are any unplublished notifications first ()
-	UA_unpublishedNotification *notification = NULL;
-	LIST_FOREACH(notification, &sub->unpublishedNotifications, listEntry) {
-	  if (notification->publishedOnce == UA_FALSE)
-	    break;
-	}
-	if (notification == NULL)
-	  continue;
-	
-	// We found an unpublished notification message in this subscription, which we will now publish.
+        // This subscription has notifications in its queue (top NotificationMessage exists in the queue). 
+        // Due to republish, we need to check if there are any unplublished notifications first ()
+        UA_unpublishedNotification *notification = NULL;
+        LIST_FOREACH(notification, &sub->unpublishedNotifications, listEntry) {
+            if (notification->publishedOnce == UA_FALSE)
+                break;
+        }
+        if (notification == NULL)
+            continue;
+    
+        // We found an unpublished notification message in this subscription, which we will now publish.
         response->subscriptionId = sub->subscriptionID;
-<<<<<<< HEAD
-        Subscription_copyTopNotificationMessage(&response->notificationMessage, sub);
-        UA_unpublishedNotification *firstUnPublished = LIST_FIRST(&sub->unpublishedNotifications);
-        if(firstUnPublished->notification.sequenceNumber > sub->sequenceNumber) {
-=======
         Subscription_copyNotificationMessage(&response->notificationMessage, notification);
-	// Mark this notification as published
-	notification->publishedOnce = UA_TRUE;
-        if(notification->notification->sequenceNumber > sub->sequenceNumber) {
->>>>>>> 23980d29
+        // Mark this notification as published
+        notification->publishedOnce = UA_TRUE;
+        if(notification->notification.sequenceNumber > sub->sequenceNumber) {
             // If this is a keepalive message, its seqNo is the next seqNo to be used for an actual msg.
             response->availableSequenceNumbersSize = 0;
             // .. and must be deleted
@@ -290,15 +284,10 @@
     }
     response->resultsSize = request->monitoredItemIdsSize;
 
-<<<<<<< HEAD
     for(size_t i = 0; i < request->monitoredItemIdsSize; i++)
         response->results[i] =
             SubscriptionManager_deleteMonitoredItem(manager, sub->subscriptionID,
                                                     request->monitoredItemIds[i]);
-=======
-    for(UA_Int32 i = 0; i < request->monitoredItemIdsSize; i++)
-        response->results[i] = SubscriptionManager_deleteMonitoredItem(manager, sub->subscriptionID,
-                                                                       request->monitoredItemIds[i]);
 }
 
 void Service_Republish(UA_Server *server, UA_Session *session,
@@ -314,7 +303,7 @@
     // Find the notification in question
     UA_unpublishedNotification *notification;
     LIST_FOREACH(notification, &sub->unpublishedNotifications, listEntry) {
-      if (notification->notification->sequenceNumber == request->retransmitSequenceNumber)
+      if (notification->notification.sequenceNumber == request->retransmitSequenceNumber)
 	break;
     }
     if (!notification) {
@@ -337,5 +326,4 @@
     notification->publishedOnce = UA_TRUE;
     
     return;
->>>>>>> 23980d29
 }