/* This Source Code Form is subject to the terms of the Mozilla Public
 * License, v. 2.0. If a copy of the MPL was not distributed with this
 * file, You can obtain one at http://mozilla.org/MPL/2.0/.
 *
 *    Copyright 2014-2017, 2024 (c) Fraunhofer IOSB (Author: Julius Pfrommer)
 *    Copyright 2014-2017 (c) Florian Palm
 *    Copyright 2015 (c) Sten Grüner
 *    Copyright 2014 (c) LEvertz
 *    Copyright 2015 (c) Chris Iatrou
 *    Copyright 2015 (c) Christian Fimmers
 *    Copyright 2015-2016 (c) Oleksiy Vasylyev
 *    Copyright 2017 (c) Stefan Profanter, fortiss GmbH
 */

#ifndef UA_SERVICES_H_
#define UA_SERVICES_H_

#include <open62541/server.h>
#include "ua_session.h"

_UA_BEGIN_DECLS

typedef void (*UA_Service)(UA_Server*, UA_Session*,
                           const void *request, void *response);

typedef void (*UA_ChannelService)(UA_Server*, UA_SecureChannel*,
                                  const void *request, void *response);

<<<<<<< HEAD
typedef struct {
    UA_UInt32 requestTypeId;
#ifdef UA_ENABLE_DIAGNOSTICS
    UA_UInt16 counterOffset;
#endif
    UA_Boolean sessionRequired;
    UA_Service serviceCallback;
    const UA_DataType *requestType;
    const UA_DataType *responseType;
} UA_ServiceDescription;

/* Returns NULL if none found */
UA_ServiceDescription * getServiceDescription(UA_UInt32 requestTypeId);

/**
 * Discovery Service Set
 * ---------------------
 * This Service Set defines Services used to discover the Endpoints implemented
 * by a Server and to read the security configuration for those Endpoints.
 *
 * FindServers Service
 * ^^^^^^^^^^^^^^^^^^^
 * Returns the Servers known to a Server or Discovery Server. The Client may
 * reduce the number of results returned by specifying filter criteria */
=======
/** Discovery Service Set **/
>>>>>>> ffc18871
void Service_FindServers(UA_Server *server, UA_Session *session,
                         const UA_FindServersRequest *request,
                         UA_FindServersResponse *response);

void Service_GetEndpoints(UA_Server *server, UA_Session *session,
                          const UA_GetEndpointsRequest *request,
                          UA_GetEndpointsResponse *response);

#ifdef UA_ENABLE_DISCOVERY

void Service_RegisterServer(UA_Server *server, UA_Session *session,
                            const UA_RegisterServerRequest *request,
                            UA_RegisterServerResponse *response);

void Service_RegisterServer2(UA_Server *server, UA_Session *session,
                            const UA_RegisterServer2Request *request,
                            UA_RegisterServer2Response *response);

# ifdef UA_ENABLE_DISCOVERY_MULTICAST

void Service_FindServersOnNetwork(UA_Server *server, UA_Session *session,
                                  const UA_FindServersOnNetworkRequest *request,
                                  UA_FindServersOnNetworkResponse *response);

# endif /* UA_ENABLE_DISCOVERY_MULTICAST */

#endif /* UA_ENABLE_DISCOVERY */

/** SecureChannel Service Set **/
void Service_OpenSecureChannel(UA_Server *server, UA_SecureChannel* channel,
                               UA_OpenSecureChannelRequest *request,
                               UA_OpenSecureChannelResponse *response);

void Service_CloseSecureChannel(UA_Server *server, UA_SecureChannel *channel);

/** Session Service Set **/
void Service_CreateSession(UA_Server *server, UA_SecureChannel *channel,
                           const UA_CreateSessionRequest *request,
                           UA_CreateSessionResponse *response);

void Service_ActivateSession(UA_Server *server, UA_SecureChannel *channel,
                             const UA_ActivateSessionRequest *request,
                             UA_ActivateSessionResponse *response);

void Service_CloseSession(UA_Server *server, UA_SecureChannel *channel,
                          const UA_CloseSessionRequest *request,
                          UA_CloseSessionResponse *response);

void Service_Cancel(UA_Server *server, UA_Session *session,
                    const UA_CancelRequest *request,
                    UA_CancelResponse *response);

/** NodeManagement Service Set **/
void Service_AddNodes(UA_Server *server, UA_Session *session,
                      const UA_AddNodesRequest *request,
                      UA_AddNodesResponse *response);

void Service_AddReferences(UA_Server *server, UA_Session *session,
                           const UA_AddReferencesRequest *request,
                           UA_AddReferencesResponse *response);

void Service_DeleteNodes(UA_Server *server, UA_Session *session,
                         const UA_DeleteNodesRequest *request,
                         UA_DeleteNodesResponse *response);

void Service_DeleteReferences(UA_Server *server, UA_Session *session,
                              const UA_DeleteReferencesRequest *request,
                              UA_DeleteReferencesResponse *response);

/** View Service Set **/
void Service_Browse(UA_Server *server, UA_Session *session,
                    const UA_BrowseRequest *request,
                    UA_BrowseResponse *response);

void Service_BrowseNext(UA_Server *server, UA_Session *session,
                        const UA_BrowseNextRequest *request,
                        UA_BrowseNextResponse *response);

void Service_TranslateBrowsePathsToNodeIds(UA_Server *server, UA_Session *session,
             const UA_TranslateBrowsePathsToNodeIdsRequest *request,
             UA_TranslateBrowsePathsToNodeIdsResponse *response);

void Service_RegisterNodes(UA_Server *server, UA_Session *session,
                           const UA_RegisterNodesRequest *request,
                           UA_RegisterNodesResponse *response);

void Service_UnregisterNodes(UA_Server *server, UA_Session *session,
                             const UA_UnregisterNodesRequest *request,
                             UA_UnregisterNodesResponse *response);

/** Query Service Set (not implemented) **/

/** Attribute Service Set **/
void Service_Read(UA_Server *server, UA_Session *session,
                  const UA_ReadRequest *request,
                  UA_ReadResponse *response);

void Service_Write(UA_Server *server, UA_Session *session,
                   const UA_WriteRequest *request,
                   UA_WriteResponse *response);

#ifdef UA_ENABLE_HISTORIZING
void Service_HistoryRead(UA_Server *server, UA_Session *session,
                         const UA_HistoryReadRequest *request,
                         UA_HistoryReadResponse *response);

void Service_HistoryUpdate(UA_Server *server, UA_Session *session,
                           const UA_HistoryUpdateRequest *request,
                           UA_HistoryUpdateResponse *response);
#endif

/** Method Service Set **/
#ifdef UA_ENABLE_METHODCALLS
void Service_Call(UA_Server *server, UA_Session *session,
                  const UA_CallRequest *request,
                  UA_CallResponse *response);

# if UA_MULTITHREADING >= 100
void Service_CallAsync(UA_Server *server, UA_Session *session, UA_UInt32 requestId,
                       const UA_CallRequest *request, UA_CallResponse *response,
                       UA_Boolean *finished);
#endif
#endif

#ifdef UA_ENABLE_SUBSCRIPTIONS

/** MonitoredItem Service Set **/
void Service_CreateMonitoredItems(UA_Server *server, UA_Session *session,
                                  const UA_CreateMonitoredItemsRequest *request,
                                  UA_CreateMonitoredItemsResponse *response);

void Service_DeleteMonitoredItems(UA_Server *server, UA_Session *session,
                                  const UA_DeleteMonitoredItemsRequest *request,
                                  UA_DeleteMonitoredItemsResponse *response);

void Service_ModifyMonitoredItems(UA_Server *server, UA_Session *session,
                                  const UA_ModifyMonitoredItemsRequest *request,
                                  UA_ModifyMonitoredItemsResponse *response);

void Service_SetMonitoringMode(UA_Server *server, UA_Session *session,
                               const UA_SetMonitoringModeRequest *request,
                               UA_SetMonitoringModeResponse *response);

void Service_SetTriggering(UA_Server *server, UA_Session *session,
                           const UA_SetTriggeringRequest *request,
                           UA_SetTriggeringResponse *response);

/** Subscription Service Set **/
void Service_CreateSubscription(UA_Server *server, UA_Session *session,
                                const UA_CreateSubscriptionRequest *request,
                                UA_CreateSubscriptionResponse *response);

void Service_ModifySubscription(UA_Server *server, UA_Session *session,
                                const UA_ModifySubscriptionRequest *request,
                                UA_ModifySubscriptionResponse *response);

void Service_SetPublishingMode(UA_Server *server, UA_Session *session,
                               const UA_SetPublishingModeRequest *request,
                               UA_SetPublishingModeResponse *response);

/* Special async service. Do not answer if StatusCode == Good. */
UA_StatusCode
Service_Publish(UA_Server *server, UA_Session *session,
                const UA_PublishRequest *request, UA_UInt32 requestId);

void Service_Republish(UA_Server *server, UA_Session *session,
                       const UA_RepublishRequest *request,
                       UA_RepublishResponse *response);

void Service_DeleteSubscriptions(UA_Server *server, UA_Session *session,
                                 const UA_DeleteSubscriptionsRequest *request,
                                 UA_DeleteSubscriptionsResponse *response);

void Service_TransferSubscriptions(UA_Server *server, UA_Session *session,
                                   const UA_TransferSubscriptionsRequest *request,
                                   UA_TransferSubscriptionsResponse *response);

#endif /* UA_ENABLE_SUBSCRIPTIONS */

_UA_END_DECLS

#endif /* UA_SERVICES_H_ */<|MERGE_RESOLUTION|>--- conflicted
+++ resolved
@@ -26,7 +26,6 @@
 typedef void (*UA_ChannelService)(UA_Server*, UA_SecureChannel*,
                                   const void *request, void *response);
 
-<<<<<<< HEAD
 typedef struct {
     UA_UInt32 requestTypeId;
 #ifdef UA_ENABLE_DIAGNOSTICS
@@ -41,19 +40,7 @@
 /* Returns NULL if none found */
 UA_ServiceDescription * getServiceDescription(UA_UInt32 requestTypeId);
 
-/**
- * Discovery Service Set
- * ---------------------
- * This Service Set defines Services used to discover the Endpoints implemented
- * by a Server and to read the security configuration for those Endpoints.
- *
- * FindServers Service
- * ^^^^^^^^^^^^^^^^^^^
- * Returns the Servers known to a Server or Discovery Server. The Client may
- * reduce the number of results returned by specifying filter criteria */
-=======
 /** Discovery Service Set **/
->>>>>>> ffc18871
 void Service_FindServers(UA_Server *server, UA_Session *session,
                          const UA_FindServersRequest *request,
                          UA_FindServersResponse *response);
