#include "ua_server_internal.h"
#include "ua_services.h"


#ifdef UA_ENABLE_DISCOVERY
    #ifdef _MSC_VER
    # include <io.h> //access
    # define access _access
    #else
    # include <unistd.h> //access
    #endif
#endif

#ifdef UA_ENABLE_DISCOVERY
static UA_StatusCode copyRegisteredServerToApplicationDescription(const UA_FindServersRequest *request, UA_ApplicationDescription *target, const UA_RegisteredServer* registeredServer) {
    UA_StatusCode retval = UA_STATUSCODE_GOOD;

    UA_ApplicationDescription_init(target);

    retval |= UA_String_copy(&registeredServer->serverUri, &target->applicationUri);
    retval |= UA_String_copy(&registeredServer->productUri, &target->productUri);

    // if the client requests a specific locale, select the corresponding server name
    if (request->localeIdsSize) {
        UA_Boolean appNameFound = UA_FALSE;
        for (size_t i =0; i<request->localeIdsSize && !appNameFound; i++) {
            for (size_t j =0; j<registeredServer->serverNamesSize; j++) {
                if (UA_String_equal(&request->localeIds[i], &registeredServer->serverNames[j].locale)) {
                    retval |= UA_LocalizedText_copy(&registeredServer->serverNames[j], &target->applicationName);
                    appNameFound = UA_TRUE;
                    break;
                }
            }
        }
    } else if (registeredServer->serverNamesSize){
        // just take the first name
        retval |= UA_LocalizedText_copy(&registeredServer->serverNames[0], &target->applicationName);
    }

    target->applicationType = registeredServer->serverType;
    retval |= UA_String_copy(&registeredServer->gatewayServerUri, &target->gatewayServerUri);
    // TODO where do we get the discoveryProfileUri for application data?

    target->discoveryUrlsSize = registeredServer->discoveryUrlsSize;
    if (registeredServer->discoveryUrlsSize) {
        target->discoveryUrls = UA_malloc(sizeof(UA_String) * registeredServer->discoveryUrlsSize);
        if (!target->discoveryUrls) {
            return UA_STATUSCODE_BADOUTOFMEMORY;
        }
        for (size_t i = 0; i<registeredServer->discoveryUrlsSize; i++) {
            retval |= UA_String_copy(&registeredServer->discoveryUrls[i], &target->discoveryUrls[i]);
        }
    }

    return retval;
}
#endif

void Service_FindServers(UA_Server *server, UA_Session *session,
                         const UA_FindServersRequest *request, UA_FindServersResponse *response) {
    UA_LOG_DEBUG_SESSION(server->config.logger, session, "Processing FindServersRequest");


    size_t foundServersSize = 0;
    UA_ApplicationDescription *foundServers = NULL;

    UA_Boolean addSelf = UA_FALSE;
    // temporarily store all the pointers which we found to avoid reiterating through the list
    UA_RegisteredServer **foundServerFilteredPointer = NULL;

#ifdef UA_ENABLE_DISCOVERY
    // check if client only requested a specific set of servers
    if (request->serverUrisSize) {

        foundServerFilteredPointer = UA_malloc(sizeof(UA_RegisteredServer*) * server->registeredServersSize);
        if(!foundServerFilteredPointer) {
            response->responseHeader.serviceResult = UA_STATUSCODE_BADOUTOFMEMORY;
            return;
        }

        for (size_t i=0; i<request->serverUrisSize; i++) {
            if (!addSelf && UA_String_equal(&request->serverUris[i], &server->config.applicationDescription.applicationUri)) {
                addSelf = UA_TRUE;
            } else {
                registeredServer_list_entry* current;
                LIST_FOREACH(current, &server->registeredServers, pointers) {
                    if (UA_String_equal(&current->registeredServer.serverUri, &request->serverUris[i])) {
                        foundServerFilteredPointer[foundServersSize++] = &current->registeredServer;
                        break;
                    }
                }
            }
        }

        if (addSelf)
            foundServersSize++;

    } else {
        addSelf = true;

        // self + registered servers
        foundServersSize = 1 + server->registeredServersSize;
    }
#else
    if (request->serverUrisSize) {
        for (size_t i=0; i<request->serverUrisSize; i++) {
            if (UA_String_equal(&request->serverUris[i], &server->config.applicationDescription.applicationUri)) {
                addSelf = UA_TRUE;
                foundServersSize = 1;
                break;
            }
        }
    } else {
        addSelf = UA_TRUE;
        foundServersSize = 1;
    }
#endif

    if (foundServersSize) {
        foundServers = UA_malloc(sizeof(UA_ApplicationDescription) * foundServersSize);
        if (!foundServers) {
            if (foundServerFilteredPointer)
                UA_free(foundServerFilteredPointer);
            response->responseHeader.serviceResult = UA_STATUSCODE_BADOUTOFMEMORY;
            return;
        }

        if (addSelf) {
            /* copy ApplicationDescription from the config */

            response->responseHeader.serviceResult |= UA_ApplicationDescription_copy(&server->config.applicationDescription, &foundServers[0]);
            if (response->responseHeader.serviceResult != UA_STATUSCODE_GOOD) {
                UA_free(foundServers);
                if (foundServerFilteredPointer)
                    UA_free(foundServerFilteredPointer);
                return;
            }

            /* add the discoveryUrls from the networklayers */
            UA_String* disc = UA_realloc(foundServers[0].discoveryUrls, sizeof(UA_String) *
                                                                                   (foundServers[0].discoveryUrlsSize +
                                                                                    server->config.networkLayersSize));
            if (!disc) {
                response->responseHeader.serviceResult = UA_STATUSCODE_BADOUTOFMEMORY;
                UA_free(foundServers);
                if (foundServerFilteredPointer)
                    UA_free(foundServerFilteredPointer);
                return;
            }
            size_t existing = foundServers[0].discoveryUrlsSize;
            foundServers[0].discoveryUrls = disc;
            foundServers[0].discoveryUrlsSize += server->config.networkLayersSize;

            // TODO: Add nl only if discoveryUrl not already present
            for (size_t i = 0; i < server->config.networkLayersSize; i++) {
                UA_ServerNetworkLayer* nl = &server->config.networkLayers[i];
                UA_String_copy(&nl->discoveryUrl, &foundServers[0].discoveryUrls[existing + i]);
            }
        }
#ifdef UA_ENABLE_DISCOVERY

        size_t currentIndex = 0;
        if (addSelf)
            currentIndex++;

<<<<<<< HEAD
        // add all the registered servers to the list

        if (foundServerFilteredPointer) {
            // use filtered list because client only requested specific uris
            // -1 because foundServersSize also includes this self server
            size_t iterCount = addSelf ? foundServersSize - 1 : foundServersSize;
            for (size_t i = 0; i < iterCount; i++) {
                response->responseHeader.serviceResult = copyRegisteredServerToApplicationDescription(request, &foundServers[currentIndex++],
                                                                                                      foundServerFilteredPointer[i]);
                if (response->responseHeader.serviceResult != UA_STATUSCODE_GOOD) {
                    UA_free(foundServers);
                    UA_free(foundServerFilteredPointer);
                    return;
                }
            }
            UA_free(foundServerFilteredPointer);
            foundServerFilteredPointer = NULL;
        } else {
            registeredServer_list_entry* current;
            LIST_FOREACH(current, &server->registeredServers, pointers) {
                response->responseHeader.serviceResult = copyRegisteredServerToApplicationDescription(request, &foundServers[currentIndex++],
                                                                                                      &current->registeredServer);
                if (response->responseHeader.serviceResult != UA_STATUSCODE_GOOD) {
                    UA_free(foundServers);
                    return;
                }
            }
        }
#endif
=======
    // TODO: Add nl only if discoveryUrl not already present
    for(size_t i = 0; i < server->config.networkLayersSize; ++i) {
        UA_ServerNetworkLayer *nl = &server->config.networkLayers[i];
        UA_String_copy(&nl->discoveryUrl, &descr->discoveryUrls[existing + i]);
>>>>>>> fe8d6487
    }

    if (foundServerFilteredPointer)
        UA_free(foundServerFilteredPointer);

    response->servers = foundServers;
    response->serversSize = foundServersSize;
}

void Service_GetEndpoints(UA_Server *server, UA_Session *session, const UA_GetEndpointsRequest *request,
                          UA_GetEndpointsResponse *response) {
    /* If the client expects to see a specific endpointurl, mirror it back. If
       not, clone the endpoints with the discovery url of all networklayers. */
    const UA_String *endpointUrl = &request->endpointUrl;
    if(endpointUrl->length > 0) {
        UA_LOG_DEBUG_SESSION(server->config.logger, session, "Processing GetEndpointsRequest with endpointUrl " \
                             UA_PRINTF_STRING_FORMAT, UA_PRINTF_STRING_DATA(*endpointUrl));
    } else {
        UA_LOG_DEBUG_SESSION(server->config.logger, session, "Processing GetEndpointsRequest with an empty endpointUrl");
    }

    /* test if the supported binary profile shall be returned */
#ifdef NO_ALLOCA
    UA_Boolean relevant_endpoints[server->endpointDescriptionsSize];
#else
    UA_Boolean *relevant_endpoints = UA_alloca(sizeof(UA_Boolean) * server->endpointDescriptionsSize);
#endif
    memset(relevant_endpoints, 0, sizeof(UA_Boolean) * server->endpointDescriptionsSize);
    size_t relevant_count = 0;
    if(request->profileUrisSize == 0) {
        for(size_t j = 0; j < server->endpointDescriptionsSize; ++j)
            relevant_endpoints[j] = true;
        relevant_count = server->endpointDescriptionsSize;
    } else {
        for(size_t j = 0; j < server->endpointDescriptionsSize; ++j) {
            for(size_t i = 0; i < request->profileUrisSize; ++i) {
                if(!UA_String_equal(&request->profileUris[i], &server->endpointDescriptions[j].transportProfileUri))
                    continue;
                relevant_endpoints[j] = true;
                ++relevant_count;
                break;
            }
        }
    }

    if(relevant_count == 0) {
        response->endpointsSize = 0;
        return;
    }

    /* Clone the endpoint for each networklayer? */
    size_t clone_times = 1;
    UA_Boolean nl_endpointurl = false;
    if(endpointUrl->length == 0) {
        clone_times = server->config.networkLayersSize;
        nl_endpointurl = true;
    }

    response->endpoints = UA_Array_new(relevant_count * clone_times, &UA_TYPES[UA_TYPES_ENDPOINTDESCRIPTION]);
    if(!response->endpoints) {
        response->responseHeader.serviceResult = UA_STATUSCODE_BADOUTOFMEMORY;
        return;
    }
    response->endpointsSize = relevant_count * clone_times;

    size_t k = 0;
    UA_StatusCode retval = UA_STATUSCODE_GOOD;
    for(size_t i = 0; i < clone_times; ++i) {
        if(nl_endpointurl)
            endpointUrl = &server->config.networkLayers[i].discoveryUrl;
        for(size_t j = 0; j < server->endpointDescriptionsSize; ++j) {
            if(!relevant_endpoints[j])
                continue;
            retval |= UA_EndpointDescription_copy(&server->endpointDescriptions[j], &response->endpoints[k]);
            retval |= UA_String_copy(endpointUrl, &response->endpoints[k].endpointUrl);
            ++k;
        }
    }

    if(retval != UA_STATUSCODE_GOOD) {
        response->responseHeader.serviceResult = retval;
        UA_Array_delete(response->endpoints, response->endpointsSize, &UA_TYPES[UA_TYPES_ENDPOINTDESCRIPTION]);
        response->endpoints = NULL;
        response->endpointsSize = 0;
        return;
    }
}

#ifdef UA_ENABLE_DISCOVERY
void Service_RegisterServer(UA_Server *server, UA_Session *session,
                         const UA_RegisterServerRequest *request, UA_RegisterServerResponse *response) {
    UA_LOG_DEBUG_SESSION(server->config.logger, session, "Processing RegisterServerRequest");

    registeredServer_list_entry *registeredServer_entry = NULL;

    {
        // find the server from the request in the registered list
        registeredServer_list_entry* current;
        LIST_FOREACH(current, &server->registeredServers, pointers) {
            if (UA_String_equal(&current->registeredServer.serverUri, &request->server.serverUri)) {
                registeredServer_entry = current;
                break;
            }
        }
    }

    if (!request->server.isOnline) {
        // server is shutting down. Remove it from the registered servers list
        if (!registeredServer_entry) {
            // server not found, show warning
            UA_LOG_WARNING_SESSION(server->config.logger, session, "Could not unregister server %.*s. Not registered.", (int)request->server.serverUri.length, request->server.serverUri.data);
            response->responseHeader.serviceResult = UA_STATUSCODE_BADNOTFOUND;
            return;
        }

        // server found, remove from list
        LIST_REMOVE(registeredServer_entry, pointers);
        UA_RegisteredServer_deleteMembers(&registeredServer_entry->registeredServer);
#ifndef UA_ENABLE_MULTITHREADING
        UA_free(registeredServer_entry);
        server->registeredServersSize--;
#else
        server->registeredServersSize = uatomic_add_return(&server->registeredServersSize, -1);
        UA_Server_delayedFree(server, registeredServer_entry);
#endif
        response->responseHeader.serviceResult = UA_STATUSCODE_GOOD;
        return;
    }


    UA_StatusCode retval = UA_STATUSCODE_GOOD;
    if (!registeredServer_entry) {
        // server not yet registered, register it by adding it to the list


        UA_LOG_DEBUG_SESSION(server->config.logger, session, "Registering new server: %.*s", (int)request->server.serverUri.length, request->server.serverUri.data);

        registeredServer_entry = UA_malloc(sizeof(registeredServer_list_entry));
        if(!registeredServer_entry) {
            response->responseHeader.serviceResult = UA_STATUSCODE_BADOUTOFMEMORY;
            return;
        }

        LIST_INSERT_HEAD(&server->registeredServers, registeredServer_entry, pointers);
#ifndef UA_ENABLE_MULTITHREADING
        server->registeredServersSize++;
#else
        server->registeredServersSize = uatomic_add_return(&server->registeredServersSize, 1);
#endif

    } else {
        UA_RegisteredServer_deleteMembers(&registeredServer_entry->registeredServer);
    }

    // copy the data from the request into the list
    UA_RegisteredServer_copy(&request->server, &registeredServer_entry->registeredServer);
    registeredServer_entry->lastSeen = UA_DateTime_nowMonotonic();

    response->responseHeader.serviceResult = retval;
}

/**
 * Cleanup server registration:
 * If the semaphore file path is set, then it just checks the existence of the file.
 * When it is deleted, the registration is removed.
 * If there is no semaphore file, then the registration will be removed if it is older than 60 minutes.
 */
void UA_Discovery_cleanupTimedOut(UA_Server *server, UA_DateTime nowMonotonic) {

    UA_DateTime timedOut = nowMonotonic;
    // registration is timed out if lastSeen is older than 60 minutes (default value, can be modified by user).
    if (server->config.discoveryCleanupTimeout) {
        timedOut -= server->config.discoveryCleanupTimeout*UA_SEC_TO_DATETIME;
    }

    registeredServer_list_entry* current, *temp;
    LIST_FOREACH_SAFE(current, &server->registeredServers, pointers, temp) {

        UA_Boolean semaphoreDeleted = UA_FALSE;

        if (current->registeredServer.semaphoreFilePath.length) {
            char* filePath = malloc(sizeof(char)*current->registeredServer.semaphoreFilePath.length+1);
            memcpy( filePath, current->registeredServer.semaphoreFilePath.data, current->registeredServer.semaphoreFilePath.length );
            filePath[current->registeredServer.semaphoreFilePath.length] = '\0';
            semaphoreDeleted = access( filePath, 0 ) == -1;
            free(filePath);
        }

        if (semaphoreDeleted || (server->config.discoveryCleanupTimeout && current->lastSeen < timedOut)) {
            if (semaphoreDeleted) {
                UA_LOG_INFO(server->config.logger, UA_LOGCATEGORY_SERVER,
                            "Registration of server with URI %.*s is removed because the semaphore file '%.*s' was deleted.",
                            (int)current->registeredServer.serverUri.length, current->registeredServer.serverUri.data,
                            (int)current->registeredServer.semaphoreFilePath.length, current->registeredServer.semaphoreFilePath.data);
            } else {
                // cppcheck-suppress unreadVariable
                UA_String lastStr = UA_DateTime_toString(current->lastSeen);
                UA_LOG_INFO(server->config.logger, UA_LOGCATEGORY_SERVER,
                             "Registration of server with URI %.*s has timed out and is removed. Last seen: %.*s",
                            (int)current->registeredServer.serverUri.length, current->registeredServer.serverUri.data,
                            (int)lastStr.length, lastStr.data);
                UA_free(lastStr.data);
            }
            LIST_REMOVE(current, pointers);
            UA_RegisteredServer_deleteMembers(&current->registeredServer);
#ifndef UA_ENABLE_MULTITHREADING
            UA_free(current);
            server->registeredServersSize--;
#else
            server->registeredServersSize = uatomic_add_return(&server->registeredServersSize, -1);
            UA_Server_delayedFree(server, current);
#endif

        }
    }
}

#endif<|MERGE_RESOLUTION|>--- conflicted
+++ resolved
@@ -59,7 +59,6 @@
 void Service_FindServers(UA_Server *server, UA_Session *session,
                          const UA_FindServersRequest *request, UA_FindServersResponse *response) {
     UA_LOG_DEBUG_SESSION(server->config.logger, session, "Processing FindServersRequest");
-
 
     size_t foundServersSize = 0;
     UA_ApplicationDescription *foundServers = NULL;
@@ -116,7 +115,7 @@
     }
 #endif
 
-    if (foundServersSize) {
+    if(foundServersSize) {
         foundServers = UA_malloc(sizeof(UA_ApplicationDescription) * foundServersSize);
         if (!foundServers) {
             if (foundServerFilteredPointer)
@@ -125,10 +124,10 @@
             return;
         }
 
-        if (addSelf) {
-            /* copy ApplicationDescription from the config */
-
-            response->responseHeader.serviceResult |= UA_ApplicationDescription_copy(&server->config.applicationDescription, &foundServers[0]);
+        /* copy ApplicationDescription from the config */
+        if(addSelf) {
+            response->responseHeader.serviceResult |=
+                UA_ApplicationDescription_copy(&server->config.applicationDescription, &foundServers[0]);
             if (response->responseHeader.serviceResult != UA_STATUSCODE_GOOD) {
                 UA_free(foundServers);
                 if (foundServerFilteredPointer)
@@ -137,10 +136,10 @@
             }
 
             /* add the discoveryUrls from the networklayers */
-            UA_String* disc = UA_realloc(foundServers[0].discoveryUrls, sizeof(UA_String) *
-                                                                                   (foundServers[0].discoveryUrlsSize +
-                                                                                    server->config.networkLayersSize));
-            if (!disc) {
+            UA_String* disc = UA_realloc(foundServers[0].discoveryUrls,
+                                         sizeof(UA_String) * (foundServers[0].discoveryUrlsSize +
+                                                              server->config.networkLayersSize));
+            if(!disc) {
                 response->responseHeader.serviceResult = UA_STATUSCODE_BADOUTOFMEMORY;
                 UA_free(foundServers);
                 if (foundServerFilteredPointer)
@@ -163,16 +162,15 @@
         if (addSelf)
             currentIndex++;
 
-<<<<<<< HEAD
         // add all the registered servers to the list
-
-        if (foundServerFilteredPointer) {
+        if(foundServerFilteredPointer) {
             // use filtered list because client only requested specific uris
             // -1 because foundServersSize also includes this self server
             size_t iterCount = addSelf ? foundServersSize - 1 : foundServersSize;
-            for (size_t i = 0; i < iterCount; i++) {
-                response->responseHeader.serviceResult = copyRegisteredServerToApplicationDescription(request, &foundServers[currentIndex++],
-                                                                                                      foundServerFilteredPointer[i]);
+            for(size_t i = 0; i < iterCount; i++) {
+                response->responseHeader.serviceResult =
+                    copyRegisteredServerToApplicationDescription(request, &foundServers[currentIndex++],
+                                                                 foundServerFilteredPointer[i]);
                 if (response->responseHeader.serviceResult != UA_STATUSCODE_GOOD) {
                     UA_free(foundServers);
                     UA_free(foundServerFilteredPointer);
@@ -184,8 +182,9 @@
         } else {
             registeredServer_list_entry* current;
             LIST_FOREACH(current, &server->registeredServers, pointers) {
-                response->responseHeader.serviceResult = copyRegisteredServerToApplicationDescription(request, &foundServers[currentIndex++],
-                                                                                                      &current->registeredServer);
+                response->responseHeader.serviceResult =
+                    copyRegisteredServerToApplicationDescription(request, &foundServers[currentIndex++],
+                                                                 &current->registeredServer);
                 if (response->responseHeader.serviceResult != UA_STATUSCODE_GOOD) {
                     UA_free(foundServers);
                     return;
@@ -193,12 +192,6 @@
             }
         }
 #endif
-=======
-    // TODO: Add nl only if discoveryUrl not already present
-    for(size_t i = 0; i < server->config.networkLayersSize; ++i) {
-        UA_ServerNetworkLayer *nl = &server->config.networkLayers[i];
-        UA_String_copy(&nl->discoveryUrl, &descr->discoveryUrls[existing + i]);
->>>>>>> fe8d6487
     }
 
     if (foundServerFilteredPointer)
