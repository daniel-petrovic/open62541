/* This Source Code Form is subject to the terms of the Mozilla Public
 * License, v. 2.0. If a copy of the MPL was not distributed with this
 * file, You can obtain one at http://mozilla.org/MPL/2.0/.
 *
 *    Copyright 2014-2018 (c) Fraunhofer IOSB (Author: Julius Pfrommer)
 *    Copyright 2016-2017 (c) Florian Palm
 *    Copyright 2015 (c) Chris Iatrou
 *    Copyright 2015-2016 (c) Sten Grüner
 *    Copyright 2015-2016 (c) Oleksiy Vasylyev
 *    Copyright 2017 (c) Stefan Profanter, fortiss GmbH
 *    Copyright 2018 (c) Ari Breitkreuz, fortiss GmbH
 *    Copyright 2017 (c) Mattias Bornhager
 *    Copyright 2017 (c) Henrik Norrman
 *    Copyright 2017-2023 (c) Thomas Stalder, Blue Time Concept SA
 *    Copyright 2018 (c) Fabian Arndt, Root-Core
 *    Copyright 2020 (c) Kalycito Infotech Private Limited
 *    Copyright 2021 (c) Uranik, Berisha
 *    Copyright 2021 (c) Ammar, Morshed
 *    Copyright 2021 (c) Fraunhofer IOSB (Author: Andreas Ebner)
 */

#include "ua_server_internal.h"
#include "ua_services.h"
#include "ua_subscription.h"

#ifdef UA_ENABLE_SUBSCRIPTIONS /* conditional compilation */

#ifdef UA_ENABLE_DA

/* Translate a percentage deadband into an absolute deadband based on the
 * UARange property of the variable */
static UA_StatusCode
setAbsoluteFromPercentageDeadband(UA_Server *server, UA_Session *session,
                                  const UA_MonitoredItem *mon, UA_DataChangeFilter *filter) {
    /* A valid deadband? */
    if(filter->deadbandValue < 0.0 || filter->deadbandValue > 100.0)
        return UA_STATUSCODE_BADMONITOREDITEMFILTERUNSUPPORTED;

    /* Browse for the percent range */
    UA_QualifiedName qn = UA_QUALIFIEDNAME(0, "EURange");
    UA_BrowsePathResult bpr =
        browseSimplifiedBrowsePath(server, mon->itemToMonitor.nodeId, 1, &qn);
    if(bpr.statusCode != UA_STATUSCODE_GOOD || bpr.targetsSize < 1) {
        UA_BrowsePathResult_clear(&bpr);
        return UA_STATUSCODE_BADMONITOREDITEMFILTERUNSUPPORTED;
    }

    /* Read the range */
    UA_ReadValueId rvi;
    UA_ReadValueId_init(&rvi);
    rvi.nodeId = bpr.targets->targetId.nodeId;
    rvi.attributeId = UA_ATTRIBUTEID_VALUE;
    UA_DataValue rangeVal = readWithSession(server, session, &rvi,
                                            UA_TIMESTAMPSTORETURN_NEITHER);
    UA_BrowsePathResult_clear(&bpr);
    if(!UA_Variant_isScalar(&rangeVal.value) ||
       rangeVal.value.type != &UA_TYPES[UA_TYPES_RANGE]) {
        UA_DataValue_clear(&rangeVal);
        return UA_STATUSCODE_BADMONITOREDITEMFILTERUNSUPPORTED;
    }

    /* Compute the abs deadband */
    UA_Range *euRange = (UA_Range*)rangeVal.value.data;
    UA_Double absDeadband = (filter->deadbandValue/100.0) * (euRange->high - euRange->low);

    UA_DataValue_clear(&rangeVal);

    /* EURange invalid or NaN? */
    if(absDeadband < 0.0 || absDeadband != absDeadband) {
        UA_DataValue_clear(&rangeVal);
        return UA_STATUSCODE_BADMONITOREDITEMFILTERUNSUPPORTED;
    }

    /* Adjust the original filter */
    filter->deadbandType = UA_DEADBANDTYPE_ABSOLUTE;
    filter->deadbandValue = absDeadband;
    return UA_STATUSCODE_GOOD;
}

#endif /* UA_ENABLE_DA */

void
Service_SetTriggering(UA_Server *server, UA_Session *session,
                      const UA_SetTriggeringRequest *request,
                      UA_SetTriggeringResponse *response) {
    /* Nothing to do? */
    if(request->linksToRemoveSize == 0 &&
       request->linksToAddSize == 0) {
        response->responseHeader.serviceResult = UA_STATUSCODE_BADNOTHINGTODO;
        return;
    }

    /* Get the Subscription */
    UA_Subscription *sub = UA_Session_getSubscriptionById(session, request->subscriptionId);
    if(!sub) {
        response->responseHeader.serviceResult = UA_STATUSCODE_BADSUBSCRIPTIONIDINVALID;
        return;
    }

    /* Reset the lifetime counter of the Subscription */
    Subscription_resetLifetime(sub);

    /* Get the MonitoredItem */
    UA_MonitoredItem *mon = UA_Subscription_getMonitoredItem(sub, request->triggeringItemId);
    if(!mon) {
        response->responseHeader.serviceResult = UA_STATUSCODE_BADMONITOREDITEMIDINVALID;
        return;
    }

    /* Allocate the results arrays */
    if(request->linksToRemoveSize > 0) {
        response->removeResults = (UA_StatusCode*)
            UA_Array_new(request->linksToRemoveSize, &UA_TYPES[UA_TYPES_STATUSCODE]);
        if(!response->removeResults) {
            response->responseHeader.serviceResult = UA_STATUSCODE_BADOUTOFMEMORY;
            return;
        }
        response->removeResultsSize = request->linksToRemoveSize;
    }

    if(request->linksToAddSize> 0) {
        response->addResults = (UA_StatusCode*)
            UA_Array_new(request->linksToAddSize, &UA_TYPES[UA_TYPES_STATUSCODE]);
        if(!response->addResults) {
            UA_Array_delete(response->removeResults,
                            request->linksToAddSize, &UA_TYPES[UA_TYPES_STATUSCODE]);
            response->removeResults = NULL;
            response->removeResultsSize = 0;
            response->responseHeader.serviceResult = UA_STATUSCODE_BADOUTOFMEMORY;
            return;
        }
        response->addResultsSize = request->linksToAddSize;
    }

    /* Apply the changes */
    for(size_t i = 0; i < request->linksToRemoveSize; i++)
        response->removeResults[i] =
            UA_MonitoredItem_removeLink(sub, mon, request->linksToRemove[i]);

    for(size_t i = 0; i < request->linksToAddSize; i++)
        response->addResults[i] =
            UA_MonitoredItem_addLink(sub, mon, request->linksToAdd[i]);
}

#ifdef UA_ENABLE_SUBSCRIPTIONS_EVENTS
static UA_StatusCode
checkEventFilterParam(UA_Server *server, UA_Session *session,
                      const UA_MonitoredItem *mon,
                      UA_MonitoringParameters *params,
                      UA_ExtensionObject *filterResult) {
    UA_assert(mon->itemToMonitor.attributeId == UA_ATTRIBUTEID_EVENTNOTIFIER);

    /* Correct data type? */
    if(params->filter.encoding != UA_EXTENSIONOBJECT_DECODED &&
       params->filter.encoding != UA_EXTENSIONOBJECT_DECODED_NODELETE)
        return UA_STATUSCODE_BADEVENTFILTERINVALID;
    if(params->filter.content.decoded.type != &UA_TYPES[UA_TYPES_EVENTFILTER])
        return UA_STATUSCODE_BADEVENTFILTERINVALID;

    UA_EventFilter *eventFilter = (UA_EventFilter *)params->filter.content.decoded.data;

    /* Correct number of elements? */
    if(eventFilter->selectClausesSize == 0 ||
       eventFilter->selectClausesSize > UA_EVENTFILTER_MAXSELECT)
        return UA_STATUSCODE_BADEVENTFILTERINVALID;

    /* Allow empty where clauses --> select every event */
    if(eventFilter->whereClause.elementsSize > UA_EVENTFILTER_MAXELEMENTS)
        return UA_STATUSCODE_BADEVENTFILTERINVALID;

    /* Check where-clause */
    UA_StatusCode res = UA_STATUSCODE_GOOD;
    const UA_ContentFilter *cf = &eventFilter->whereClause;
    UA_ContentFilterElementResult whereRes[UA_EVENTFILTER_MAXELEMENTS];
    for(size_t i = 0; i < cf->elementsSize; ++i) {
        UA_ContentFilterElement *ef = &cf->elements[i];
        whereRes[i] = UA_ContentFilterElementValidation(server, i, cf->elementsSize, ef);
        if(whereRes[i].statusCode != UA_STATUSCODE_GOOD && res == UA_STATUSCODE_GOOD)
            res = whereRes[i].statusCode;
    }

    /* Check select clause */
    UA_StatusCode selectRes[UA_EVENTFILTER_MAXSELECT];
    for(size_t i = 0; i < eventFilter->selectClausesSize; i++) {
        const UA_SimpleAttributeOperand *sao = &eventFilter->selectClauses[i];
        selectRes[i] = UA_SimpleAttributeOperandValidation(server, sao);
        if(selectRes[i] != UA_STATUSCODE_GOOD && res == UA_STATUSCODE_GOOD)
            res = selectRes[i];
    }

    /* Filter bad, return details */
    if(res != UA_STATUSCODE_GOOD) {
        UA_EventFilterResult *efr = UA_EventFilterResult_new();
        if(!efr) {
            res = UA_STATUSCODE_BADOUTOFMEMORY;
        } else {
            UA_EventFilterResult tmp_efr;
            UA_EventFilterResult_init(&tmp_efr);
            tmp_efr.selectClauseResultsSize = eventFilter->selectClausesSize;
            tmp_efr.selectClauseResults = selectRes;
            tmp_efr.whereClauseResult.elementResultsSize = cf->elementsSize;
            tmp_efr.whereClauseResult.elementResults = whereRes;
            UA_EventFilterResult_copy(&tmp_efr, efr);
            UA_ExtensionObject_setValue(filterResult, efr,
                                        &UA_TYPES[UA_TYPES_EVENTFILTERRESULT]);
        }
    }

    for(size_t i = 0; i < cf->elementsSize; ++i)
        UA_ContentFilterElementResult_clear(&whereRes[i]);
    return res;
}
#endif

/* Verify and adjust the parameters of a MonitoredItem */
static UA_StatusCode
checkAdjustMonitoredItemParams(UA_Server *server, UA_Session *session,
                               const UA_MonitoredItem *mon,
                               const UA_DataType* valueType,
                               UA_MonitoringParameters *params,
                               UA_ExtensionObject *filterResult) {
    UA_LOCK_ASSERT(&server->serviceMutex);

    /* Check the filter */
    if(mon->itemToMonitor.attributeId == UA_ATTRIBUTEID_EVENTNOTIFIER) {
        /* Event MonitoredItems need a filter */
#ifndef UA_ENABLE_SUBSCRIPTIONS_EVENTS
        return UA_STATUSCODE_BADNOTSUPPORTED;
#else
        UA_StatusCode res = checkEventFilterParam(server, session, mon,
                                                  params, filterResult);
        if(res != UA_STATUSCODE_GOOD)
            return res;
#endif
    } else {
        /* DataChange MonitoredItem. Can be "no filter" which defaults to
         * triggering on Status and Value. */
        if(params->filter.encoding != UA_EXTENSIONOBJECT_DECODED &&
           params->filter.encoding != UA_EXTENSIONOBJECT_DECODED_NODELETE &&
           params->filter.encoding != UA_EXTENSIONOBJECT_ENCODED_NOBODY)
            return UA_STATUSCODE_BADMONITOREDITEMFILTERUNSUPPORTED;

        /* If the filter ExtensionObject has a body, then it must be a
         * DataChangeFilter */
        if(params->filter.encoding != UA_EXTENSIONOBJECT_ENCODED_NOBODY &&
           params->filter.content.decoded.type != &UA_TYPES[UA_TYPES_DATACHANGEFILTER])
            return UA_STATUSCODE_BADFILTERNOTALLOWED;

        /* Check the deadband and adjust if necessary. */
        if(params->filter.content.decoded.type == &UA_TYPES[UA_TYPES_DATACHANGEFILTER]) {
            UA_DataChangeFilter *filter = (UA_DataChangeFilter *)
                params->filter.content.decoded.data;
            switch(filter->deadbandType) {
            case UA_DEADBANDTYPE_NONE:
                break;
            case UA_DEADBANDTYPE_ABSOLUTE:
                if(mon->itemToMonitor.attributeId != UA_ATTRIBUTEID_VALUE ||
                   !valueType || !UA_DataType_isNumeric(valueType))
                    return UA_STATUSCODE_BADFILTERNOTALLOWED;
                break;
#ifdef UA_ENABLE_DA
            case UA_DEADBANDTYPE_PERCENT: {
                if(mon->itemToMonitor.attributeId != UA_ATTRIBUTEID_VALUE ||
                   !valueType || !UA_DataType_isNumeric(valueType))
                    return UA_STATUSCODE_BADFILTERNOTALLOWED;
                /* If percentage deadband is supported, look up the range values
                 * and precompute as if it was an absolute deadband. */
                UA_StatusCode res =
                    setAbsoluteFromPercentageDeadband(server, session, mon, filter);
                if(res != UA_STATUSCODE_GOOD)
                    return res;
                break;
            }
#endif
            default:
                return UA_STATUSCODE_BADMONITOREDITEMFILTERUNSUPPORTED;
            }
        }
    }

    /* Read the minimum sampling interval for the variable. The sampling
     * interval of the MonitoredItem must not be less than that. */
    if(mon->itemToMonitor.attributeId == UA_ATTRIBUTEID_VALUE) {
        const UA_Node *node = UA_NODESTORE_GET(server, &mon->itemToMonitor.nodeId);
        if(node) {
            const UA_VariableNode *vn = &node->variableNode;
            if(node->head.nodeClass == UA_NODECLASS_VARIABLE) {
                /* Take into account if the publishing interval is used for sampling */
                UA_Double samplingInterval = params->samplingInterval;
                if(samplingInterval < 0 && mon->subscription)
                    samplingInterval = mon->subscription->publishingInterval;
                /* Adjust if smaller than the allowed minimum for the variable */
                if(samplingInterval < vn->minimumSamplingInterval)
                    params->samplingInterval = vn->minimumSamplingInterval;
            }
            UA_NODESTORE_RELEASE(server, node);
        }
    }
        

    /* A negative number indicates that the sampling interval is the publishing
     * interval of the Subscription. Note that the sampling interval selected
     * here remains also when the Subscription's publish interval is adjusted
     * afterwards. */
    if(mon->subscription && params->samplingInterval < 0.0)
        params->samplingInterval = mon->subscription->publishingInterval;

    /* Adjust non-null sampling interval to lie within the configured limits */
    if(params->samplingInterval != 0.0) {
        UA_BOUNDEDVALUE_SETWBOUNDS(server->config.samplingIntervalLimits,
                                   params->samplingInterval, params->samplingInterval);
        /* Check for NaN */
        if(mon->parameters.samplingInterval != mon->parameters.samplingInterval)
            params->samplingInterval = server->config.samplingIntervalLimits.min;
    }

    /* Adjust the maximum queue size */
#ifdef UA_ENABLE_SUBSCRIPTIONS_EVENTS
    if(mon->itemToMonitor.attributeId == UA_ATTRIBUTEID_EVENTNOTIFIER) {
        /* 0 => Set to the configured maximum. Otherwise adjust with configured limits */
        if(params->queueSize == 0) {
            params->queueSize = server->config.queueSizeLimits.max;
        } else {
            UA_BOUNDEDVALUE_SETWBOUNDS(server->config.queueSizeLimits,
                                       params->queueSize, params->queueSize);
        }
    } else
#endif
    {
        /* 0 or 1 => queue-size 1. Otherwise adjust with configured limits */
        if(params->queueSize == 0)
            params->queueSize = 1;
        if(params->queueSize != 1)
            UA_BOUNDEDVALUE_SETWBOUNDS(server->config.queueSizeLimits,
                                       params->queueSize, params->queueSize);
    }

    return UA_STATUSCODE_GOOD;
}

static const UA_String
binaryEncoding = {sizeof("Default Binary") - 1, (UA_Byte *)"Default Binary"};

/* Structure to pass additional arguments into the operation */
struct createMonContext {
    UA_Subscription *sub;
    UA_TimestampsToReturn timestampsToReturn;
    UA_LocalMonitoredItem *localMon; /* used if non-null */
};

static void
Operation_CreateMonitoredItem(UA_Server *server, UA_Session *session,
                              struct createMonContext *cmc,
                              const UA_MonitoredItemCreateRequest *request,
                              UA_MonitoredItemCreateResult *result) {
    UA_LOCK_ASSERT(&server->serviceMutex);

    /* Check available capacity */
    if(!cmc->localMon &&
       (((server->config.maxMonitoredItems != 0) &&
         (server->monitoredItemsSize >= server->config.maxMonitoredItems)) ||
        ((server->config.maxMonitoredItemsPerSubscription != 0) &&
         (cmc->sub->monitoredItemsSize >= server->config.maxMonitoredItemsPerSubscription)))) {
        result->statusCode = UA_STATUSCODE_BADTOOMANYMONITOREDITEMS;
        return;
    }

    /* Check if the encoding is supported */
    if(request->itemToMonitor.dataEncoding.name.length > 0 &&
       (!UA_String_equal(&binaryEncoding, &request->itemToMonitor.dataEncoding.name) ||
        request->itemToMonitor.dataEncoding.namespaceIndex != 0)) {
        result->statusCode = UA_STATUSCODE_BADDATAENCODINGUNSUPPORTED;
        return;
    }

    /* Check if the encoding is set for a value */
    if(request->itemToMonitor.attributeId != UA_ATTRIBUTEID_VALUE &&
       request->itemToMonitor.dataEncoding.name.length > 0) {
        result->statusCode = UA_STATUSCODE_BADDATAENCODINGINVALID;
        return;
    }

    /* Make an example read to check the itemToMonitor. The DataSource itself
     * could return a (temporary) error. This should still result in a valid
     * MonitoredItem. Only a few StatusCodes are considered unrecoverable and
     * lead to an abort:
     * - The Node does not exist
     * - The AttributeId does not match the NodeClass
     * - The Session does not have sufficient access rights
     * - The indicated encoding is not supported or not valid */
    UA_DataValue v = readWithSession(server, session, &request->itemToMonitor,
                                     cmc->timestampsToReturn);
    if(v.hasStatus &&
       (v.status == UA_STATUSCODE_BADNODEIDUNKNOWN ||
        v.status == UA_STATUSCODE_BADATTRIBUTEIDINVALID ||
        v.status == UA_STATUSCODE_BADDATAENCODINGUNSUPPORTED ||
        v.status == UA_STATUSCODE_BADDATAENCODINGINVALID ||
        v.status == UA_STATUSCODE_BADINDEXRANGEINVALID
        /* Part 4, 5.12.2 CreateMonitoredItems: When a user adds a monitored
         * item that the user is denied read access to, the add operation for
         * the item shall succeed and the bad status Bad_NotReadable or
         * Bad_UserAccessDenied shall be returned in the Publish response.
         * v.status == UA_STATUSCODE_BADNOTREADABLE
         * v.status == UA_STATUSCODE_BADUSERACCESSDENIED
         *
         * The IndexRange error can change depending on the value.
         * v.status == UA_STATUSCODE_BADINDEXRANGENODATA */
        )) {
        result->statusCode = v.status;
        UA_DataValue_clear(&v);
        return;
    }

    /* Adding an Event MonitoredItem */
#ifdef UA_ENABLE_SUBSCRIPTIONS_EVENTS
    if(request->itemToMonitor.attributeId == UA_ATTRIBUTEID_EVENTNOTIFIER) {
        /* If the 'SubscribeToEvents' bit of EventNotifier attribute is
         * zero, then the object cannot be subscribed to monitor events */
        if(!v.hasValue || !v.value.data) {
            result->statusCode = UA_STATUSCODE_BADINTERNALERROR;
            UA_DataValue_clear(&v);
            return;
        }
        UA_Byte eventNotifierValue = *((UA_Byte *)v.value.data);
        if((eventNotifierValue & 0x01) != 1) {
            result->statusCode = UA_STATUSCODE_BADNOTSUPPORTED;
            UA_LOG_INFO_SUBSCRIPTION(server->config.logging, cmc->sub,
                                     "Could not create a MonitoredItem as the "
                                     "'SubscribeToEvents' bit of the EventNotifier "
                                     "attribute is not set");
            UA_DataValue_clear(&v);
            return;
        }
    }
#endif

    const UA_DataType *valueType = v.value.type;
    UA_DataValue_clear(&v);

    /* Allocate the MonitoredItem */
    UA_MonitoredItem *newMon = NULL;
    if(cmc->localMon) {
        newMon = &cmc->localMon->monitoredItem;
        cmc->localMon = NULL; /* clean up internally from now on */
    } else {
        newMon = (UA_MonitoredItem*)UA_malloc(sizeof(UA_MonitoredItem));
        if(!newMon) {
            result->statusCode = UA_STATUSCODE_BADOUTOFMEMORY;
            return;
        }
    }

    /* Initialize the MonitoredItem */
    UA_MonitoredItem_init(newMon);
    newMon->subscription = cmc->sub;
    newMon->timestampsToReturn = cmc->timestampsToReturn;
    result->statusCode |= UA_ReadValueId_copy(&request->itemToMonitor,
                                              &newMon->itemToMonitor);
    result->statusCode |= UA_MonitoringParameters_copy(&request->requestedParameters,
                                                       &newMon->parameters);
    result->statusCode |= checkAdjustMonitoredItemParams(server, session, newMon,
                                                         valueType, &newMon->parameters,
                                                         &result->filterResult);
    if(result->statusCode != UA_STATUSCODE_GOOD) {
        UA_LOG_INFO_SUBSCRIPTION(server->config.logging, cmc->sub,
                                 "Could not create a MonitoredItem "
                                 "with StatusCode %s",
                                 UA_StatusCode_name(result->statusCode));
        UA_MonitoredItem_delete(server, newMon);
        return;
    }

    /* Initialize the value status so the first sample always passes the filter */
    newMon->lastValue.hasStatus = true;
    newMon->lastValue.status = ~(UA_StatusCode)0;

    /* Register the Monitoreditem in the server and subscription */
    UA_Server_registerMonitoredItem(server, newMon);

    /* Activate the MonitoredItem */
    result->statusCode = UA_MonitoredItem_setMonitoringMode(server, newMon,
                                                            request->monitoringMode);
    if(result->statusCode != UA_STATUSCODE_GOOD) {
        UA_MonitoredItem_delete(server, newMon);
        return;
    }

    /* Prepare the response */
    result->revisedSamplingInterval = newMon->parameters.samplingInterval;
    result->revisedQueueSize = newMon->parameters.queueSize;
    result->monitoredItemId = newMon->monitoredItemId;

    UA_LOG_INFO_SUBSCRIPTION(server->config.logging, cmc->sub,
                             "MonitoredItem %" PRIi32 " | "
                             "Created the MonitoredItem "
                             "(Sampling Interval: %.2fms, Queue Size: %lu)",
                             newMon->monitoredItemId,
                             newMon->parameters.samplingInterval,
                             (unsigned long)newMon->parameters.queueSize);
}

void
Service_CreateMonitoredItems(UA_Server *server, UA_Session *session,
                             const UA_CreateMonitoredItemsRequest *request,
                             UA_CreateMonitoredItemsResponse *response) {
    UA_LOG_DEBUG_SESSION(server->config.logging, session,
                         "Processing CreateMonitoredItemsRequest");
    UA_LOCK_ASSERT(&server->serviceMutex);

    /* Check the upper bound for the number of items */
    if(server->config.maxMonitoredItemsPerCall != 0 &&
       request->itemsToCreateSize > server->config.maxMonitoredItemsPerCall) {
        response->responseHeader.serviceResult = UA_STATUSCODE_BADTOOMANYOPERATIONS;
        return;
    }

    /* Check if the timestampstoreturn is valid */
    if(request->timestampsToReturn < UA_TIMESTAMPSTORETURN_SOURCE ||
       request->timestampsToReturn > UA_TIMESTAMPSTORETURN_NEITHER) {
        response->responseHeader.serviceResult = UA_STATUSCODE_BADTIMESTAMPSTORETURNINVALID;
        return;
    }

    /* Find the subscription */
    UA_Subscription *sub = UA_Session_getSubscriptionById(session, request->subscriptionId);
    if(!sub) {
        response->responseHeader.serviceResult = UA_STATUSCODE_BADSUBSCRIPTIONIDINVALID;
        return;
    }

    /* Reset the lifetime counter of the Subscription */
    Subscription_resetLifetime(sub);

    /* Call the service */
    struct createMonContext cmc;
    cmc.timestampsToReturn = request->timestampsToReturn;
    cmc.sub = sub;
    cmc.localMon = NULL;

    response->responseHeader.serviceResult =
        UA_Server_processServiceOperations(server, session,
                                           (UA_ServiceOperation)Operation_CreateMonitoredItem,
                                           &cmc, &request->itemsToCreateSize,
                                           &UA_TYPES[UA_TYPES_MONITOREDITEMCREATEREQUEST],
                                           &response->resultsSize,
                                           &UA_TYPES[UA_TYPES_MONITOREDITEMCREATERESULT]);
}

UA_MonitoredItemCreateResult
UA_Server_createDataChangeMonitoredItem(UA_Server *server,
                                        UA_TimestampsToReturn timestampsToReturn,
                                        const UA_MonitoredItemCreateRequest item,
                                        void *monitoredItemContext,
                                        UA_Server_DataChangeNotificationCallback callback) {
    UA_MonitoredItemCreateResult result;
    UA_MonitoredItemCreateResult_init(&result);

    /* Check that we don't use the DataChange callback for events */
    if(item.itemToMonitor.attributeId == UA_ATTRIBUTEID_EVENTNOTIFIER) {
        UA_LOG_ERROR(server->config.logging, UA_LOGCATEGORY_SERVER,
                     "DataChange-MonitoredItem cannot be created for the "
                     "EventNotifier attribute");
        result.statusCode = UA_STATUSCODE_BADINTERNALERROR;
        return result;
    }

    /* Pre-allocate the local MonitoredItem structure */
    UA_LocalMonitoredItem *localMon = (UA_LocalMonitoredItem*)
        UA_calloc(1, sizeof(UA_LocalMonitoredItem));
    if(!localMon) {
        result.statusCode = UA_STATUSCODE_BADOUTOFMEMORY;
        return result;
    }
    localMon->context = monitoredItemContext;
    localMon->callback.dataChangeCallback = callback;

    /* Call the service */
    struct createMonContext cmc;
    cmc.sub = server->adminSubscription;
    cmc.localMon = localMon;
    cmc.timestampsToReturn = timestampsToReturn;

    UA_LOCK(&server->serviceMutex);
    Operation_CreateMonitoredItem(server, &server->adminSession, &cmc, &item, &result);
    UA_UNLOCK(&server->serviceMutex);

    /* If this failed, clean up the local MonitoredItem structure */
    if(result.statusCode != UA_STATUSCODE_GOOD && cmc.localMon)
        UA_free(localMon);

    return result;
}

UA_MonitoredItemCreateResult
UA_Server_createEventMonitoredItemEx(UA_Server *server,
                                     const UA_MonitoredItemCreateRequest item,
                                     void *monitoredItemContext,
                                     UA_Server_EventNotificationCallback callback) {
    UA_MonitoredItemCreateResult result;
    UA_MonitoredItemCreateResult_init(&result);
<<<<<<< HEAD

    /* Check that we don't use the DataChange callback for events */
    if(item.itemToMonitor.attributeId != UA_ATTRIBUTEID_EVENTNOTIFIER) {
        UA_LOG_ERROR(server->config.logging, UA_LOGCATEGORY_SERVER,
                     "Event-MonitoredItem must monitor the EventNotifier attribute");
        result.statusCode = UA_STATUSCODE_BADINTERNALERROR;
        return result;
    }

    const UA_ExtensionObject *filter = &item.requestedParameters.filter;
    if((filter->encoding != UA_EXTENSIONOBJECT_DECODED &&
        filter->encoding != UA_EXTENSIONOBJECT_DECODED_NODELETE) ||
       filter->content.decoded.type != &UA_TYPES[UA_TYPES_EVENTFILTER]) {
        UA_LOG_ERROR(server->config.logging, UA_LOGCATEGORY_SERVER,
                     "Filter is not of EventFilter data type");
        result.statusCode = UA_STATUSCODE_BADINTERNALERROR;
        return result;
    }

    UA_EventFilter *ef = (UA_EventFilter*)filter->content.decoded.data;
    if(ef->selectClausesSize == 0) {
        UA_LOG_ERROR(server->config.logging, UA_LOGCATEGORY_SERVER,
                     "Event filter must define at least one select clause");
        result.statusCode = UA_STATUSCODE_BADINTERNALERROR;
        return result;
    }

    /* Pre-allocate the local MonitoredItem structure */
    UA_LocalMonitoredItem *localMon = (UA_LocalMonitoredItem*)
        UA_calloc(1, sizeof(UA_LocalMonitoredItem));
    if(!localMon) {
        result.statusCode = UA_STATUSCODE_BADOUTOFMEMORY;
        return result;
    }
    localMon->context = monitoredItemContext;
    localMon->callback.eventCallback = callback;

    /* Create the string names for the event fields */
    localMon->eventFields.map = (UA_KeyValuePair*)
        UA_calloc(ef->selectClausesSize, sizeof(UA_KeyValuePair));
    if(!localMon->eventFields.map) {
        UA_free(localMon);
        result.statusCode = UA_STATUSCODE_BADOUTOFMEMORY;
        return result;
    }
    localMon->eventFields.mapSize = ef->selectClausesSize;

#ifdef UA_ENABLE_PARSING
    for(size_t i = 0; i < ef->selectClausesSize; i++) {
        result.statusCode |=
            UA_SimpleAttributeOperand_print(&ef->selectClauses[i],
                                            &localMon->eventFields.map[i].key.name);
    }
    if(result.statusCode != UA_STATUSCODE_GOOD) {
        UA_KeyValueMap_clear(&localMon->eventFields);
        UA_free(localMon);
        return result;
    }
#endif

    /* Call the service */
    struct createMonContext cmc;
    cmc.sub = server->adminSubscription;
    cmc.localMon = localMon;
    cmc.timestampsToReturn = UA_TIMESTAMPSTORETURN_NEITHER;

    UA_LOCK(&server->serviceMutex);
    Operation_CreateMonitoredItem(server, &server->adminSession, &cmc, &item, &result);
    UA_UNLOCK(&server->serviceMutex);

    /* If the service failed, clean up the local MonitoredItem structure */
    if(result.statusCode != UA_STATUSCODE_GOOD && cmc.localMon) {
        UA_KeyValueMap_clear(&localMon->eventFields);
        UA_free(localMon);
    }
=======
    lockServer(server);
    Operation_CreateMonitoredItem(server, &server->adminSession, &cmc, &item, &result);
    unlockServer(server);
>>>>>>> 4f6d0c98
    return result;
}

UA_MonitoredItemCreateResult
UA_Server_createEventMonitoredItem(UA_Server *server, const UA_NodeId nodeId,
                                   const UA_EventFilter filter, void *monitoredItemContext,
                                   UA_Server_EventNotificationCallback callback) {
    UA_MonitoredItemCreateRequest item;
    UA_MonitoredItemCreateRequest_init(&item);
    item.itemToMonitor.nodeId = nodeId;
    item.itemToMonitor.attributeId = UA_ATTRIBUTEID_EVENTNOTIFIER;
    item.monitoringMode = UA_MONITORINGMODE_REPORTING;
    UA_ExtensionObject_setValue(&item.requestedParameters.filter,
                                (void*)(uintptr_t)&filter,
                                &UA_TYPES[UA_TYPES_EVENTFILTER]);
    return UA_Server_createEventMonitoredItemEx(server, item, monitoredItemContext, callback);
}

static void
Operation_ModifyMonitoredItem(UA_Server *server, UA_Session *session, UA_Subscription *sub,
                              const UA_MonitoredItemModifyRequest *request,
                              UA_MonitoredItemModifyResult *result) {
    /* Get the MonitoredItem */
    UA_MonitoredItem *mon = UA_Subscription_getMonitoredItem(sub, request->monitoredItemId);
    if(!mon) {
        result->statusCode = UA_STATUSCODE_BADMONITOREDITEMIDINVALID;
        return;
    }

    /* Make local copy of the settings */
    UA_MonitoringParameters params;
    result->statusCode =
        UA_MonitoringParameters_copy(&request->requestedParameters, &params);
    if(result->statusCode != UA_STATUSCODE_GOOD)
        return;

    /* Read the current value to test if filters are possible.
     * Can return an empty value (v.value.type == NULL). */
    UA_DataValue v = readWithSession(server, session, &mon->itemToMonitor,
                                     mon->timestampsToReturn);

    /* Verify and adjust the new parameters. This still leaves the original
     * MonitoredItem untouched. */
    result->statusCode =
        checkAdjustMonitoredItemParams(server, session, mon, v.value.type,
                                       &params, &result->filterResult);
    UA_DataValue_clear(&v);
    if(result->statusCode != UA_STATUSCODE_GOOD) {
        UA_MonitoringParameters_clear(&params);
        return;
    }

    /* Store the old sampling interval */
    UA_Double oldSamplingInterval = mon->parameters.samplingInterval;

    /* Move over the new settings */
    UA_MonitoringParameters_clear(&mon->parameters);
    mon->parameters = params;

    /* Re-register the callback if necessary */
    if(oldSamplingInterval != mon->parameters.samplingInterval) {
        UA_MonitoredItem_unregisterSampling(server, mon);
        result->statusCode =
            UA_MonitoredItem_setMonitoringMode(server, mon, mon->monitoringMode);
    }

    result->revisedSamplingInterval = mon->parameters.samplingInterval;
    result->revisedQueueSize = mon->parameters.queueSize;

    /* If the sampling interval is negative (the sampling callback is called
     * from within the publishing callback), return the publishing interval of
     * the Subscription. Note that we only use the cyclic callback of the
     * Subscription. So if the Subscription publishing interval is modified,
     * this also impacts this MonitoredItem. */
    if(result->revisedSamplingInterval < 0.0 && mon->subscription)
        result->revisedSamplingInterval = mon->subscription->publishingInterval;

    /* Remove some notifications if the queue is now too small */
    UA_MonitoredItem_ensureQueueSpace(server, mon);

    /* Remove the overflow bits if the queue has now a size of 1 */
    UA_MonitoredItem_removeOverflowInfoBits(mon);

    /* If the sampling interval is negative (the sampling callback is called
     * from within the publishing callback), return the publishing interval of
     * the Subscription. Note that we only use the cyclic callback of the
     * Subscription. So if the Subscription publishing interval is modified,
     * this also impacts this MonitoredItem. */
    if(result->revisedSamplingInterval < 0.0 && mon->subscription)
        result->revisedSamplingInterval = mon->subscription->publishingInterval;

    UA_LOG_INFO_SUBSCRIPTION(server->config.logging, sub,
                             "MonitoredItem %" PRIi32 " | "
                             "Modified the MonitoredItem "
                             "(Sampling Interval: %fms, Queue Size: %lu)",
                             mon->monitoredItemId,
                             mon->parameters.samplingInterval,
                             (unsigned long)mon->queueSize);
}

void
Service_ModifyMonitoredItems(UA_Server *server, UA_Session *session,
                             const UA_ModifyMonitoredItemsRequest *request,
                             UA_ModifyMonitoredItemsResponse *response) {
    UA_LOG_DEBUG_SESSION(server->config.logging, session,
                         "Processing ModifyMonitoredItemsRequest");
    UA_LOCK_ASSERT(&server->serviceMutex);

    if(server->config.maxMonitoredItemsPerCall != 0 &&
       request->itemsToModifySize > server->config.maxMonitoredItemsPerCall) {
        response->responseHeader.serviceResult = UA_STATUSCODE_BADTOOMANYOPERATIONS;
        return;
    }

    /* Check if the timestampstoreturn is valid */
    if(request->timestampsToReturn > UA_TIMESTAMPSTORETURN_NEITHER) {
        response->responseHeader.serviceResult = UA_STATUSCODE_BADTIMESTAMPSTORETURNINVALID;
        return;
    }

    /* Get the subscription */
    UA_Subscription *sub = UA_Session_getSubscriptionById(session, request->subscriptionId);
    if(!sub) {
        response->responseHeader.serviceResult = UA_STATUSCODE_BADSUBSCRIPTIONIDINVALID;
        return;
    }

    /* Reset the lifetime counter of the Subscription */
    Subscription_resetLifetime(sub);

    response->responseHeader.serviceResult =
        UA_Server_processServiceOperations(server, session,
                                           (UA_ServiceOperation)Operation_ModifyMonitoredItem,
                                           sub, &request->itemsToModifySize,
                                           &UA_TYPES[UA_TYPES_MONITOREDITEMMODIFYREQUEST],
                                           &response->resultsSize,
                                           &UA_TYPES[UA_TYPES_MONITOREDITEMMODIFYRESULT]);
}

struct setMonitoringContext {
    UA_Subscription *sub;
    UA_MonitoringMode monitoringMode;
};

static void
Operation_SetMonitoringMode(UA_Server *server, UA_Session *session,
                            struct setMonitoringContext *smc,
                            const UA_UInt32 *monitoredItemId, UA_StatusCode *result) {
    UA_MonitoredItem *mon = UA_Subscription_getMonitoredItem(smc->sub, *monitoredItemId);
    if(!mon) {
        *result = UA_STATUSCODE_BADMONITOREDITEMIDINVALID;
        return;
    }
    *result = UA_MonitoredItem_setMonitoringMode(server, mon, smc->monitoringMode);
}

void
Service_SetMonitoringMode(UA_Server *server, UA_Session *session,
                          const UA_SetMonitoringModeRequest *request,
                          UA_SetMonitoringModeResponse *response) {
    UA_LOG_DEBUG_SESSION(server->config.logging, session, "Processing SetMonitoringMode");
    UA_LOCK_ASSERT(&server->serviceMutex);

    /* Check the max number if items */
    if(server->config.maxMonitoredItemsPerCall != 0 &&
       request->monitoredItemIdsSize > server->config.maxMonitoredItemsPerCall) {
        response->responseHeader.serviceResult = UA_STATUSCODE_BADTOOMANYOPERATIONS;
        return;
    }

    /* Get the subscription */
    UA_Subscription *sub = UA_Session_getSubscriptionById(session, request->subscriptionId);
    if(!sub) {
        response->responseHeader.serviceResult = UA_STATUSCODE_BADSUBSCRIPTIONIDINVALID;
        return;
    }

    /* Reset the lifetime counter of the Subscription */
    Subscription_resetLifetime(sub);

    /* Call the service */
    struct setMonitoringContext smc;
    smc.sub = sub;
    smc.monitoringMode = request->monitoringMode;

    response->responseHeader.serviceResult =
        UA_Server_processServiceOperations(server, session,
                                           (UA_ServiceOperation)Operation_SetMonitoringMode,
                                           &smc, &request->monitoredItemIdsSize,
                                           &UA_TYPES[UA_TYPES_UINT32],
                                           &response->resultsSize,
                                           &UA_TYPES[UA_TYPES_STATUSCODE]);
}

static void
Operation_DeleteMonitoredItem(UA_Server *server, UA_Session *session, UA_Subscription *sub,
                              const UA_UInt32 *monitoredItemId, UA_StatusCode *result) {
    UA_LOCK_ASSERT(&server->serviceMutex);
    UA_MonitoredItem *mon = UA_Subscription_getMonitoredItem(sub, *monitoredItemId);
    if(!mon) {
        *result = UA_STATUSCODE_BADMONITOREDITEMIDINVALID;
        return;
    }
    UA_MonitoredItem_delete(server, mon);
}

void
Service_DeleteMonitoredItems(UA_Server *server, UA_Session *session,
                             const UA_DeleteMonitoredItemsRequest *request,
                             UA_DeleteMonitoredItemsResponse *response) {
    UA_LOG_DEBUG_SESSION(server->config.logging, session,
                         "Processing DeleteMonitoredItemsRequest");
    UA_LOCK_ASSERT(&server->serviceMutex);

    if(server->config.maxMonitoredItemsPerCall != 0 &&
       request->monitoredItemIdsSize > server->config.maxMonitoredItemsPerCall) {
        response->responseHeader.serviceResult = UA_STATUSCODE_BADTOOMANYOPERATIONS;
        return;
    }

    /* Get the subscription */
    UA_Subscription *sub = UA_Session_getSubscriptionById(session, request->subscriptionId);
    if(!sub) {
        response->responseHeader.serviceResult = UA_STATUSCODE_BADSUBSCRIPTIONIDINVALID;
        return;
    }

    /* Reset the lifetime counter of the Subscription */
    Subscription_resetLifetime(sub);

    response->responseHeader.serviceResult =
        UA_Server_processServiceOperations(server, session,
                                           (UA_ServiceOperation)Operation_DeleteMonitoredItem,
                                           sub, &request->monitoredItemIdsSize,
                                           &UA_TYPES[UA_TYPES_UINT32],
                                           &response->resultsSize,
                                           &UA_TYPES[UA_TYPES_STATUSCODE]);
}

UA_StatusCode
UA_Server_deleteMonitoredItem(UA_Server *server, UA_UInt32 monitoredItemId) {
<<<<<<< HEAD
    UA_LOCK(&server->serviceMutex);

    UA_Subscription *sub = server->adminSubscription;
    UA_MonitoredItem *mon;
    LIST_FOREACH(mon, &sub->monitoredItems, listEntry) {
        if(mon->monitoredItemId == monitoredItemId)
            break;
    }

    UA_StatusCode res = UA_STATUSCODE_BADMONITOREDITEMIDINVALID;
    if(mon) {
        UA_MonitoredItem_delete(server, mon);
        res = UA_STATUSCODE_GOOD;
    }

    UA_UNLOCK(&server->serviceMutex);
    return res;
=======
    lockServer(server);
    UA_MonitoredItem *mon, *mon_tmp;
    LIST_FOREACH_SAFE(mon, &server->localMonitoredItems, listEntry, mon_tmp) {
        if(mon->monitoredItemId != monitoredItemId)
            continue;
        UA_MonitoredItem_delete(server, mon);
        unlockServer(server);
        return UA_STATUSCODE_GOOD;
    }
    unlockServer(server);
    return UA_STATUSCODE_BADMONITOREDITEMIDINVALID;
>>>>>>> 4f6d0c98
}

#endif /* UA_ENABLE_SUBSCRIPTIONS */<|MERGE_RESOLUTION|>--- conflicted
+++ resolved
@@ -580,9 +580,9 @@
     cmc.localMon = localMon;
     cmc.timestampsToReturn = timestampsToReturn;
 
-    UA_LOCK(&server->serviceMutex);
+    lockServer(server);
     Operation_CreateMonitoredItem(server, &server->adminSession, &cmc, &item, &result);
-    UA_UNLOCK(&server->serviceMutex);
+    unlockServer(server);
 
     /* If this failed, clean up the local MonitoredItem structure */
     if(result.statusCode != UA_STATUSCODE_GOOD && cmc.localMon)
@@ -598,7 +598,6 @@
                                      UA_Server_EventNotificationCallback callback) {
     UA_MonitoredItemCreateResult result;
     UA_MonitoredItemCreateResult_init(&result);
-<<<<<<< HEAD
 
     /* Check that we don't use the DataChange callback for events */
     if(item.itemToMonitor.attributeId != UA_ATTRIBUTEID_EVENTNOTIFIER) {
@@ -674,11 +673,6 @@
         UA_KeyValueMap_clear(&localMon->eventFields);
         UA_free(localMon);
     }
-=======
-    lockServer(server);
-    Operation_CreateMonitoredItem(server, &server->adminSession, &cmc, &item, &result);
-    unlockServer(server);
->>>>>>> 4f6d0c98
     return result;
 }
 
@@ -920,8 +914,7 @@
 
 UA_StatusCode
 UA_Server_deleteMonitoredItem(UA_Server *server, UA_UInt32 monitoredItemId) {
-<<<<<<< HEAD
-    UA_LOCK(&server->serviceMutex);
+    lockServer(server);
 
     UA_Subscription *sub = server->adminSubscription;
     UA_MonitoredItem *mon;
@@ -936,21 +929,8 @@
         res = UA_STATUSCODE_GOOD;
     }
 
-    UA_UNLOCK(&server->serviceMutex);
+    unlockServer(server);
     return res;
-=======
-    lockServer(server);
-    UA_MonitoredItem *mon, *mon_tmp;
-    LIST_FOREACH_SAFE(mon, &server->localMonitoredItems, listEntry, mon_tmp) {
-        if(mon->monitoredItemId != monitoredItemId)
-            continue;
-        UA_MonitoredItem_delete(server, mon);
-        unlockServer(server);
-        return UA_STATUSCODE_GOOD;
-    }
-    unlockServer(server);
-    return UA_STATUSCODE_BADMONITOREDITEMIDINVALID;
->>>>>>> 4f6d0c98
 }
 
 #endif /* UA_ENABLE_SUBSCRIPTIONS */