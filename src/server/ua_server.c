--- conflicted
+++ resolved
@@ -288,18 +288,12 @@
 
 /* Recurring cleanup. Removing unused and timed-out channels and sessions */
 static void UA_Server_cleanup(UA_Server *server, void *_) {
-<<<<<<< HEAD
-    UA_DateTime now = UA_DateTime_now();
-    UA_SessionManager_cleanupTimedOut(&server->sessionManager, now);
-    UA_SecureChannelManager_cleanupTimedOut(&server->secureChannelManager, now);
-#ifdef UA_ENABLE_DISCOVERY
-    UA_Discovery_cleanupTimedOut(server, now);
-#endif
-=======
     UA_DateTime nowMonotonic = UA_DateTime_nowMonotonic();
     UA_SessionManager_cleanupTimedOut(&server->sessionManager, nowMonotonic);
     UA_SecureChannelManager_cleanupTimedOut(&server->secureChannelManager, nowMonotonic);
->>>>>>> 144571f6
+#ifdef UA_ENABLE_DISCOVERY
+    UA_Discovery_cleanupTimedOut(server, nowMonotonic);
+#endif
 }
 
 static UA_StatusCode
