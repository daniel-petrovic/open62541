/* This Source Code Form is subject to the terms of the Mozilla Public
 * License, v. 2.0. If a copy of the MPL was not distributed with this
 * file, You can obtain one at http://mozilla.org/MPL/2.0/. */

#include <open62541/types.h>
#include <open62541/types_generated.h>
#include <open62541/util.h>

#include "ua_types_encoding_xml.h"

#include <check.h>
#include <math.h>
#include <stdlib.h>

#if defined(_MSC_VER)
# pragma warning(disable: 4146)
#endif

/* Boolean */
START_TEST(UA_Boolean_true_xml_encode) {
    UA_Boolean *src = UA_Boolean_new();
    UA_Boolean_init(src);
    *src = true;
    const UA_DataType *type = &UA_TYPES[UA_TYPES_BOOLEAN];
    const size_t booleanXmlSectLen = 19;
    size_t size = UA_calcSizeXml((void*)src, type, NULL);
    ck_assert_uint_eq(size, booleanXmlSectLen + 4);

    UA_ByteString buf;
    UA_ByteString_allocBuffer(&buf, size + 1);

    status s = UA_encodeXml((void*)src, type, &buf, NULL);
    ck_assert_int_eq(s, UA_STATUSCODE_GOOD);

    char *result = "<Boolean>true</Boolean>";
    buf.data[size] = 0; /* zero terminate */
    ck_assert_str_eq(result, (char*)buf.data);

    UA_ByteString_clear(&buf);
    UA_Boolean_delete(src);
}
END_TEST

START_TEST(UA_Boolean_false_xml_encode) {
    UA_Boolean *src = UA_Boolean_new();
    UA_Boolean_init(src);
    *src = false;
    const UA_DataType *type = &UA_TYPES[UA_TYPES_BOOLEAN];
    const size_t booleanXmlSectLen = 19;
    size_t size = UA_calcSizeXml((void*)src, type, NULL);
    ck_assert_uint_eq(size, booleanXmlSectLen + 5);

    UA_ByteString buf;
    UA_ByteString_allocBuffer(&buf, size + 1);

    status s = UA_encodeXml((void*)src, type, &buf, NULL);
    ck_assert_int_eq(s, UA_STATUSCODE_GOOD);

    char *result = "<Boolean>false</Boolean>";
    buf.data[size] = 0; /* zero terminate */
    ck_assert_str_eq(result, (char*)buf.data);

    UA_ByteString_clear(&buf);
    UA_Boolean_delete(src);
}
END_TEST

START_TEST(UA_Boolean_true_bufferTooSmall_xml_encode) {
    UA_Boolean *src = UA_Boolean_new();
    UA_Boolean_init(src);
    *src = false;
    const UA_DataType *type = &UA_TYPES[UA_TYPES_BOOLEAN];

    UA_ByteString buf;
    UA_ByteString_allocBuffer(&buf, 2);

    status s = UA_encodeXml((void*)src, type, &buf, NULL);
    ck_assert_int_eq(s, UA_STATUSCODE_BADENCODINGLIMITSEXCEEDED);

    UA_ByteString_clear(&buf);
    UA_Boolean_delete(src);
}
END_TEST

/* SByte */
START_TEST(UA_SByte_Max_Number_xml_encode) {
    UA_SByte src = 127;
    const UA_DataType *type = &UA_TYPES[UA_TYPES_SBYTE];
    size_t size = UA_calcSizeXml((void*)&src, type, NULL);

    UA_ByteString buf;
    UA_ByteString_allocBuffer(&buf, size + 1);

    status s = UA_encodeXml((void*)&src, type, &buf, NULL);
    ck_assert_int_eq(s, UA_STATUSCODE_GOOD);

    char *result = "<SByte>127</SByte>";
    buf.data[size] = 0; /* zero terminate */
    ck_assert_str_eq(result, (char*)buf.data);

    UA_ByteString_clear(&buf);
}
END_TEST

START_TEST(UA_SByte_Min_Number_xml_encode) {
    UA_SByte src = -128;
    const UA_DataType *type = &UA_TYPES[UA_TYPES_SBYTE];
    size_t size = UA_calcSizeXml((void*)&src, type, NULL);

    UA_ByteString buf;
    UA_ByteString_allocBuffer(&buf, size + 1);

    status s = UA_encodeXml((void*)&src, type, &buf, NULL);
    ck_assert_int_eq(s, UA_STATUSCODE_GOOD);

    char *result = "<SByte>-128</SByte>";
    buf.data[size] = 0; /* zero terminate */
    ck_assert_str_eq(result, (char*)buf.data);

    UA_ByteString_clear(&buf);
}
END_TEST

START_TEST(UA_SByte_Zero_Number_xml_encode) {
    UA_SByte *src = UA_SByte_new();
    *src = 0;
    const UA_DataType *type = &UA_TYPES[UA_TYPES_SBYTE];
    size_t size = UA_calcSizeXml((void*)src, type, NULL);

    UA_ByteString buf;
    UA_ByteString_allocBuffer(&buf, size + 1);

    status s = UA_encodeXml((void*)src, type, &buf, NULL);
    ck_assert_int_eq(s, UA_STATUSCODE_GOOD);

    char *result = "<SByte>0</SByte>";
    buf.data[size] = 0; /* zero terminate */
    ck_assert_str_eq(result, (char*)buf.data);

    UA_ByteString_clear(&buf);
    UA_SByte_delete(src);
}
END_TEST

START_TEST(UA_SByte_smallbuf_Number_xml_encode) {
    UA_SByte *src = UA_SByte_new();
    *src = 127;
    const UA_DataType *type = &UA_TYPES[UA_TYPES_SBYTE];

    UA_ByteString buf;
    UA_ByteString_allocBuffer(&buf, 2);

    status s = UA_encodeXml((void*)src, type, &buf, NULL);
    ck_assert_int_eq(s, UA_STATUSCODE_BADENCODINGLIMITSEXCEEDED);

    UA_ByteString_clear(&buf);
    UA_SByte_delete(src);
}
END_TEST

/* Byte */
START_TEST(UA_Byte_Max_Number_xml_encode) {
    UA_Byte *src = UA_Byte_new();
    *src = 255;
    const UA_DataType *type = &UA_TYPES[UA_TYPES_BYTE];
    size_t size = UA_calcSizeXml((void*)src, type, NULL);

    UA_ByteString buf;
    UA_ByteString_allocBuffer(&buf, size + 1);

    status s = UA_encodeXml((void*)src, type, &buf, NULL);
    ck_assert_int_eq(s, UA_STATUSCODE_GOOD);

    char *result = "<Byte>255</Byte>";
    buf.data[size] = 0; /* zero terminate */
    ck_assert_str_eq(result, (char*)buf.data);

    UA_ByteString_clear(&buf);
    UA_Byte_delete(src);
}
END_TEST

START_TEST(UA_Byte_Min_Number_xml_encode) {
    UA_Byte src = 0;
    const UA_DataType *type = &UA_TYPES[UA_TYPES_BYTE];
    size_t size = UA_calcSizeXml((void*)&src, type, NULL);

    UA_ByteString buf;
    UA_ByteString_allocBuffer(&buf, size + 1);

    status s = UA_encodeXml((void*)&src, type, &buf, NULL);
    ck_assert_int_eq(s, UA_STATUSCODE_GOOD);

    char *result = "<Byte>0</Byte>";
    buf.data[size] = 0; /* zero terminate */
    ck_assert_str_eq(result, (char*)buf.data);

    UA_ByteString_clear(&buf);
}
END_TEST

START_TEST(UA_Byte_smallbuf_Number_xml_encode) {
    UA_Byte src = 255;
    const UA_DataType *type = &UA_TYPES[UA_TYPES_BYTE];

    UA_ByteString buf;
    UA_ByteString_allocBuffer(&buf, 2);

    status s = UA_encodeXml((void*)&src, type, &buf, NULL);
    ck_assert_int_eq(s, UA_STATUSCODE_BADENCODINGLIMITSEXCEEDED);

    UA_ByteString_clear(&buf);
}
END_TEST

/* Int16 */
START_TEST(UA_Int16_Max_Number_xml_encode) {
    UA_Int16 *src = UA_Int16_new();
    *src = 32767;
    const UA_DataType *type = &UA_TYPES[UA_TYPES_INT16];
    size_t size = UA_calcSizeXml((void*)src, type, NULL);

    UA_ByteString buf;
    UA_ByteString_allocBuffer(&buf, size + 1);

    status s = UA_encodeXml((void*)src, type, &buf, NULL);
    ck_assert_int_eq(s, UA_STATUSCODE_GOOD);

    char *result = "<Int16>32767</Int16>";
    buf.data[size] = 0; /* zero terminate */
    ck_assert_str_eq(result, (char*)buf.data);

    UA_ByteString_clear(&buf);
    UA_Int16_delete(src);
}
END_TEST

START_TEST(UA_Int16_Min_Number_xml_encode) {
    UA_Int16 *src = UA_Int16_new();
    *src = -32768;
    const UA_DataType *type = &UA_TYPES[UA_TYPES_INT16];
    size_t size = UA_calcSizeXml((void*)src, type, NULL);

    UA_ByteString buf;
    UA_ByteString_allocBuffer(&buf, size + 1);

    status s = UA_encodeXml((void*)src, type, &buf, NULL);
    ck_assert_int_eq(s, UA_STATUSCODE_GOOD);

    char *result = "<Int16>-32768</Int16>";
    buf.data[size] = 0; /* zero terminate */
    ck_assert_str_eq(result, (char*)buf.data);

    UA_ByteString_clear(&buf);
    UA_Int16_delete(src);
}
END_TEST

START_TEST(UA_Int16_Zero_Number_xml_encode) {
    UA_Int16 *src = UA_Int16_new();
    *src = 0;
    const UA_DataType *type = &UA_TYPES[UA_TYPES_INT16];
    size_t size = UA_calcSizeXml((void*)src, type, NULL);

    UA_ByteString buf;
    UA_ByteString_allocBuffer(&buf, size + 1);

    status s = UA_encodeXml((void*)src, type, &buf, NULL);
    ck_assert_int_eq(s, UA_STATUSCODE_GOOD);

    char *result = "<Int16>0</Int16>";
    buf.data[size] = 0; /* zero terminate */
    ck_assert_str_eq(result, (char*)buf.data);

    UA_ByteString_clear(&buf);
    UA_Int16_delete(src);
}
END_TEST

START_TEST(UA_Int16_smallbuf_Number_xml_encode) {
    UA_Int16 *src = UA_Int16_new();
    *src = 127;
    const UA_DataType *type = &UA_TYPES[UA_TYPES_INT16];

    UA_ByteString buf;
    UA_ByteString_allocBuffer(&buf, 2);

    status s = UA_encodeXml((void*)src, type, &buf, NULL);
    ck_assert_int_eq(s, UA_STATUSCODE_BADENCODINGLIMITSEXCEEDED);

    UA_ByteString_clear(&buf);
    UA_Int16_delete(src);
}
END_TEST

/* UInt16 */
START_TEST(UA_UInt16_Max_Number_xml_encode) {
    UA_UInt16 *src = UA_UInt16_new();
    *src = 65535;
    const UA_DataType *type = &UA_TYPES[UA_TYPES_UINT16];
    size_t size = UA_calcSizeXml((void*)src, type, NULL);

    UA_ByteString buf;
    UA_ByteString_allocBuffer(&buf, size + 1);

    status s = UA_encodeXml((void*)src, type, &buf, NULL);
    ck_assert_int_eq(s, UA_STATUSCODE_GOOD);

    char *result = "<UInt16>65535</UInt16>";
    buf.data[size] = 0; /* zero terminate */
    ck_assert_str_eq(result, (char*)buf.data);

    UA_ByteString_clear(&buf);
    UA_UInt16_delete(src);
}
END_TEST

START_TEST(UA_UInt16_Min_Number_xml_encode) {
    UA_UInt16 *src = UA_UInt16_new();
    *src = 0;
    const UA_DataType *type = &UA_TYPES[UA_TYPES_UINT16];
    size_t size = UA_calcSizeXml((void*)src, type, NULL);

    UA_ByteString buf;
    UA_ByteString_allocBuffer(&buf, size + 1);

    status s = UA_encodeXml((void*)src, type, &buf, NULL);
    ck_assert_int_eq(s, UA_STATUSCODE_GOOD);

    char *result = "<UInt16>0</UInt16>";
    buf.data[size] = 0; /* zero terminate */
    ck_assert_str_eq(result, (char*)buf.data);

    UA_ByteString_clear(&buf);
    UA_UInt16_delete(src);
}
END_TEST

START_TEST(UA_UInt16_smallbuf_Number_xml_encode) {
    UA_UInt16 *src = UA_UInt16_new();
    *src = 255;
    const UA_DataType *type = &UA_TYPES[UA_TYPES_UINT16];

    UA_ByteString buf;
    UA_ByteString_allocBuffer(&buf, 2);

    status s = UA_encodeXml((void*)src, type, &buf, NULL);
    ck_assert_int_eq(s, UA_STATUSCODE_BADENCODINGLIMITSEXCEEDED);

    UA_ByteString_clear(&buf);
    UA_UInt16_delete(src);
}
END_TEST

/* Int32 */
START_TEST(UA_Int32_Max_Number_xml_encode) {
    UA_Int32 *src = UA_Int32_new();
    *src = 2147483647;
    const UA_DataType *type = &UA_TYPES[UA_TYPES_INT32];
    size_t size = UA_calcSizeXml((void*)src, type, NULL);

    UA_ByteString buf;
    UA_ByteString_allocBuffer(&buf, size + 1);

    status s = UA_encodeXml((void*)src, type, &buf, NULL);
    ck_assert_int_eq(s, UA_STATUSCODE_GOOD);

    char *result = "<Int32>2147483647</Int32>";
    buf.data[size] = 0; /* zero terminate */
    ck_assert_str_eq(result, (char*)buf.data);

    UA_ByteString_clear(&buf);
    UA_Int32_delete(src);
}
END_TEST

START_TEST(UA_Int32_Min_Number_xml_encode) {
    UA_Int32 src = -2147483648;
    const UA_DataType *type = &UA_TYPES[UA_TYPES_INT32];
    size_t size = UA_calcSizeXml((void *)&src, type, NULL);

    UA_ByteString buf;
    UA_ByteString_allocBuffer(&buf, size + 1);

    status s = UA_encodeXml((void*)&src, type, &buf, NULL);
    ck_assert_int_eq(s, UA_STATUSCODE_GOOD);

    char *result = "<Int32>-2147483648</Int32>";
    buf.data[size] = 0; /* zero terminate */
    ck_assert_str_eq(result, (char*)buf.data);

    UA_ByteString_clear(&buf);
}
END_TEST

START_TEST(UA_Int32_Zero_Number_xml_encode) {
    UA_Int32 *src = UA_Int32_new();
    *src = 0;
    const UA_DataType *type = &UA_TYPES[UA_TYPES_INT32];
    size_t size = UA_calcSizeXml((void*)src, type, NULL);

    UA_ByteString buf;
    UA_ByteString_allocBuffer(&buf, size + 1);

    status s = UA_encodeXml((void*)src, type, &buf, NULL);
    ck_assert_int_eq(s, UA_STATUSCODE_GOOD);

    char *result = "<Int32>0</Int32>";
    buf.data[size] = 0; /* zero terminate */
    ck_assert_str_eq(result, (char*)buf.data);

    UA_ByteString_clear(&buf);
    UA_Int32_delete(src);
}
END_TEST

START_TEST(UA_Int32_smallbuf_Number_xml_encode) {
    UA_Int32 *src = UA_Int32_new();
    *src = 127;
    const UA_DataType *type = &UA_TYPES[UA_TYPES_INT32];

    UA_ByteString buf;
    UA_ByteString_allocBuffer(&buf, 2);

    status s = UA_encodeXml((void*)src, type, &buf, NULL);
    ck_assert_int_eq(s, UA_STATUSCODE_BADENCODINGLIMITSEXCEEDED);

    UA_ByteString_clear(&buf);
    UA_Int32_delete(src);
}
END_TEST

/* UInt32 */
START_TEST(UA_UInt32_Max_Number_xml_encode) {
    UA_UInt32 *src = UA_UInt32_new();
    *src = 4294967295;
    const UA_DataType *type = &UA_TYPES[UA_TYPES_UINT32];
    size_t size = UA_calcSizeXml((void*)src, type, NULL);

    UA_ByteString buf;
    UA_ByteString_allocBuffer(&buf, size + 1);

    status s = UA_encodeXml((void*)src, type, &buf, NULL);
    ck_assert_int_eq(s, UA_STATUSCODE_GOOD);

    char *result = "<UInt32>4294967295</UInt32>";
    buf.data[size] = 0; /* zero terminate */
    ck_assert_str_eq(result, (char*)buf.data);

    UA_ByteString_clear(&buf);
    UA_UInt32_delete(src);
}
END_TEST

START_TEST(UA_UInt32_Min_Number_xml_encode) {
    UA_UInt32 *src = UA_UInt32_new();
    *src = 0;
    const UA_DataType *type = &UA_TYPES[UA_TYPES_UINT32];
    size_t size = UA_calcSizeXml((void*)src, type, NULL);

    UA_ByteString buf;
    UA_ByteString_allocBuffer(&buf, size + 1);

    status s = UA_encodeXml((void*)src, type, &buf, NULL);
    ck_assert_int_eq(s, UA_STATUSCODE_GOOD);

    char *result = "<UInt32>0</UInt32>";
    buf.data[size] = 0; /* zero terminate */
    ck_assert_str_eq(result, (char*)buf.data);

    UA_ByteString_clear(&buf);
    UA_UInt32_delete(src);
}
END_TEST

START_TEST(UA_UInt32_smallbuf_Number_xml_encode) {
    UA_UInt32 *src = UA_UInt32_new();
    *src = 127;
    const UA_DataType *type = &UA_TYPES[UA_TYPES_UINT32];

    UA_ByteString buf;
    UA_ByteString_allocBuffer(&buf, 2);

    status s = UA_encodeXml((void*)src, type, &buf, NULL);
    ck_assert_int_eq(s, UA_STATUSCODE_BADENCODINGLIMITSEXCEEDED);

    UA_ByteString_clear(&buf);
    UA_UInt32_delete(src);
}
END_TEST

/* Int64 */
START_TEST(UA_Int64_Max_Number_xml_encode) {
    UA_Int64 *src = UA_Int64_new();
    *src = 9223372036854775807LL;
    const UA_DataType *type = &UA_TYPES[UA_TYPES_INT64];
    size_t size = UA_calcSizeXml((void*)src, type, NULL);

    UA_ByteString buf;
    UA_ByteString_allocBuffer(&buf, size + 1);

    status s = UA_encodeXml((void*)src, type, &buf, NULL);
    ck_assert_int_eq(s, UA_STATUSCODE_GOOD);

    char *result = "<Int64>9223372036854775807</Int64>";
    buf.data[size] = 0; /* zero terminate */
    ck_assert_str_eq(result, (char*)buf.data);

    UA_ByteString_clear(&buf);
    UA_Int64_delete(src);
}
END_TEST

START_TEST(UA_Int64_Min_Number_xml_encode) {
    UA_Int64 *src = UA_Int64_new();
    *src = -UA_INT64_MAX - 1LL;
    const UA_DataType *type = &UA_TYPES[UA_TYPES_INT64];
    size_t size = UA_calcSizeXml((void*)src, type, NULL);

    UA_ByteString buf;
    UA_ByteString_allocBuffer(&buf, size + 1);

    status s = UA_encodeXml((void*)src, type, &buf, NULL);
    ck_assert_int_eq(s, UA_STATUSCODE_GOOD);

    char *result = "<Int64>-9223372036854775808</Int64>";
    buf.data[size] = 0; /* zero terminate */
    ck_assert_str_eq(result, (char*)buf.data);

    UA_ByteString_clear(&buf);
    UA_Int64_delete(src);
}
END_TEST

START_TEST(UA_Int64_Zero_Number_xml_encode) {
    UA_Int64 *src = UA_Int64_new();
    *src = 0;
    const UA_DataType *type = &UA_TYPES[UA_TYPES_INT64];
    size_t size = UA_calcSizeXml((void*)src, type, NULL);

    UA_ByteString buf;
    UA_ByteString_allocBuffer(&buf, size + 1);

    status s = UA_encodeXml((void*)src, type, &buf, NULL);
    ck_assert_int_eq(s, UA_STATUSCODE_GOOD);

    char *result = "<Int64>0</Int64>";
    buf.data[size] = 0; /* zero terminate */
    ck_assert_str_eq(result, (char*)buf.data);

    UA_ByteString_clear(&buf);
    UA_Int64_delete(src);
}
END_TEST

START_TEST(UA_Int64_smallbuf_Number_xml_encode) {
    UA_Int64 *src = UA_Int64_new();
    *src = 127;
    const UA_DataType *type = &UA_TYPES[UA_TYPES_INT64];

    UA_ByteString buf;
    UA_ByteString_allocBuffer(&buf, 2);

    status s = UA_encodeXml((void*)src, type, &buf, NULL);
    ck_assert_int_eq(s, UA_STATUSCODE_BADENCODINGLIMITSEXCEEDED);

    UA_ByteString_clear(&buf);
    UA_Int64_delete(src);
}
END_TEST

/* UInt64 */
START_TEST(UA_UInt64_Max_Number_xml_encode) {
    UA_UInt64 *src = UA_UInt64_new();
    *src = 18446744073709551615ULL;
    const UA_DataType *type = &UA_TYPES[UA_TYPES_UINT64];
    size_t size = UA_calcSizeXml((void*)src, type, NULL);

    UA_ByteString buf;
    UA_ByteString_allocBuffer(&buf, size + 1);

    status s = UA_encodeXml((void*)src, type, &buf, NULL);
    ck_assert_int_eq(s, UA_STATUSCODE_GOOD);

    char *result = "<UInt64>18446744073709551615</UInt64>";
    buf.data[size] = 0; /* zero terminate */
    ck_assert_str_eq(result, (char*)buf.data);

    UA_ByteString_clear(&buf);
    UA_UInt64_delete(src);
}
END_TEST

START_TEST(UA_UInt64_Min_Number_xml_encode) {
    UA_UInt64 *src = UA_UInt64_new();
    *src = 0;
    const UA_DataType *type = &UA_TYPES[UA_TYPES_UINT64];
    size_t size = UA_calcSizeXml((void*)src, type, NULL);

    UA_ByteString buf;
    UA_ByteString_allocBuffer(&buf, size + 1);

    status s = UA_encodeXml((void*)src, type, &buf, NULL);
    ck_assert_int_eq(s, UA_STATUSCODE_GOOD);

    char *result = "<UInt64>0</UInt64>";
    buf.data[size] = 0; /* zero terminate */
    ck_assert_str_eq(result, (char*)buf.data);

    UA_ByteString_clear(&buf);
    UA_UInt64_delete(src);
}
END_TEST

START_TEST(UA_UInt64_smallbuf_Number_xml_encode) {
    UA_UInt64 *src = UA_UInt64_new();
    *src = -9223372036854775808ULL;
    const UA_DataType *type = &UA_TYPES[UA_TYPES_UINT64];

    UA_ByteString buf;
    UA_ByteString_allocBuffer(&buf, 2);

    status s = UA_encodeXml((void*)src, type, &buf, NULL);
    ck_assert_int_eq(s, UA_STATUSCODE_BADENCODINGLIMITSEXCEEDED);

    UA_ByteString_clear(&buf);
    UA_UInt64_delete(src);
}
END_TEST

/* Float */
START_TEST(UA_Float_xml_encode) {
    UA_Float src = 1.0000000000F;
    const UA_DataType *type = &UA_TYPES[UA_TYPES_FLOAT];
    size_t size = UA_calcSizeXml((void*)&src, type, NULL);

    UA_ByteString buf;
    UA_ByteString_allocBuffer(&buf, size + 1);

    status s = UA_encodeXml(&src, type, &buf, NULL);
    ck_assert_int_eq(s, UA_STATUSCODE_GOOD);

    char* result = "<Float>1.0</Float>";
    buf.data[size] = 0; /* zero terminate */
    ck_assert_str_eq(result, (char*)buf.data);

    UA_ByteString_clear(&buf);
}
END_TEST

/* Double */
START_TEST(UA_Double_xml_encode) {
    UA_Double src = 1.1234;
    const UA_DataType *type = &UA_TYPES[UA_TYPES_DOUBLE];
    size_t size = UA_calcSizeXml((void*)&src, type, NULL);

    UA_ByteString buf;
    UA_ByteString_allocBuffer(&buf, size + 1);

    status s = UA_encodeXml(&src, type, &buf, NULL);
    ck_assert_int_eq(s, UA_STATUSCODE_GOOD);

    char* result = "<Double>1.1234</Double>";
    buf.data[size] = 0; /* zero terminate */
    ck_assert_str_eq(result, (char*)buf.data);

    UA_ByteString_clear(&buf);
}
END_TEST

START_TEST(UA_Double_pluszero_xml_encode) {
    UA_Double src = 0;
    const UA_DataType *type = &UA_TYPES[UA_TYPES_DOUBLE];
    size_t size = UA_calcSizeXml((void*)&src, type, NULL);

    UA_ByteString buf;
    UA_ByteString_allocBuffer(&buf, size + 1);

    status s = UA_encodeXml(&src, type, &buf, NULL);
    ck_assert_int_eq(s, UA_STATUSCODE_GOOD);

    char* result = "<Double>0.0</Double>";
    buf.data[size] = 0; /* zero terminate */
    ck_assert_str_eq(result, (char*)buf.data);

    UA_ByteString_clear(&buf);
}
END_TEST

START_TEST(UA_Double_minuszero_xml_encode) {
    UA_Double src = -0;
    const UA_DataType *type = &UA_TYPES[UA_TYPES_DOUBLE];
    size_t size = UA_calcSizeXml((void*)&src, type, NULL);

    UA_ByteString buf;
    UA_ByteString_allocBuffer(&buf, size + 1);

    status s = UA_encodeXml(&src, type, &buf, NULL);
    ck_assert_int_eq(s, UA_STATUSCODE_GOOD);

    char* result = "<Double>0.0</Double>";
    buf.data[size] = 0; /* zero terminate */
    ck_assert_str_eq(result, (char*)buf.data);

    UA_ByteString_clear(&buf);
}
END_TEST

START_TEST(UA_Double_plusInf_xml_encode) {
    UA_Double src = INFINITY;
    const UA_DataType *type = &UA_TYPES[UA_TYPES_DOUBLE];
    size_t size = UA_calcSizeXml((void*)&src, type, NULL);

    UA_ByteString buf;
    UA_ByteString_allocBuffer(&buf, size + 1);

    status s = UA_encodeXml(&src, type, &buf, NULL);
    ck_assert_int_eq(s, UA_STATUSCODE_GOOD);

    char *result = "<Double>INF</Double>";
    buf.data[size] = 0; /* zero terminate */
    ck_assert_str_eq(result, (char*)buf.data);

    UA_ByteString_clear(&buf);
}
END_TEST

START_TEST(UA_Double_minusInf_xml_encode) {
    UA_Double src = -INFINITY;
    const UA_DataType *type = &UA_TYPES[UA_TYPES_DOUBLE];
    size_t size = UA_calcSizeXml((void*)&src, type, NULL);

    UA_ByteString buf;
    UA_ByteString_allocBuffer(&buf, size + 1);

    status s = UA_encodeXml(&src, type, &buf, NULL);
    ck_assert_int_eq(s, UA_STATUSCODE_GOOD);

    char *result = "<Double>-INF</Double>";
    buf.data[size] = 0; /* zero terminate */
    ck_assert_str_eq(result, (char*)buf.data);

    UA_ByteString_clear(&buf);
}
END_TEST

START_TEST(UA_Double_nan_xml_encode) {
    UA_Double src = NAN;
    const UA_DataType *type = &UA_TYPES[UA_TYPES_DOUBLE];
    size_t size = UA_calcSizeXml((void*)&src, type, NULL);

    UA_ByteString buf;
    UA_ByteString_allocBuffer(&buf, size + 1);

    status s = UA_encodeXml(&src, type, &buf, NULL);
    ck_assert_int_eq(s, UA_STATUSCODE_GOOD);

    char *result = "<Double>NaN</Double>";
    buf.data[size] = 0; /* zero terminate */
    ck_assert_str_eq(result, (char*)buf.data);

    UA_ByteString_clear(&buf);
}
END_TEST

START_TEST(UA_Double_onesmallest_xml_encode) {
    UA_Double src = 1.0000000000000002220446049250313080847263336181640625;
    const UA_DataType *type = &UA_TYPES[UA_TYPES_DOUBLE];
    size_t size = UA_calcSizeXml((void*)&src, type, NULL);

    UA_ByteString buf;
    UA_ByteString_allocBuffer(&buf, size + 1);

    status s = UA_encodeXml(&src, type, &buf, NULL);
    ck_assert_int_eq(s, UA_STATUSCODE_GOOD);

    char* result = "<Double>1.0000000000000002</Double>";
    buf.data[size] = 0; /* zero terminate */
    ck_assert_str_eq(result, (char*)buf.data);

    UA_ByteString_clear(&buf);
}
END_TEST

/* String */
START_TEST(UA_String_xml_encode) {
    UA_String src = UA_STRING("hello");
    const UA_DataType *type = &UA_TYPES[UA_TYPES_STRING];
    size_t size = UA_calcSizeXml((void*)&src, type, NULL);

    UA_ByteString buf;
    UA_ByteString_allocBuffer(&buf, size + 1);

    status s = UA_encodeXml(&src, type, &buf, NULL);
    ck_assert_int_eq(s, UA_STATUSCODE_GOOD);

    char *result = "<String>hello</String>";
    buf.data[size] = 0; /* zero terminate */
    ck_assert_str_eq(result, (char*)buf.data);

    UA_ByteString_clear(&buf);
}
END_TEST

START_TEST(UA_String_Empty_xml_encode) {
    UA_String src = UA_STRING("");
    const UA_DataType *type = &UA_TYPES[UA_TYPES_STRING];
    size_t size = UA_calcSizeXml((void*)&src, type, NULL);

    UA_ByteString buf;
    UA_ByteString_allocBuffer(&buf, size + 1);

    status s = UA_encodeXml(&src, type, &buf, NULL);
    ck_assert_int_eq(s, UA_STATUSCODE_GOOD);

    char *result = "<String></String>";
    buf.data[size] = 0; /* zero terminate */
    ck_assert_str_eq(result, (char*)buf.data);

    UA_ByteString_clear(&buf);
}
END_TEST

START_TEST(UA_String_Null_xml_encode) {
    UA_String src = UA_STRING_NULL;
    const UA_DataType *type = &UA_TYPES[UA_TYPES_STRING];
    size_t size = UA_calcSizeXml((void*)&src, type, NULL);

    UA_ByteString buf;
    UA_ByteString_allocBuffer(&buf, size + 1);

    status s = UA_encodeXml(&src, type, &buf, NULL);
    ck_assert_int_eq(s, UA_STATUSCODE_GOOD);

    char *result = "<String></String>";
    buf.data[size] = 0; /* zero terminate */
    ck_assert_str_eq(result, (char*)buf.data);
    UA_ByteString_clear(&buf);
}
END_TEST

START_TEST(UA_String_escapesimple_xml_encode) {
    UA_String src = UA_STRING("\b\th\"e\fl\nl\\o\r");
    const UA_DataType *type = &UA_TYPES[UA_TYPES_STRING];
    size_t size = UA_calcSizeXml((void*)&src, type, NULL);

    UA_ByteString buf;
    UA_ByteString_allocBuffer(&buf, size + 1);

    status s = UA_encodeXml(&src, type, &buf, NULL);
    ck_assert_int_eq(s, UA_STATUSCODE_GOOD);

    char *result = "<String>\b\th\"e\fl\nl\\o\r</String>";
    buf.data[size] = 0; /* zero terminate */
    ck_assert_str_eq(result, (char*)buf.data);
    UA_ByteString_clear(&buf);
}
END_TEST

START_TEST(UA_String_escapeutf_xml_encode) {
    UA_String src = UA_STRING("he\\zsdl\alo€ \x26\x3A asdasd");
    const UA_DataType *type = &UA_TYPES[UA_TYPES_STRING];
    size_t size = UA_calcSizeXml((void*)&src, type, NULL);

    UA_ByteString buf;
    UA_ByteString_allocBuffer(&buf, size + 1);

    status s = UA_encodeXml(&src, type, &buf, NULL);
    ck_assert_int_eq(s, UA_STATUSCODE_GOOD);

    char *result = "<String>he\\zsdl\alo€ \x26\x3A asdasd</String>";
    buf.data[size] = 0; /* zero terminate */
    ck_assert_str_eq(result, (char*)buf.data);
    UA_ByteString_clear(&buf);
}
END_TEST

START_TEST(UA_String_special_xml_encode) {
    UA_String src = UA_STRING("𝄞𠂊𝕥🔍");
    const UA_DataType *type = &UA_TYPES[UA_TYPES_STRING];
    size_t size = UA_calcSizeXml((void*)&src, type, NULL);

    UA_ByteString buf;
    UA_ByteString_allocBuffer(&buf, size + 1);

    status s = UA_encodeXml(&src, type, &buf, NULL);
    ck_assert_int_eq(s, UA_STATUSCODE_GOOD);

    char *result = "<String>𝄞𠂊𝕥🔍</String>";
    buf.data[size] = 0; /* zero terminate */
    ck_assert_str_eq(result, (char*)buf.data);
    UA_ByteString_clear(&buf);
}
END_TEST

/* DateTime */
START_TEST(UA_DateTime_xml_encode) {
    UA_DateTime *src = UA_DateTime_new();
    *src = UA_DateTime_fromUnixTime(1234567);
    const UA_DataType *type = &UA_TYPES[UA_TYPES_DATETIME];
    size_t size = UA_calcSizeXml((void*)src, type, NULL);

    UA_ByteString buf;
    UA_ByteString_allocBuffer(&buf, size + 1);

    status s = UA_encodeXml((void*)src, type, &buf, NULL);
    ck_assert_int_eq(s, UA_STATUSCODE_GOOD);

    char *result = "<DateTime>1970-01-15T06:56:07Z</DateTime>";
    buf.data[size] = 0; /* zero terminate */
    ck_assert_str_eq(result, (char*)buf.data);

    UA_ByteString_clear(&buf);
    UA_DateTime_delete(src);
}
END_TEST

START_TEST(UA_DateTime_xml_encode_null) {
    UA_DateTime src = 0;
    const UA_DataType *type = &UA_TYPES[UA_TYPES_DATETIME];
    size_t size = UA_calcSizeXml((void*)&src, type, NULL);

    UA_ByteString buf;
    UA_ByteString_allocBuffer(&buf, size + 1);

    status s = UA_encodeXml((void*)&src, type, &buf, NULL);
    ck_assert_int_eq(s, UA_STATUSCODE_GOOD);

    char *result = "<DateTime>1601-01-01T00:00:00Z</DateTime>";
    buf.data[size] = 0; /* zero terminate */
    ck_assert_str_eq(result, (char*)buf.data);

    UA_ByteString_clear(&buf);
}
END_TEST

START_TEST(UA_DateTime_with_nanoseconds_xml_encode) {
    UA_DateTime *src = UA_DateTime_new();
    *src = UA_DateTime_fromUnixTime(1234567) + 8901234;
    const UA_DataType *type = &UA_TYPES[UA_TYPES_DATETIME];
    size_t size = UA_calcSizeXml((void*)src, type, NULL);

    UA_ByteString buf;
    UA_ByteString_allocBuffer(&buf, size + 1);

    status s = UA_encodeXml((void*)src, type, &buf, NULL);
    ck_assert_int_eq(s, UA_STATUSCODE_GOOD);

    char *result = "<DateTime>1970-01-15T06:56:07.8901234Z</DateTime>";
    buf.data[size] = 0; /* zero terminate */
    ck_assert_str_eq(result, (char*)buf.data);

    UA_ByteString_clear(&buf);
    UA_DateTime_delete(src);
}
END_TEST

/* Guid */
START_TEST(UA_Guid_xml_encode) {
    UA_Guid src = {3, 9, 10, {8, 7, 6, 5, 4, 3, 2, 1}};
    const UA_DataType *type = &UA_TYPES[UA_TYPES_GUID];
    const size_t guidXmlSectLen = 30;
    size_t size = UA_calcSizeXml((void*)&src, type, NULL);
    ck_assert_uint_eq(size, guidXmlSectLen + 36);

    UA_ByteString buf;
    UA_ByteString_allocBuffer(&buf, size + 1);

    status s = UA_encodeXml((void*)&src, type, &buf, NULL);
    ck_assert_int_eq(s, UA_STATUSCODE_GOOD);

    char *result = "<Guid><String>00000003-0009-000A-0807-060504030201</String></Guid>";
    buf.data[size] = 0; /* zero terminate */
    ck_assert_str_eq(result, (char*)buf.data);
    UA_ByteString_clear(&buf);
}
END_TEST

START_TEST(UA_Guid_smallbuf_xml_encode) {
    UA_Guid *src = UA_Guid_new();
    *src = UA_Guid_random();
    const UA_DataType *type = &UA_TYPES[UA_TYPES_GUID];

    UA_ByteString buf;
    UA_ByteString_allocBuffer(&buf, 1);

    status s = UA_encodeXml((void*)src, type, &buf, NULL);
    ck_assert_int_eq(s, UA_STATUSCODE_BADENCODINGLIMITSEXCEEDED);

    UA_ByteString_clear(&buf);
    UA_Guid_delete(src);
}
END_TEST

/* ByteString */
START_TEST(UA_ByteString_xml_encode) {
    UA_ByteString *src = UA_ByteString_new();
    UA_ByteString_init(src);
    *src = UA_BYTESTRING_ALLOC("asdfasdf");
    const UA_DataType *type = &UA_TYPES[UA_TYPES_BYTESTRING];
    size_t size = UA_calcSizeXml((void*)src, type, NULL);

    UA_ByteString buf;
    UA_ByteString_allocBuffer(&buf, size + 1);

    status s = UA_encodeXml((void*)src, type, &buf, NULL);
    ck_assert_int_eq(s, UA_STATUSCODE_GOOD);

    char *result = "<ByteString>YXNkZmFzZGY=</ByteString>";
    buf.data[size] = 0; /* zero terminate */
    ck_assert_str_eq(result, (char*)buf.data);

    UA_ByteString_clear(&buf);
    UA_ByteString_delete(src);
}
END_TEST

START_TEST(UA_ByteString2_xml_encode) {
    UA_ByteString *src = UA_ByteString_new();
    UA_ByteString_init(src);
    *src = UA_BYTESTRING_ALLOC("Lorem ipsum dolor sit amet, consectetur adipiscing elit.");
    const UA_DataType *type = &UA_TYPES[UA_TYPES_BYTESTRING];
    size_t size = UA_calcSizeXml((void*)src, type, NULL);

    UA_ByteString buf;
    UA_ByteString_allocBuffer(&buf, size + 1);

    status s = UA_encodeXml((void*)src, type, &buf, NULL);
    ck_assert_int_eq(s, UA_STATUSCODE_GOOD);

    char *result = "<ByteString>TG9yZW0gaXBzdW0gZG9sb3Igc2l0IGFtZXQsIGNvbnNlY3RldHVyIGFkaXBpc2NpbmcgZWxpdC4=</ByteString>";
    buf.data[size] = 0; /* zero terminate */
    ck_assert_str_eq(result, (char*)buf.data);

    UA_ByteString_clear(&buf);
    UA_ByteString_delete(src);
}
END_TEST

START_TEST(UA_ByteString3_xml_encode) {
    UA_ByteString *src = UA_ByteString_new();
    UA_ByteString_init(src);
    *src = UA_BYTESTRING_ALLOC("Lorem ipsum dolor sit amet, consectetur adipiscing elit, sed do eiusmod tempor "
                               "incididunt ut labore et dolore magna aliqua. Ut enim ad minim veniam, quis nostrud "
                               "exercitation ullamco laboris nisi ut aliquip ex ea commodo consequat. Duis aute irure "
                               "dolor in reprehenderit in voluptate velit esse cillum dolore eu fugiat nulla pariatur. "
                               "Excepteur sint occaecat cupidatat non proident, sunt in culpa qui officia deserunt "
                               "mollit anim id est laborum.");
    const UA_DataType *type = &UA_TYPES[UA_TYPES_BYTESTRING];
    size_t size = UA_calcSizeXml((void*)src, type, NULL);

    UA_ByteString buf;
    UA_ByteString_allocBuffer(&buf, size + 1);

    status retval = UA_encodeXml((void*)src, type, &buf, NULL);
    ck_assert_int_eq(retval, UA_STATUSCODE_GOOD);
    buf.data[size] = 0; /* zero terminate */

    UA_ByteString out;
    UA_ByteString_init(&out);
    retval |= UA_decodeXml(&buf, &out, &UA_TYPES[UA_TYPES_BYTESTRING], NULL);
    ck_assert_int_eq(retval, UA_STATUSCODE_GOOD);
    ck_assert(UA_ByteString_equal(src, &out));

    UA_ByteString_clear(&buf);
    UA_ByteString_clear(&out);
    UA_ByteString_delete(src);
}
END_TEST

/* NodeId */
START_TEST(UA_NodeId_Numeric_xml_encode) {
    UA_NodeId *src = UA_NodeId_new();
    *src = UA_NODEID_NUMERIC(0, 5555);
    const UA_DataType *type = &UA_TYPES[UA_TYPES_NODEID];
    size_t size = UA_calcSizeXml((void*)src, type, NULL);

    UA_ByteString buf;
    UA_ByteString_allocBuffer(&buf, size + 1);

    status s = UA_encodeXml((void*)src, type, &buf, NULL);
    ck_assert_int_eq(s, UA_STATUSCODE_GOOD);

    char *result = "<NodeId><Identifier>i=5555</Identifier></NodeId>";
    buf.data[size] = 0; /* zero terminate */
    ck_assert_str_eq(result, (char*)buf.data);

    UA_ByteString_clear(&buf);
    UA_NodeId_delete(src);
}
END_TEST

START_TEST(UA_NodeId_Numeric_Namespace_xml_encode) {
    UA_NodeId *src = UA_NodeId_new();
    *src = UA_NODEID_NUMERIC(4, 5555);
    const UA_DataType *type = &UA_TYPES[UA_TYPES_NODEID];
    size_t size = UA_calcSizeXml((void*)src, type, NULL);

    UA_ByteString buf;
    UA_ByteString_allocBuffer(&buf, size + 1);

    status s = UA_encodeXml((void*)src, type, &buf, NULL);
    ck_assert_int_eq(s, UA_STATUSCODE_GOOD);

    char *result = "<NodeId><Identifier>ns=4;i=5555</Identifier></NodeId>";
    buf.data[size] = 0; /* zero terminate */
    ck_assert_str_eq(result, (char*)buf.data);

    UA_ByteString_clear(&buf);
    UA_NodeId_delete(src);
}
END_TEST

START_TEST(UA_NodeId_String_xml_encode) {
    UA_NodeId *src = UA_NodeId_new();
    *src = UA_NODEID_STRING_ALLOC(0, "foobar");
    const UA_DataType *type = &UA_TYPES[UA_TYPES_NODEID];
    size_t size = UA_calcSizeXml((void*)src, type, NULL);

    UA_ByteString buf;
    UA_ByteString_allocBuffer(&buf, size + 1);

    status s = UA_encodeXml((void*)src, type, &buf, NULL);
    ck_assert_int_eq(s, UA_STATUSCODE_GOOD);

    char *result = "<NodeId><Identifier>s=foobar</Identifier></NodeId>";
    buf.data[size] = 0; /* zero terminate */
    ck_assert_str_eq(result, (char*)buf.data);

    UA_ByteString_clear(&buf);
    UA_NodeId_delete(src);
}
END_TEST

START_TEST(UA_NodeId_String_Namespace_xml_encode) {
    UA_NodeId *src = UA_NodeId_new();
    *src = UA_NODEID_STRING_ALLOC(5, "foobar");
    const UA_DataType *type = &UA_TYPES[UA_TYPES_NODEID];
    size_t size = UA_calcSizeXml((void*)src, type, NULL);

    UA_ByteString buf;
    UA_ByteString_allocBuffer(&buf, size + 1);

    status s = UA_encodeXml((void*)src, type, &buf, NULL);
    ck_assert_int_eq(s, UA_STATUSCODE_GOOD);

    char *result = "<NodeId><Identifier>ns=5;s=foobar</Identifier></NodeId>";
    buf.data[size] = 0; /* zero terminate */
    ck_assert_str_eq(result, (char*)buf.data);

    UA_ByteString_clear(&buf);
    UA_NodeId_delete(src);
}
END_TEST

START_TEST(UA_NodeId_Guid_xml_encode) {
    UA_NodeId *src = UA_NodeId_new();
    UA_NodeId_init(src);
    UA_Guid g = {3, 9, 10, {8, 7, 6, 5, 4, 3, 2, 1}};
    *src = UA_NODEID_GUID(0, g);
    const UA_DataType *type = &UA_TYPES[UA_TYPES_NODEID];
    size_t size = UA_calcSizeXml((void*)src, type, NULL);

    UA_ByteString buf;
    UA_ByteString_allocBuffer(&buf, size + 1);

    status s = UA_encodeXml((void*)src, type, &buf, NULL);
    ck_assert_int_eq(s, UA_STATUSCODE_GOOD);

    char *result = "<NodeId><Identifier>g=00000003-0009-000a-0807-060504030201</Identifier></NodeId>";
    buf.data[size] = 0; /* zero terminate */
    ck_assert_str_eq(result, (char*)buf.data);

    UA_ByteString_clear(&buf);
    UA_NodeId_delete(src);
}
END_TEST

START_TEST(UA_NodeId_Guid_Namespace_xml_encode) {
    UA_NodeId *src = UA_NodeId_new();
    UA_Guid g = {3, 9, 10, {8, 7, 6, 5, 4, 3, 2, 1}};
    *src = UA_NODEID_GUID(5, g);
    const UA_DataType *type = &UA_TYPES[UA_TYPES_NODEID];
    const size_t nodeIdXmlSectLen = 42;
    size_t size = UA_calcSizeXml((void*)src, type, NULL);
    ck_assert_uint_eq(size, nodeIdXmlSectLen + 43);

    UA_ByteString buf;
    UA_ByteString_allocBuffer(&buf, size + 1);

    status s = UA_encodeXml((void*)src, type, &buf, NULL);
    ck_assert_int_eq(s, UA_STATUSCODE_GOOD);

    char *result = "<NodeId><Identifier>ns=5;g=00000003-0009-000a-0807-060504030201</Identifier></NodeId>";
    buf.data[size] = 0; /* zero terminate */
    ck_assert_str_eq(result, (char*)buf.data);

    UA_ByteString_clear(&buf);
    UA_NodeId_delete(src);
}
END_TEST

START_TEST(UA_NodeId_ByteString_xml_encode) {
    UA_NodeId *src = UA_NodeId_new();
    *src = UA_NODEID_BYTESTRING_ALLOC(0, "asdfasdf");
    const UA_DataType *type = &UA_TYPES[UA_TYPES_NODEID];
    const size_t nodeIdXmlSectLen = 42;
    size_t size = UA_calcSizeXml((void*)src, type, NULL);
    ck_assert_uint_eq(size, nodeIdXmlSectLen + 14);

    UA_ByteString buf;
    UA_ByteString_allocBuffer(&buf, size + 1);

    status s = UA_encodeXml((void*)src, type, &buf, NULL);
    ck_assert_int_eq(s, UA_STATUSCODE_GOOD);

    char *result = "<NodeId><Identifier>b=YXNkZmFzZGY=</Identifier></NodeId>";
    buf.data[size] = 0; /* zero terminate */
    ck_assert_str_eq(result, (char*)buf.data);

    UA_ByteString_clear(&buf);
    UA_NodeId_delete(src);
}
END_TEST

START_TEST(UA_NodeId_ByteString_Namespace_xml_encode) {
    UA_NodeId *src = UA_NodeId_new();
    *src = UA_NODEID_BYTESTRING_ALLOC(5, "asdfasdf");
    const UA_DataType *type = &UA_TYPES[UA_TYPES_NODEID];
    size_t size = UA_calcSizeXml((void*)src, type, NULL);

    UA_ByteString buf;
    UA_ByteString_allocBuffer(&buf, size + 1);

    status s = UA_encodeXml((void*)src, type, &buf, NULL);
    ck_assert_int_eq(s, UA_STATUSCODE_GOOD);

    char *result = "<NodeId><Identifier>ns=5;b=YXNkZmFzZGY=</Identifier></NodeId>";
    buf.data[size] = 0; /* zero terminate */
    ck_assert_str_eq(result, (char*)buf.data);

    UA_ByteString_clear(&buf);
    UA_NodeId_delete(src);
}
END_TEST

/* ExpandedNodeId */
START_TEST(UA_ExpandedNodeId_xml_encode) {
    UA_ExpandedNodeId *src = UA_ExpandedNodeId_new();
    UA_ExpandedNodeId_init(src);
    *src = UA_EXPANDEDNODEID_STRING_ALLOC(23, "testtestTest");
    src->namespaceUri = UA_STRING_ALLOC("asdf");
    src->serverIndex = 1345;
    const UA_DataType *type = &UA_TYPES[UA_TYPES_EXPANDEDNODEID];
    size_t size = UA_calcSizeXml((void*)src, type, NULL);

    UA_ByteString buf;
    UA_ByteString_allocBuffer(&buf, size + 1);

    status s = UA_encodeXml((void*)src, type, &buf, NULL);
    ck_assert_int_eq(s, UA_STATUSCODE_GOOD);

    char *result = "<ExpandedNodeId><Identifier>svr=1345;nsu=asdf;s=testtestTest</Identifier></ExpandedNodeId>";
    buf.data[size] = 0; /* zero terminate */
    ck_assert_str_eq(result, (char*)buf.data);

    UA_ByteString_clear(&buf);
    UA_ExpandedNodeId_delete(src);
}
END_TEST

START_TEST(UA_ExpandedNodeId_MissingNamespaceUri_xml_encode) {
    UA_ExpandedNodeId *src = UA_ExpandedNodeId_new();
    UA_ExpandedNodeId_init(src);
    *src = UA_EXPANDEDNODEID_STRING_ALLOC(23, "testtestTest");
    src->namespaceUri = UA_STRING_NULL;
    src->serverIndex = 1345;
    const UA_DataType *type = &UA_TYPES[UA_TYPES_EXPANDEDNODEID];
    size_t size = UA_calcSizeXml((void*)src, type, NULL);

    UA_ByteString buf;
    UA_ByteString_allocBuffer(&buf, size + 1);

    status s = UA_encodeXml((void*)src, type, &buf, NULL);
    ck_assert_int_eq(s, UA_STATUSCODE_GOOD);

    char *result = "<ExpandedNodeId><Identifier>svr=1345;ns=23;s=testtestTest</Identifier></ExpandedNodeId>";
    buf.data[size] = 0; /* zero terminate */
    ck_assert_str_eq(result, (char*)buf.data);

    UA_ByteString_clear(&buf);
    UA_ExpandedNodeId_delete(src);
}
END_TEST

/* StatusCode */
START_TEST(UA_StatusCode_xml_encode) {
    UA_StatusCode *src = UA_StatusCode_new();
    *src = UA_STATUSCODE_BADAGGREGATECONFIGURATIONREJECTED;
    const UA_DataType *type = &UA_TYPES[UA_TYPES_STATUSCODE];
    const size_t statusCodeXmlSectLen = 38;
    size_t size = UA_calcSizeXml((void*)src, type, NULL);
    ck_assert_uint_eq(size, statusCodeXmlSectLen + 10);

    UA_ByteString buf;
    UA_ByteString_allocBuffer(&buf, size + 1);

    status s = UA_encodeXml((void*)src, type, &buf, NULL);
    ck_assert_int_eq(s, UA_STATUSCODE_GOOD);

    char *result = "<StatusCode><Code>2161770496</Code></StatusCode>";
    buf.data[size] = 0; /* zero terminate */
    ck_assert_str_eq(result, (char*)buf.data);

    UA_ByteString_clear(&buf);
    UA_StatusCode_delete(src);
}
END_TEST

START_TEST(UA_StatusCode_good_xml_encode) {
    UA_StatusCode *src = UA_StatusCode_new();
    *src = UA_STATUSCODE_GOOD;
    const UA_DataType *type = &UA_TYPES[UA_TYPES_STATUSCODE];
    size_t size = UA_calcSizeXml((void*)src, type, NULL);

    UA_ByteString buf;
    UA_ByteString_allocBuffer(&buf, size + 1);

    status s = UA_encodeXml((void*)src, type, &buf, NULL);
    ck_assert_int_eq(s, UA_STATUSCODE_GOOD);

    char *result = "<StatusCode><Code>0</Code></StatusCode>";
    buf.data[size] = 0; /* zero terminate */
    ck_assert_str_eq(result, (char*)buf.data);

    UA_ByteString_clear(&buf);
    UA_StatusCode_delete(src);
}
END_TEST

START_TEST(UA_StatusCode_smallbuf_xml_encode) {
    UA_StatusCode *src = UA_StatusCode_new();
    *src = UA_STATUSCODE_BADAGGREGATECONFIGURATIONREJECTED;
    const UA_DataType *type = &UA_TYPES[UA_TYPES_STATUSCODE];

    UA_ByteString buf;
    UA_ByteString_allocBuffer(&buf, 1);

    status s = UA_encodeXml((void*)src, type, &buf, NULL);
    ck_assert_int_eq(s, UA_STATUSCODE_BADENCODINGLIMITSEXCEEDED);

    UA_ByteString_clear(&buf);
    UA_StatusCode_delete(src);
}
END_TEST

/* QualifiedName */
START_TEST(UA_QualifiedName_xml_encode_1) {
    UA_QualifiedName *src = UA_QualifiedName_new();
    UA_QualifiedName_init(src);
    src->name = UA_STRING_ALLOC("derName");
    src->namespaceIndex = 1;
    const UA_DataType *type = &UA_TYPES[UA_TYPES_QUALIFIEDNAME];
    size_t size = UA_calcSizeXml((void*)src, type, NULL);

    UA_ByteString buf;
    UA_ByteString_allocBuffer(&buf, size + 1);

    status s = UA_encodeXml((void*)src, type, &buf, NULL);
    ck_assert_int_eq(s, UA_STATUSCODE_GOOD);

    char *result = "<QualifiedName><NamespaceIndex>1</NamespaceIndex><Name>derName</Name></QualifiedName>";
    buf.data[size] = 0; /* zero terminate */
    ck_assert_str_eq(result, (char*)buf.data);

    UA_ByteString_clear(&buf);
    UA_QualifiedName_delete(src);
}
END_TEST

START_TEST(UA_QualifiedName_xml_encode_2) {
    UA_QualifiedName *src = UA_QualifiedName_new();
    UA_QualifiedName_init(src);
    src->name = UA_STRING_ALLOC("derName");
    src->namespaceIndex = 6789;
    const UA_DataType *type = &UA_TYPES[UA_TYPES_QUALIFIEDNAME];
    size_t size = UA_calcSizeXml((void*)src, type, NULL);

    UA_ByteString buf;
    UA_ByteString_allocBuffer(&buf, size + 1);

    status s = UA_encodeXml((void*)src, type, &buf, NULL);
    ck_assert_int_eq(s, UA_STATUSCODE_GOOD);

    char *result = "<QualifiedName><NamespaceIndex>6789</NamespaceIndex><Name>derName</Name></QualifiedName>";
    buf.data[size] = 0; /* zero terminate */
    ck_assert_str_eq(result, (char*)buf.data);

    UA_ByteString_clear(&buf);
    UA_QualifiedName_delete(src);
}
END_TEST

/* LocalizedText */
START_TEST(UA_LocalizedText_xml_encode) {
    UA_LocalizedText src;
    UA_LocalizedText_init(&src);
    src.locale = UA_STRING_ALLOC("en");
    src.text = UA_STRING_ALLOC("enabled");;
    const UA_DataType *type = &UA_TYPES[UA_TYPES_LOCALIZEDTEXT];
    size_t size = UA_calcSizeXml((void*)&src, type, NULL);

    UA_ByteString buf;
    UA_ByteString_allocBuffer(&buf, size + 1);

    status s = UA_encodeXml((void*)&src, type, &buf, NULL);
    ck_assert_int_eq(s, UA_STATUSCODE_GOOD);

    char *result = "<LocalizedText><Locale>en</Locale><Text>enabled</Text></LocalizedText>";
    buf.data[size] = 0; /* zero terminate */
    ck_assert_str_eq(result, (char*)buf.data);

    UA_ByteString_clear(&buf);
    UA_LocalizedText_clear(&src);
}
END_TEST

START_TEST(UA_LocalizedText_empty_text_xml_encode) {
    UA_LocalizedText src;
    UA_LocalizedText_init(&src);
    src.locale = UA_STRING_ALLOC("en");
    src.text = UA_STRING_ALLOC("");
    const UA_DataType *type = &UA_TYPES[UA_TYPES_LOCALIZEDTEXT];
    size_t size = UA_calcSizeXml((void*)&src, type, NULL);

    UA_ByteString buf;
    UA_ByteString_allocBuffer(&buf, size + 1);

    status s = UA_encodeXml((void*)&src, type, &buf, NULL);
    ck_assert_int_eq(s, UA_STATUSCODE_GOOD);

    char *result = "<LocalizedText><Locale>en</Locale><Text></Text></LocalizedText>";
    buf.data[size] = 0; /* zero terminate */
    ck_assert_str_eq(result, (char*)buf.data);

    UA_ByteString_clear(&buf);
    UA_LocalizedText_clear(&src);
}
END_TEST

START_TEST(UA_LocalizedText_null_locale_xml_encode) {
    UA_LocalizedText src;
    UA_LocalizedText_init(&src);
    src.locale = UA_STRING_ALLOC("en");
    const UA_DataType *type = &UA_TYPES[UA_TYPES_LOCALIZEDTEXT];
    size_t size = UA_calcSizeXml((void*)&src, type, NULL);

    UA_ByteString buf;
    UA_ByteString_allocBuffer(&buf, size + 1);

    status s = UA_encodeXml((void*)&src, type, &buf, NULL);
    ck_assert_int_eq(s, UA_STATUSCODE_GOOD);

    char *result = "<LocalizedText><Locale>en</Locale><Text></Text></LocalizedText>";
    buf.data[size] = 0; /* zero terminate */
    ck_assert_str_eq(result, (char*)buf.data);

    UA_ByteString_clear(&buf);
    UA_LocalizedText_clear(&src);
}
END_TEST

START_TEST(UA_LocalizedText_null_xml_encode) {
    UA_LocalizedText src;
    UA_LocalizedText_init(&src);
    const UA_DataType *type = &UA_TYPES[UA_TYPES_LOCALIZEDTEXT];
    size_t size = UA_calcSizeXml((void*)&src, type, NULL);

    UA_ByteString buf;
    UA_ByteString_allocBuffer(&buf, size + 1);

    status s = UA_encodeXml((void*)&src, type, &buf, NULL);
    ck_assert_int_eq(s, UA_STATUSCODE_GOOD);

    char *result = "<LocalizedText><Locale></Locale><Text></Text></LocalizedText>";
    buf.data[size] = 0; /* zero terminate */
    ck_assert_str_eq(result, (char*)buf.data);

    UA_ByteString_clear(&buf);
    UA_LocalizedText_clear(&src);
}
END_TEST

/* Print */
START_TEST(UA_UInt32_print_xml_encode) {
    UA_UInt32 *src = UA_UInt32_new();
    *src = 12345678;
    const UA_DataType *type = &UA_TYPES[UA_TYPES_UINT32];

    UA_EncodeXmlOptions options;
    memset(&options, 0, sizeof(UA_EncodeXmlOptions));
    size_t size = UA_calcSizeXml((void*)src, type, &options);

    UA_ByteString buf;
    UA_ByteString_allocBuffer(&buf, size + 1);

    status s = UA_encodeXml((void*)src, type, &buf, NULL);
    ck_assert_int_eq(s, UA_STATUSCODE_GOOD);

    char *result = "<UInt32>12345678</UInt32>";
    buf.data[size] = 0; /* zero terminate */
    ck_assert_str_eq(result, (char*)buf.data);

    UA_ByteString_clear(&buf);
    UA_UInt32_delete(src);
}
END_TEST

START_TEST(UA_ExpandedNodeId_print_xml_encode) {
    UA_ExpandedNodeId *src = UA_ExpandedNodeId_new();
    UA_ExpandedNodeId_init(src);
    *src = UA_EXPANDEDNODEID_STRING_ALLOC(23, "testtestTest");
    src->namespaceUri = UA_STRING_ALLOC("asdf");
    src->serverIndex = 1345;
    const UA_DataType *type = &UA_TYPES[UA_TYPES_EXPANDEDNODEID];

    UA_EncodeXmlOptions options;
    memset(&options, 0, sizeof(UA_EncodeXmlOptions));
    size_t size = UA_calcSizeXml((void*)src, type, &options);

    UA_ByteString buf;
    UA_ByteString_allocBuffer(&buf, size + 1);

    status s = UA_encodeXml((void*)src, type, &buf, NULL);
    ck_assert_int_eq(s, UA_STATUSCODE_GOOD);

    char *result = "<ExpandedNodeId><Identifier>svr=1345;nsu=asdf;s=testtestTest</Identifier></ExpandedNodeId>";
    buf.data[size] = 0; /* zero terminate */
    ck_assert_str_eq(result, (char*)buf.data);

    UA_ByteString_clear(&buf);
    UA_ExpandedNodeId_delete(src);
}
END_TEST

START_TEST(UA_QualifiedName_print_xml_encode) {
    UA_QualifiedName *src = UA_QualifiedName_new();
    UA_QualifiedName_init(src);
    src->name = UA_STRING_ALLOC("derName");
    src->namespaceIndex = 6789;
    const UA_DataType *type = &UA_TYPES[UA_TYPES_QUALIFIEDNAME];

    UA_EncodeXmlOptions options;
    memset(&options, 0, sizeof(UA_EncodeXmlOptions));
    size_t size = UA_calcSizeXml((void*)src, type, &options);

    UA_ByteString buf;
    UA_ByteString_allocBuffer(&buf, size + 1);

    status s = UA_encodeXml((void*)src, type, &buf, NULL);
    ck_assert_int_eq(s, UA_STATUSCODE_GOOD);

    char *result = "<QualifiedName><NamespaceIndex>6789</NamespaceIndex><Name>derName</Name></QualifiedName>";
    buf.data[size] = 0; /* zero terminate */
    ck_assert_str_eq(result, (char*)buf.data);

    UA_ByteString_clear(&buf);
    UA_QualifiedName_delete(src);
}
END_TEST

/* ExtensionObject */
START_TEST(UA_ExtensionObject_xml_xml_encode) {
    UA_ExtensionObject *src = UA_ExtensionObject_new();
    UA_ExtensionObject_init(src);
    src->encoding = UA_EXTENSIONOBJECT_ENCODED_XML;
    src->content.encoded.typeId = UA_NODEID_NUMERIC(2, 1234);

    UA_ByteString b = UA_BYTESTRING_ALLOC("<Elemement></Element>");
    src->content.encoded.body = b;

    const UA_DataType *type = &UA_TYPES[UA_TYPES_EXTENSIONOBJECT];
    size_t size = UA_calcSizeXml((void *) src, type, NULL);

    UA_ByteString buf;
    UA_ByteString_allocBuffer(&buf, size + 1);

    status s = UA_encodeXml((void*)src, type, &buf, NULL);
    ck_assert_int_eq(s, UA_STATUSCODE_GOOD);

    char *result = "<ExtensionObject><TypeId><Identifier>ns=2;i=1234</Identifier></TypeId><Body><Elemement></Element></Body></ExtensionObject>";
    buf.data[size] = 0; /* zero terminate */
    ck_assert_str_eq(result, (char*)buf.data);

    UA_ByteString_clear(&buf);
    UA_ExtensionObject_delete(src);
}
END_TEST


START_TEST(UA_ExtensionObject_byteString_xml_encode) {
    UA_ExtensionObject *src = UA_ExtensionObject_new();
    UA_ExtensionObject_init(src);
    src->encoding = UA_EXTENSIONOBJECT_ENCODED_BYTESTRING;
    src->content.encoded.typeId = UA_NODEID_NUMERIC(2, 1234);

    UA_ByteString b = UA_BYTESTRING_ALLOC("123456789012345678901234567890");
    src->content.encoded.body = b;

    const UA_DataType *type = &UA_TYPES[UA_TYPES_EXTENSIONOBJECT];
    size_t size = UA_calcSizeXml((void*)src, type, NULL);

    UA_ByteString buf;
    UA_ByteString_allocBuffer(&buf, size + 1);

    status s = UA_encodeXml((void*)src, type, &buf, NULL);
    ck_assert_int_eq(s, UA_STATUSCODE_GOOD);

    char *result = "<ExtensionObject>"
                      "<TypeId>"
                        "<Identifier>ns=2;i=1234</Identifier>"
                      "</TypeId>"
                      "<Body>"
                        "<ByteString>MTIzNDU2Nzg5MDEyMzQ1Njc4OTAxMjM0NTY3ODkw</ByteString>"
                      "</Body>"
                    "</ExtensionObject>";
    buf.data[size] = 0; /* zero terminate */
    ck_assert_str_eq(result, (char*)buf.data);

    UA_ByteString_clear(&buf);
    UA_ExtensionObject_delete(src);
}
END_TEST

START_TEST(UA_ExtensionObject_xml_body_encode) {
    UA_ExtensionObject src;
    UA_NodeId content = UA_NODEID_NUMERIC(0, 5555);
    UA_ExtensionObject_setValue(&src, &content, &UA_TYPES[UA_TYPES_NODEID]);

    const UA_DataType *type = &UA_TYPES[UA_TYPES_EXTENSIONOBJECT];
    size_t size = UA_calcSizeXml((void*)&src, type, NULL);

    UA_ByteString buf;
    UA_ByteString_allocBuffer(&buf, size + 1);

    status s = UA_encodeXml((void*)&src, type, &buf, NULL);
    ck_assert_int_eq(s, UA_STATUSCODE_GOOD);
    buf.data[size] = 0; /* zero terminate */

    char *result = "<ExtensionObject>"
                      "<TypeId>"
                        "<Identifier>i=17</Identifier>"
                      "</TypeId>"
                      "<Body>"
                        "<NodeId><Identifier>i=5555</Identifier></NodeId>"
                      "</Body>"
                    "</ExtensionObject>";
    ck_assert_str_eq(result, (char*)buf.data);

    UA_ByteString_clear(&buf);
}
END_TEST

START_TEST(UA_ExtensionObject_null_xml_encode) {
    UA_ExtensionObject *src = UA_ExtensionObject_new();
    UA_ExtensionObject_init(src);
    src->encoding = UA_EXTENSIONOBJECT_ENCODED_NOBODY;
    const UA_DataType *type = &UA_TYPES[UA_TYPES_EXTENSIONOBJECT];
    size_t size = UA_calcSizeXml((void*)src, type, NULL);

    UA_ByteString buf;
    UA_ByteString_allocBuffer(&buf, size + 1);

    status s = UA_encodeXml((void*)src, type, &buf, NULL);
    ck_assert_int_eq(s, UA_STATUSCODE_GOOD);

    char *result = "<ExtensionObject></ExtensionObject>";
    buf.data[size] = 0; /* zero terminate */
    ck_assert_str_eq(result, (char*)buf.data);

    UA_ByteString_clear(&buf);
    UA_ExtensionObject_delete(src);
}
END_TEST

START_TEST(UA_ExtensionObject_print_xml_encode) {
    UA_ExtensionObject *src = UA_ExtensionObject_new();
    UA_ExtensionObject_init(src);
    src->encoding = UA_EXTENSIONOBJECT_ENCODED_BYTESTRING;
    src->content.encoded.typeId = UA_NODEID_NUMERIC(2, 1234);

    UA_ByteString b = UA_BYTESTRING_ALLOC("123456789012345678901234567890");
    src->content.encoded.body = b;

    UA_EncodeXmlOptions options;
    memset(&options, 0, sizeof(UA_EncodeXmlOptions));
    const UA_DataType *type = &UA_TYPES[UA_TYPES_EXTENSIONOBJECT];
    size_t size = UA_calcSizeXml((void*)src, type, &options);

    UA_ByteString buf;
    UA_ByteString_allocBuffer(&buf, size + 1);

    status s = UA_encodeXml((void*)src, type, &buf, NULL);
    ck_assert_int_eq(s, UA_STATUSCODE_GOOD);

    char *result = "<ExtensionObject>"
                      "<TypeId>"
                        "<Identifier>ns=2;i=1234</Identifier>"
                      "</TypeId>"
                      "<Body>"
                        "<ByteString>MTIzNDU2Nzg5MDEyMzQ1Njc4OTAxMjM0NTY3ODkw</ByteString>"
                      "</Body>"
                    "</ExtensionObject>";
    buf.data[size] = 0; /* zero terminate */
    ck_assert_str_eq(result, (char*)buf.data);

    UA_ByteString_clear(&buf);
    UA_ExtensionObject_delete(src);
}
END_TEST

/* Variant */
START_TEST(UA_Variant_Byte_xml_encode) {
    UA_Variant src;
    UA_Variant_init(&src);
    UA_Byte fortytwo = 42;
    UA_Variant_setScalar(&src, &fortytwo, &UA_TYPES[UA_TYPES_BYTE]);

    const UA_DataType *type = &UA_TYPES[UA_TYPES_VARIANT];
    size_t size = UA_calcSizeXml((void*)&src, type, NULL);

    UA_ByteString buf;
    UA_ByteString_allocBuffer(&buf, size + 1);

    status s = UA_encodeXml((void*)&src, type, &buf, NULL);
    ck_assert_int_eq(s, UA_STATUSCODE_GOOD);

    char *result = "<Variant>"
                      "<Value>"
                        "<Byte>42</Byte>"
                      "</Value>"
                    "</Variant>";
    buf.data[size] = 0; /* zero terminate */
    ck_assert_str_eq(result, (char*)buf.data);

    UA_ByteString_clear(&buf);
}
END_TEST

START_TEST(UA_Array_Variant_Byte_xml_encode) {
    UA_Variant *src = UA_Variant_new();
    UA_Variant_init(src);
    UA_Byte zero[2] = {42, 43};
    UA_Variant_setArrayCopy(src, zero, 2, &UA_TYPES[UA_TYPES_BYTE]);

    const UA_DataType *type = &UA_TYPES[UA_TYPES_VARIANT];
    const size_t variantXmlSectLen = 34;
    size_t size = UA_calcSizeXml((void*)src, type, NULL);
    ck_assert_uint_eq(size, variantXmlSectLen + 55);

    UA_ByteString buf;
    UA_ByteString_allocBuffer(&buf, size + 1);

    status s = UA_encodeXml((void*)src, type, &buf, NULL);
    ck_assert_int_eq(s, UA_STATUSCODE_GOOD);

    char *result = "<Variant>"
                      "<Value>"
                        "<ListOfByte>"
                          "<Byte>42</Byte>"
                          "<Byte>43</Byte>"
                        "</ListOfByte>"
                      "</Value>"
                    "</Variant>";
    buf.data[size] = 0; /* zero terminate */
    ck_assert_str_eq(result, (char*)buf.data);

    UA_ByteString_clear(&buf);
    UA_Variant_delete(src);
}
END_TEST

START_TEST(UA_Array_Variant_UInt16_xml_encode) {
    UA_Variant *src = UA_Variant_new();
    UA_Variant_init(src);
    UA_UInt16 zero[2] = {42, 43};
    UA_Variant_setArrayCopy(src, zero, 2, &UA_TYPES[UA_TYPES_UINT16]);

    const UA_DataType *type = &UA_TYPES[UA_TYPES_VARIANT];
    const size_t variantXmlSectLen = 34;
    size_t size = UA_calcSizeXml((void*)src, type, NULL);
    ck_assert_uint_eq(size, variantXmlSectLen + 67);

    UA_ByteString buf;
    UA_ByteString_allocBuffer(&buf, size + 1);

    status s = UA_encodeXml((void*)src, type, &buf, NULL);
    ck_assert_int_eq(s, UA_STATUSCODE_GOOD);

    char *result = "<Variant>"
                      "<Value>"
                        "<ListOfUInt16>"
                          "<UInt16>42</UInt16>"
                          "<UInt16>43</UInt16>"
                        "</ListOfUInt16>"
                      "</Value>"
                    "</Variant>";
    buf.data[size] = 0; /* zero terminate */
    ck_assert_str_eq(result, (char*)buf.data);

    UA_ByteString_clear(&buf);
    UA_Variant_delete(src);
}
END_TEST

START_TEST(UA_Array_Variant_Null_xml_encode) {
    UA_Variant *src = UA_Variant_new();
    UA_Variant_init(src);
    UA_Variant_setArray(src, NULL, 0, &UA_TYPES[UA_TYPES_UINT16]);

    const UA_DataType *type = &UA_TYPES[UA_TYPES_VARIANT];
    size_t size = UA_calcSizeXml((void*)src, type, NULL);

    UA_ByteString buf;
    UA_ByteString_allocBuffer(&buf, size + 1);

    status s = UA_encodeXml((void*)src, type, &buf, NULL);
    ck_assert_int_eq(s, UA_STATUSCODE_GOOD);

    char *result = "<Variant>"
                      "<Value>"
                        "<ListOfUInt16>"
                        "</ListOfUInt16>"
                      "</Value>"
                    "</Variant>";
    buf.data[size] = 0; /* zero terminate */
    ck_assert_str_eq(result, (char*)buf.data);

    UA_ByteString_clear(&buf);
    UA_Variant_delete(src);
}
END_TEST

START_TEST(UA_Array_Variant_String_xml_encode) {
    UA_Variant *src = UA_Variant_new();
    UA_Variant_init(src);
    UA_String zero[2] = {UA_STRING("eins"),UA_STRING("zwei")};
    UA_Variant_setArrayCopy(src, zero, 2, &UA_TYPES[UA_TYPES_STRING]);

    const UA_DataType *type = &UA_TYPES[UA_TYPES_VARIANT];
    size_t size = UA_calcSizeXml((void*)src, type, NULL);

    UA_ByteString buf;
    UA_ByteString_allocBuffer(&buf, size + 1);

    status s = UA_encodeXml((void*)src, type, &buf, NULL);
    ck_assert_int_eq(s, UA_STATUSCODE_GOOD);

    char *result = "<Variant>"
                      "<Value>"
                        "<ListOfString>"
                          "<String>eins</String>"
                          "<String>zwei</String>"
                        "</ListOfString>"
                      "</Value>"
                    "</Variant>";
    buf.data[size] = 0; /* zero terminate */
    ck_assert_str_eq(result, (char*)buf.data);
    UA_ByteString_clear(&buf);
    UA_Variant_delete(src);
}
END_TEST

START_TEST(UA_Array_Variant_ExtensionObject_ByteString_xml_encode) {
    UA_ExtensionObject eo1;
    UA_ExtensionObject_init(&eo1);
    eo1.encoding = UA_EXTENSIONOBJECT_ENCODED_BYTESTRING;
    eo1.content.encoded.typeId = UA_NODEID_NUMERIC(2, 1234);
    eo1.content.encoded.body = UA_BYTESTRING_ALLOC("123456789012345678901234567890");

    UA_ExtensionObject eo2;
    UA_ExtensionObject_init(&eo2);
    eo2.encoding = UA_EXTENSIONOBJECT_ENCODED_BYTESTRING;
    eo2.content.encoded.typeId = UA_NODEID_NUMERIC(3, 5678);
    eo2.content.encoded.body = UA_BYTESTRING_ALLOC("98765432109876543210987654321");

    UA_ExtensionObject eo3;
    UA_ExtensionObject_init(&eo3);
    eo3.encoding = UA_EXTENSIONOBJECT_ENCODED_BYTESTRING;
    eo3.content.encoded.typeId = UA_NODEID_NUMERIC(4, 9999);
    eo3.content.encoded.body = UA_BYTESTRING_ALLOC("1357911131517192123252729");

    UA_Variant *src = UA_Variant_new();
    UA_Variant_init(src);
    UA_ExtensionObject zero[3] = {eo1, eo2, eo3};
    UA_Variant_setArrayCopy(src, zero, 3, &UA_TYPES[UA_TYPES_EXTENSIONOBJECT]);

    const UA_DataType *type = &UA_TYPES[UA_TYPES_VARIANT];
    size_t size = UA_calcSizeXml((void*)src, type, NULL);

    UA_ByteString buf;
    UA_ByteString_allocBuffer(&buf, size + 1);

    status s = UA_encodeXml((void*)src, type, &buf, NULL);
    ck_assert_int_eq(s, UA_STATUSCODE_GOOD);

    char *result = "<Variant>"
                      "<Value>"
                        "<ListOfExtensionObject>"
                          "<ExtensionObject>"
                            "<TypeId>"
                              "<Identifier>ns=2;i=1234</Identifier>"
                            "</TypeId>"
                            "<Body>"
                              "<ByteString>MTIzNDU2Nzg5MDEyMzQ1Njc4OTAxMjM0NTY3ODkw</ByteString>"
                            "</Body>"
                          "</ExtensionObject>"
                          "<ExtensionObject>"
                            "<TypeId>"
                              "<Identifier>ns=3;i=5678</Identifier>"
                            "</TypeId>"
                            "<Body>"
                              "<ByteString>OTg3NjU0MzIxMDk4NzY1NDMyMTA5ODc2NTQzMjE=</ByteString>"
                            "</Body>"
                          "</ExtensionObject>"
                          "<ExtensionObject>"
                            "<TypeId>"
                              "<Identifier>ns=4;i=9999</Identifier>"
                            "</TypeId>"
                            "<Body>"
                              "<ByteString>MTM1NzkxMTEzMTUxNzE5MjEyMzI1MjcyOQ==</ByteString>"
                            "</Body>"
                          "</ExtensionObject>"
                        "</ListOfExtensionObject>"
                      "</Value>"
                    "</Variant>";
    buf.data[size] = 0; /* zero terminate */
    ck_assert_str_eq(result, (char*)buf.data);

    UA_ByteString_clear(&buf);
    UA_ExtensionObject_clear(&eo1);
    UA_ExtensionObject_clear(&eo2);
    UA_ExtensionObject_clear(&eo3);
    UA_Variant_delete(src);
}
END_TEST

START_TEST(UA_Array_Variant_ExtensionObject_Xml_xml_encode) {
    UA_ExtensionObject eo1;
    UA_ExtensionObject_init(&eo1);
    eo1.encoding = UA_EXTENSIONOBJECT_ENCODED_XML;
    eo1.content.encoded.typeId = UA_NODEID_NUMERIC(0, 297);
    eo1.content.encoded.body = UA_BYTESTRING_ALLOC("<Argument>"
                                                     "<Name>ObjectToMoveOrCopy</Name>"
                                                     "<DataType>"
                                                       "<Identifier>i=17</Identifier>"
                                                     "</DataType>"
                                                     "<ValueRank>-1</ValueRank>"
                                                     "<ArrayDimensions />"
                                                   "</Argument>");

    UA_ExtensionObject eo2;
    UA_ExtensionObject_init(&eo2);
    eo2.encoding = UA_EXTENSIONOBJECT_ENCODED_XML;
    eo2.content.encoded.typeId = UA_NODEID_NUMERIC(0, 297);
    eo2.content.encoded.body = UA_BYTESTRING_ALLOC("<Argument>"
                                                     "<Name>TargetDirectory</Name>"
                                                     "<DataType>"
                                                       "<Identifier>i=17</Identifier>"
                                                     "</DataType>"
                                                     "<ValueRank>-1</ValueRank>"
                                                     "<ArrayDimensions />"
                                                   "</Argument>");

    UA_ExtensionObject eo3;
    UA_ExtensionObject_init(&eo3);
    eo3.encoding = UA_EXTENSIONOBJECT_ENCODED_XML;
    eo3.content.encoded.typeId = UA_NODEID_NUMERIC(0, 297);
    eo3.content.encoded.body = UA_BYTESTRING_ALLOC("<Argument>"
                                                     "<Name>CreateCopy</Name>"
                                                     "<DataType>"
                                                       "<Identifier>i=1</Identifier>"
                                                     "</DataType>"
                                                     "<ValueRank>-1</ValueRank>"
                                                     "<ArrayDimensions />"
                                                   "</Argument>");

    UA_ExtensionObject eo4;
    UA_ExtensionObject_init(&eo4);
    eo4.encoding = UA_EXTENSIONOBJECT_ENCODED_XML;
    eo4.content.encoded.typeId = UA_NODEID_NUMERIC(0, 297);
    eo4.content.encoded.body = UA_BYTESTRING_ALLOC("<Argument>"
                                                     "<Name>NewName</Name>"
                                                     "<DataType>"
                                                       "<Identifier>i=12</Identifier>"
                                                     "</DataType>"
                                                     "<ValueRank>-1</ValueRank>"
                                                     "<ArrayDimensions />"
                                                   "</Argument>");

    UA_Variant *src = UA_Variant_new();
    UA_Variant_init(src);
    UA_ExtensionObject zero[4] = {eo1, eo2, eo3, eo4};
    UA_Variant_setArrayCopy(src, zero, 4, &UA_TYPES[UA_TYPES_EXTENSIONOBJECT]);

    const UA_DataType *type = &UA_TYPES[UA_TYPES_VARIANT];
    size_t size = UA_calcSizeXml((void*)src, type, NULL);

    UA_ByteString buf;
    UA_ByteString_allocBuffer(&buf, size + 1);

    status s = UA_encodeXml((void*)src, type, &buf, NULL);
    ck_assert_int_eq(s, UA_STATUSCODE_GOOD);

    char *result = "<Variant>"
                      "<Value>"
                        "<ListOfExtensionObject>"
                          "<ExtensionObject>"
                            "<TypeId>"
                              "<Identifier>i=297</Identifier>"
                            "</TypeId>"
                            "<Body>"
                              "<Argument>"
                                "<Name>ObjectToMoveOrCopy</Name>"
                                "<DataType>"
                                  "<Identifier>i=17</Identifier>"
                                "</DataType>"
                                "<ValueRank>-1</ValueRank>"
                                "<ArrayDimensions />"
                              "</Argument>"
                            "</Body>"
                          "</ExtensionObject>"
                          "<ExtensionObject>"
                            "<TypeId>"
                              "<Identifier>i=297</Identifier>"
                            "</TypeId>"
                            "<Body>"
                              "<Argument>"
                                "<Name>TargetDirectory</Name>"
                                "<DataType>"
                                  "<Identifier>i=17</Identifier>"
                                "</DataType>"
                                "<ValueRank>-1</ValueRank>"
                                "<ArrayDimensions />"
                              "</Argument>"
                            "</Body>"
                          "</ExtensionObject>"
                          "<ExtensionObject>"
                            "<TypeId>"
                              "<Identifier>i=297</Identifier>"
                            "</TypeId>"
                            "<Body>"
                              "<Argument>"
                                "<Name>CreateCopy</Name>"
                                "<DataType>"
                                  "<Identifier>i=1</Identifier>"
                                "</DataType>"
                                "<ValueRank>-1</ValueRank>"
                                "<ArrayDimensions />"
                              "</Argument>"
                            "</Body>"
                          "</ExtensionObject>"
                          "<ExtensionObject>"
                            "<TypeId>"
                              "<Identifier>i=297</Identifier>"
                            "</TypeId>"
                            "<Body>"
                              "<Argument>"
                                "<Name>NewName</Name>"
                                "<DataType>"
                                  "<Identifier>i=12</Identifier>"
                                "</DataType>"
                                "<ValueRank>-1</ValueRank>"
                                "<ArrayDimensions />"
                              "</Argument>"
                            "</Body>"
                          "</ExtensionObject>"
                        "</ListOfExtensionObject>"
                      "</Value>"
                    "</Variant>";
    buf.data[size] = 0; /* zero terminate */
    ck_assert_str_eq(result, (char*)buf.data);

    UA_ByteString_clear(&buf);
    UA_ExtensionObject_clear(&eo1);
    UA_ExtensionObject_clear(&eo2);
    UA_ExtensionObject_clear(&eo3);
    UA_ExtensionObject_clear(&eo4);
    UA_Variant_delete(src);
}
END_TEST

START_TEST(UA_Array_Variant_ExtensionObject_print_xml_encode) {
    UA_ExtensionObject eo1;
    UA_ExtensionObject_init(&eo1);
    eo1.encoding = UA_EXTENSIONOBJECT_ENCODED_BYTESTRING;
    eo1.content.encoded.typeId = UA_NODEID_NUMERIC(2, 1234);
    eo1.content.encoded.body = UA_BYTESTRING_ALLOC("123456789012345678901234567890");

    UA_ExtensionObject eo2;
    UA_ExtensionObject_init(&eo2);
    eo2.encoding = UA_EXTENSIONOBJECT_ENCODED_BYTESTRING;
    eo2.content.encoded.typeId = UA_NODEID_NUMERIC(3, 5678);
    eo2.content.encoded.body = UA_BYTESTRING_ALLOC("98765432109876543210987654321");

    UA_Variant *src = UA_Variant_new();
    UA_Variant_init(src);
    UA_ExtensionObject zero[2] = {eo1, eo2};
    UA_Variant_setArrayCopy(src, zero, 2, &UA_TYPES[UA_TYPES_EXTENSIONOBJECT]);

    UA_EncodeXmlOptions options;
    memset(&options, 0, sizeof(UA_EncodeXmlOptions));
    const UA_DataType *type = &UA_TYPES[UA_TYPES_VARIANT];
    size_t size = UA_calcSizeXml((void*)src, type, &options);

    UA_ByteString buf;
    UA_ByteString_allocBuffer(&buf, size + 1);

    status s = UA_encodeXml((void*)src, type, &buf, NULL);
    ck_assert_int_eq(s, UA_STATUSCODE_GOOD);

    char *result = "<Variant>"
                      "<Value>"
                        "<ListOfExtensionObject>"
                          "<ExtensionObject>"
                            "<TypeId>"
                              "<Identifier>ns=2;i=1234</Identifier>"
                            "</TypeId>"
                            "<Body>"
                              "<ByteString>MTIzNDU2Nzg5MDEyMzQ1Njc4OTAxMjM0NTY3ODkw</ByteString>"
                            "</Body>"
                          "</ExtensionObject>"
                          "<ExtensionObject>"
                            "<TypeId>"
                              "<Identifier>ns=3;i=5678</Identifier>"
                            "</TypeId>"
                            "<Body>"
                              "<ByteString>OTg3NjU0MzIxMDk4NzY1NDMyMTA5ODc2NTQzMjE=</ByteString>"
                            "</Body>"
                          "</ExtensionObject>"
                        "</ListOfExtensionObject>"
                      "</Value>"
                    "</Variant>";
    buf.data[size] = 0; /* zero terminate */
    ck_assert_str_eq(result, (char*)buf.data);

    UA_ByteString_clear(&buf);
    UA_ExtensionObject_clear(&eo1);
    UA_ExtensionObject_clear(&eo2);
    UA_Variant_delete(src);
}
END_TEST


// ---------------------------DECODE-------------------------------------


/* Boolean */
START_TEST(UA_Boolean_true_xml_decode) {
    UA_Boolean out;
    UA_Boolean_init(&out);
    UA_ByteString buf = UA_STRING("<Boolean>true</Boolean>");

    UA_StatusCode retval = UA_decodeXml(&buf, &out, &UA_TYPES[UA_TYPES_BOOLEAN], NULL);

    ck_assert_int_eq(retval, UA_STATUSCODE_GOOD);
    ck_assert_int_eq(out, true);

    UA_Boolean_clear(&out);
}
END_TEST

START_TEST(UA_Boolean_false_xml_decode) {
    UA_Boolean out;
    UA_Boolean_init(&out);
    UA_ByteString buf = UA_STRING("<Boolean>false</Boolean>");

    UA_StatusCode retval = UA_decodeXml(&buf, &out, &UA_TYPES[UA_TYPES_BOOLEAN], NULL);

    ck_assert_int_eq(retval, UA_STATUSCODE_GOOD);
    ck_assert_int_eq(out, false);

    UA_Boolean_clear(&out);
}
END_TEST

/* SByte */
START_TEST(UA_SByte_Min_xml_decode) {
    UA_SByte out;
    UA_SByte_init(&out);
    UA_ByteString buf = UA_STRING("<SByte>-128</SByte>");

    UA_StatusCode retval = UA_decodeXml(&buf, &out, &UA_TYPES[UA_TYPES_SBYTE], NULL);

    ck_assert_int_eq(retval, UA_STATUSCODE_GOOD);
    ck_assert_int_eq(out, -128);

    UA_SByte_clear(&out);
}
END_TEST

START_TEST(UA_SByte_Max_xml_decode) {
    UA_SByte out;
    UA_SByte_init(&out);
    UA_ByteString buf = UA_STRING("<SByte>127</SByte>");

    UA_StatusCode retval = UA_decodeXml(&buf, &out, &UA_TYPES[UA_TYPES_SBYTE], NULL);

    ck_assert_int_eq(retval, UA_STATUSCODE_GOOD);
    ck_assert_int_eq(out, 127);

    UA_SByte_clear(&out);
}
END_TEST

/* Byte */
START_TEST(UA_Byte_Min_xml_decode) {
    UA_Byte out;
    UA_Byte_init(&out);
    UA_ByteString buf = UA_STRING("<Byte>0</Byte>");

    UA_StatusCode retval = UA_decodeXml(&buf, &out, &UA_TYPES[UA_TYPES_BYTE], NULL);

    ck_assert_int_eq(retval, UA_STATUSCODE_GOOD);
    ck_assert_uint_eq(out, 0);

    UA_Byte_clear(&out);
}
END_TEST

START_TEST(UA_Byte_Max_xml_decode) {
    UA_Byte out;
    UA_Byte_init(&out);
    UA_ByteString buf = UA_STRING("<Byte>255</Byte>");

    UA_StatusCode retval = UA_decodeXml(&buf, &out, &UA_TYPES[UA_TYPES_BYTE], NULL);

    ck_assert_int_eq(retval, UA_STATUSCODE_GOOD);
    ck_assert_uint_eq(out, 255);

    UA_Byte_clear(&out);
}
END_TEST

/* Int16 */
START_TEST(UA_Int16_Min_xml_decode) {
    UA_Int16 out;
    UA_Int16_init(&out);
    UA_ByteString buf = UA_STRING("<Int16>-32768</Int16>");

    UA_StatusCode retval = UA_decodeXml(&buf, &out, &UA_TYPES[UA_TYPES_INT16], NULL);

    ck_assert_int_eq(retval, UA_STATUSCODE_GOOD);
    ck_assert_int_eq(out, -32768);

    UA_Int16_clear(&out);
}
END_TEST

START_TEST(UA_Int16_Max_xml_decode) {
    UA_Int16 out;
    UA_Int16_init(&out);
    UA_ByteString buf = UA_STRING("<Int16>32767</Int16>");

    UA_StatusCode retval = UA_decodeXml(&buf, &out, &UA_TYPES[UA_TYPES_INT16], NULL);

    ck_assert_int_eq(retval, UA_STATUSCODE_GOOD);
    ck_assert_int_eq(out, 32767);

    UA_Int16_clear(&out);
}
END_TEST

/* UInt16 */
START_TEST(UA_UInt16_Min_xml_decode) {
    UA_UInt16 out;
    UA_UInt16_init(&out);
    UA_ByteString buf = UA_STRING("<UInt16>0</UInt16>");

    UA_StatusCode retval = UA_decodeXml(&buf, &out, &UA_TYPES[UA_TYPES_UINT16], NULL);

    ck_assert_int_eq(retval, UA_STATUSCODE_GOOD);
    ck_assert_uint_eq(out, 0);

    UA_UInt16_clear(&out);
}
END_TEST

START_TEST(UA_UInt16_Max_xml_decode) {
    UA_UInt16 out;
    UA_UInt16_init(&out);
    UA_ByteString buf = UA_STRING("<UInt16>65535</UInt16>");

    UA_StatusCode retval = UA_decodeXml(&buf, &out, &UA_TYPES[UA_TYPES_UINT16], NULL);

    ck_assert_int_eq(retval, UA_STATUSCODE_GOOD);
    ck_assert_uint_eq(out, 65535);

    UA_UInt16_clear(&out);
}
END_TEST

/* Int32 */
START_TEST(UA_Int32_Min_xml_decode) {
    UA_Int32 out;
    UA_Int32_init(&out);
    UA_ByteString buf = UA_STRING("<Int32>-2147483648</Int32>");

    UA_StatusCode retval = UA_decodeXml(&buf, &out, &UA_TYPES[UA_TYPES_INT32], NULL);

    ck_assert_int_eq(retval, UA_STATUSCODE_GOOD);
    ck_assert(out == -2147483648);

    UA_Int32_clear(&out);
}
END_TEST

START_TEST(UA_Int32_Max_xml_decode) {
    UA_Int32 out;
    UA_Int32_init(&out);
    UA_ByteString buf = UA_STRING("<Int32>2147483647</Int32>");

    UA_StatusCode retval = UA_decodeXml(&buf, &out, &UA_TYPES[UA_TYPES_INT32], NULL);

    ck_assert_int_eq(retval, UA_STATUSCODE_GOOD);
    ck_assert_int_eq(out, 2147483647);

    UA_Int32_clear(&out);
}
END_TEST

/* UInt32 */
START_TEST(UA_UInt32_Min_xml_decode) {
    UA_UInt32 out;
    UA_UInt32_init(&out);
    UA_ByteString buf = UA_STRING("<UInt32>0</UInt32>");

    UA_StatusCode retval = UA_decodeXml(&buf, &out, &UA_TYPES[UA_TYPES_UINT32], NULL);

    ck_assert_int_eq(retval, UA_STATUSCODE_GOOD);
    ck_assert_uint_eq(out, 0);

    UA_UInt32_clear(&out);
}
END_TEST

START_TEST(UA_UInt32_Max_xml_decode) {
    UA_UInt32 out;
    UA_UInt32_init(&out);
    UA_ByteString buf = UA_STRING("<UInt32>4294967295</UInt32>");

    UA_StatusCode retval = UA_decodeXml(&buf, &out, &UA_TYPES[UA_TYPES_UINT32], NULL);

    ck_assert_int_eq(retval, UA_STATUSCODE_GOOD);
    ck_assert_uint_eq(out, 4294967295);

    UA_UInt32_clear(&out);
}
END_TEST

/* Int64 */
START_TEST(UA_Int64_Min_xml_decode) {
    UA_Int64 out;
    UA_Int64_init(&out);
    UA_ByteString buf = UA_STRING("<Int64>-9223372036854775808</Int64>");

    UA_StatusCode retval = UA_decodeXml(&buf, &out, &UA_TYPES[UA_TYPES_INT64], NULL);

    ck_assert_int_eq(retval, UA_STATUSCODE_GOOD);
    ck_assert_int_eq(((u8*)&out)[0], 0x00);
    ck_assert_int_eq(((u8*)&out)[1], 0x00);
    ck_assert_int_eq(((u8*)&out)[2], 0x00);
    ck_assert_int_eq(((u8*)&out)[3], 0x00);
    ck_assert_int_eq(((u8*)&out)[4], 0x00);
    ck_assert_int_eq(((u8*)&out)[5], 0x00);
    ck_assert_int_eq(((u8*)&out)[6], 0x00);
    ck_assert_int_eq(((u8*)&out)[7], 0x80);

    UA_Int64_clear(&out);
}
END_TEST

START_TEST(UA_Int64_Max_xml_decode) {
    UA_Int64 out;
    UA_Int64_init(&out);
    UA_ByteString buf = UA_STRING("<Int64>9223372036854775807</Int64>");

    UA_StatusCode retval = UA_decodeXml(&buf, &out, &UA_TYPES[UA_TYPES_INT64], NULL);

    ck_assert_int_eq(retval, UA_STATUSCODE_GOOD);
    ck_assert_int_eq(((u8*)&out)[0], 0xFF);
    ck_assert_int_eq(((u8*)&out)[1], 0xFF);
    ck_assert_int_eq(((u8*)&out)[2], 0xFF);
    ck_assert_int_eq(((u8*)&out)[3], 0xFF);
    ck_assert_int_eq(((u8*)&out)[4], 0xFF);
    ck_assert_int_eq(((u8*)&out)[5], 0xFF);
    ck_assert_int_eq(((u8*)&out)[6], 0xFF);
    ck_assert_int_eq(((u8*)&out)[7], 0x7F);

    UA_Int64_clear(&out);
}
END_TEST

START_TEST(UA_Int64_Overflow_xml_decode) {
    UA_Int64 out;
    UA_Int64_init(&out);
    UA_ByteString buf = UA_STRING("<Int64>9223372036854775808</Int64>");

    UA_StatusCode retval = UA_decodeXml(&buf, &out, &UA_TYPES[UA_TYPES_INT64], NULL);

    ck_assert_int_eq(retval, UA_STATUSCODE_BADDECODINGERROR);

    UA_Int64_clear(&out);
}
END_TEST

START_TEST(UA_Int64_TooBig_xml_decode) {
    UA_Int64 out;
    UA_Int64_init(&out);
    UA_ByteString buf = UA_STRING("<Int64>111111111111111111111111111111</Int64>");

    UA_StatusCode retval = UA_decodeXml(&buf, &out, &UA_TYPES[UA_TYPES_INT64], NULL);

    ck_assert_int_eq(retval, UA_STATUSCODE_BADDECODINGERROR);

    UA_Int64_clear(&out);
}
END_TEST

START_TEST(UA_Int64_NoDigit_xml_decode) {
    UA_Int64 out;
    UA_Int64_init(&out);
    UA_ByteString buf = UA_STRING("<Int64>a</Int64>");

    UA_StatusCode retval = UA_decodeXml(&buf, &out, &UA_TYPES[UA_TYPES_INT64], NULL);

    ck_assert_int_eq(retval, UA_STATUSCODE_BADDECODINGERROR);

    UA_Int64_clear(&out);
}
END_TEST

/* UInt64 */
START_TEST(UA_UInt64_Min_xml_decode) {
    UA_UInt64 out;
    UA_UInt64_init(&out);
    UA_ByteString buf = UA_STRING("<UInt64>0</UInt64>");

    UA_StatusCode retval = UA_decodeXml(&buf, &out, &UA_TYPES[UA_TYPES_UINT64], NULL);

    ck_assert_int_eq(retval, UA_STATUSCODE_GOOD);
    ck_assert_int_eq(((u8*)&out)[0], 0x00);
    ck_assert_int_eq(((u8*)&out)[1], 0x00);
    ck_assert_int_eq(((u8*)&out)[2], 0x00);
    ck_assert_int_eq(((u8*)&out)[3], 0x00);
    ck_assert_int_eq(((u8*)&out)[4], 0x00);
    ck_assert_int_eq(((u8*)&out)[5], 0x00);
    ck_assert_int_eq(((u8*)&out)[6], 0x00);
    ck_assert_int_eq(((u8*)&out)[7], 0x00);

    UA_UInt64_clear(&out);
}
END_TEST

START_TEST(UA_UInt64_Max_xml_decode) {
    UA_UInt64 out;
    UA_UInt64_init(&out);
    UA_ByteString buf = UA_STRING("<UInt64>18446744073709551615</UInt64>");

    UA_StatusCode retval = UA_decodeXml(&buf, &out, &UA_TYPES[UA_TYPES_UINT64], NULL);

    ck_assert_int_eq(retval, UA_STATUSCODE_GOOD);
    ck_assert_int_eq(((u8*)&out)[0], 0xFF);
    ck_assert_int_eq(((u8*)&out)[1], 0xFF);
    ck_assert_int_eq(((u8*)&out)[2], 0xFF);
    ck_assert_int_eq(((u8*)&out)[3], 0xFF);
    ck_assert_int_eq(((u8*)&out)[4], 0xFF);
    ck_assert_int_eq(((u8*)&out)[5], 0xFF);
    ck_assert_int_eq(((u8*)&out)[6], 0xFF);
    ck_assert_int_eq(((u8*)&out)[7], 0xFF);

    UA_UInt64_clear(&out);
}
END_TEST

START_TEST(UA_UInt64_Overflow_xml_decode) {
    UA_UInt64 out;
    UA_UInt64_init(&out);
    UA_ByteString buf = UA_STRING("<UInt64>18446744073709551616</UInt64>");

    UA_StatusCode retval = UA_decodeXml(&buf, &out, &UA_TYPES[UA_TYPES_UINT64], NULL);

    ck_assert_int_eq(retval, UA_STATUSCODE_BADDECODINGERROR);

    UA_UInt64_clear(&out);
}
END_TEST

START_TEST(UA_UInt64_TooBig_xml_decode) {
    UA_Int64 out;
    UA_Int64_init(&out);
    UA_ByteString buf = UA_STRING("<UInt64>111111111111111111111111111111</UInt64>");

    UA_StatusCode retval = UA_decodeXml(&buf, &out, &UA_TYPES[UA_TYPES_INT64], NULL);

    ck_assert_int_eq(retval, UA_STATUSCODE_BADDECODINGERROR);

    UA_Int64_clear(&out);
}
END_TEST

START_TEST(UA_UInt64_NoDigit_xml_decode) {
    UA_Int64 out;
    UA_Int64_init(&out);
    UA_ByteString buf = UA_STRING("<UInt64>a</UInt64>");

    UA_StatusCode retval = UA_decodeXml(&buf, &out, &UA_TYPES[UA_TYPES_INT64], NULL);

    ck_assert_int_eq(retval, UA_STATUSCODE_BADDECODINGERROR);

    UA_Int64_clear(&out);
}
END_TEST

/* Float */
START_TEST(UA_Float_xml_decode) {
    UA_Float out;
    UA_Float_init(&out);
    UA_ByteString buf = UA_STRING("<Float>3.1415927410</Float>");

    UA_StatusCode retval = UA_decodeXml(&buf, &out, &UA_TYPES[UA_TYPES_FLOAT], NULL);

    // 0 10000000 10010010000111111011011
    // 40 49 0f db
    ck_assert_int_eq(retval, UA_STATUSCODE_GOOD);
    ck_assert_int_eq(((u8*)&out)[0], 0xdb);
    ck_assert_int_eq(((u8*)&out)[1], 0x0f);
    ck_assert_int_eq(((u8*)&out)[2], 0x49);
    ck_assert_int_eq(((u8*)&out)[3], 0x40);
    UA_Float_clear(&out);
}
END_TEST

START_TEST(UA_Float_xml_one_decode) {
    UA_Float out;
    UA_Float_init(&out);
    UA_ByteString buf = UA_STRING("<Float>1</Float>");

    UA_StatusCode retval = UA_decodeXml(&buf, &out, &UA_TYPES[UA_TYPES_FLOAT], NULL);

    // 0 01111111 00000000000000000000000
    // 3f 80 00 00
    ck_assert_int_eq(retval, UA_STATUSCODE_GOOD);
    ck_assert_int_eq(((u8*)&out)[0], 0x00);
    ck_assert_int_eq(((u8*)&out)[1], 0x00);
    ck_assert_int_eq(((u8*)&out)[2], 0x80);
    ck_assert_int_eq(((u8*)&out)[3], 0x3f);

    UA_Float_clear(&out);
}
END_TEST

START_TEST(UA_Float_xml_inf_decode) {
    UA_Float out;
    UA_Float_init(&out);
    UA_ByteString buf = UA_STRING("<Float>INF</Float>");

    UA_StatusCode retval = UA_decodeXml(&buf, &out, &UA_TYPES[UA_TYPES_FLOAT], NULL);

    // 0 11111111 00000000000000000000000
    // 7f 80 00 00
    ck_assert_int_eq(retval, UA_STATUSCODE_GOOD);
    ck_assert_int_eq(((u8*)&out)[0], 0x00);
    ck_assert_int_eq(((u8*)&out)[1], 0x00);
    ck_assert_int_eq(((u8*)&out)[2], 0x80);
    ck_assert_int_eq(((u8*)&out)[3], 0x7f);

    UA_Float_clear(&out);
}
END_TEST

START_TEST(UA_Float_xml_neginf_decode) {
    UA_Float out;
    UA_Float_init(&out);
    UA_ByteString buf = UA_STRING("<Float>-INF</Float>");

    UA_StatusCode retval = UA_decodeXml(&buf, &out, &UA_TYPES[UA_TYPES_FLOAT], NULL);

    // 1 11111111 00000000000000000000000
    // ff 80 00 00
    ck_assert_int_eq(retval, UA_STATUSCODE_GOOD);
    ck_assert_int_eq(((u8*)&out)[0], 0x00);
    ck_assert_int_eq(((u8*)&out)[1], 0x00);
    ck_assert_int_eq(((u8*)&out)[2], 0x80);
    ck_assert_int_eq(((u8*)&out)[3], 0xff);

    UA_Float_clear(&out);
}
END_TEST

START_TEST(UA_Float_xml_nan_decode) {
<<<<<<< HEAD
    UA_Float out = 0.0;
    UA_ByteString buf = UA_STRING("<Float>NaN</Float>");
    UA_StatusCode retval = UA_decodeXml(&buf, &out, &UA_TYPES[UA_TYPES_FLOAT], NULL);
    ck_assert_int_eq(retval, UA_STATUSCODE_GOOD);
    ck_assert(out != out); /* Check if not a number */
=======
    UA_Float out;
    UA_Float_init(&out);
    UA_ByteString buf = UA_STRING("NaN");

    UA_StatusCode retval = UA_decodeXml(&buf, &out, &UA_TYPES[UA_TYPES_FLOAT], NULL);

    ck_assert_int_eq(retval, UA_STATUSCODE_GOOD);
    ck_assert_int_eq(((u8*)&out)[0], 0x00);
    ck_assert_int_eq(((u8*)&out)[1], 0x00);
    ck_assert_int_eq(((u8*)&out)[2], 0xc0);

    /* Some 32bit architectures have a different "native" NaN.
     * NaN can have different valid representations. */
    ck_assert(((u8*)&out)[3] == 0x7f || ((u8*)&out)[3] == 0xff);

    UA_Float val = out;
    ck_assert(val != val); /* Check if not a number */

    UA_Float_clear(&out);
>>>>>>> 199a29d3
}
END_TEST

START_TEST(UA_Float_xml_negnan_decode) {
    UA_Float out = 0.0;
    UA_ByteString buf = UA_STRING("<Float>-NaN</Float>");
    UA_StatusCode retval = UA_decodeXml(&buf, &out, &UA_TYPES[UA_TYPES_FLOAT], NULL);
    ck_assert_int_eq(retval, UA_STATUSCODE_GOOD);
    ck_assert(out != out); /* Check if not a number */
}
END_TEST

/* Double */
START_TEST(UA_Double_xml_decode) {
    UA_Double out;
    UA_Double_init(&out);
    UA_ByteString buf = UA_STRING("<Double>1.1234</Double>");

    UA_StatusCode retval = UA_decodeXml(&buf, &out, &UA_TYPES[UA_TYPES_DOUBLE], NULL);

    // 0 01111111111 0001111110010111001001000111010001010011100011101111
    // 3f f1 f9 72 47 45 38 ef
    ck_assert_int_eq(retval, UA_STATUSCODE_GOOD);
    ck_assert_int_eq(((u8*)&out)[0], 0xef);
    ck_assert_int_eq(((u8*)&out)[1], 0x38);
    ck_assert_int_eq(((u8*)&out)[2], 0x45);
    ck_assert_int_eq(((u8*)&out)[3], 0x47);
    ck_assert_int_eq(((u8*)&out)[4], 0x72);
    ck_assert_int_eq(((u8*)&out)[5], 0xf9);
    ck_assert_int_eq(((u8*)&out)[6], 0xf1);
    ck_assert_int_eq(((u8*)&out)[7], 0x3f);

    UA_Double_clear(&out);
}
END_TEST

START_TEST(UA_Double_corrupt_xml_decode) {
    UA_Double out;
    UA_Double_init(&out);
    UA_ByteString buf = UA_STRING("<Double>1.12.34</Double>");

    UA_StatusCode retval = UA_decodeXml(&buf, &out, &UA_TYPES[UA_TYPES_DOUBLE], NULL);

    ck_assert_int_eq(retval, UA_STATUSCODE_BADDECODINGERROR);

    UA_Double_clear(&out);
}
END_TEST

START_TEST(UA_Double_one_xml_decode) {
    UA_Double out;
    UA_Double_init(&out);
    UA_ByteString buf = UA_STRING("<Double>1</Double>");

    UA_StatusCode retval = UA_decodeXml(&buf, &out, &UA_TYPES[UA_TYPES_DOUBLE], NULL);

    // 0 01111111111 0000000000000000000000000000000000000000000000000000
    // 3f f0 00 00 00 00 00 00
    ck_assert_int_eq(retval, UA_STATUSCODE_GOOD);
    ck_assert_int_eq(((u8*)&out)[0], 0x00);
    ck_assert_int_eq(((u8*)&out)[1], 0x00);
    ck_assert_int_eq(((u8*)&out)[2], 0x00);
    ck_assert_int_eq(((u8*)&out)[3], 0x00);
    ck_assert_int_eq(((u8*)&out)[4], 0x00);
    ck_assert_int_eq(((u8*)&out)[5], 0x00);
    ck_assert_int_eq(((u8*)&out)[6], 0xf0);
    ck_assert_int_eq(((u8*)&out)[7], 0x3f);

    UA_Double_clear(&out);
}
END_TEST

START_TEST(UA_Double_onepointsmallest_xml_decode) {
    UA_Double out;
    UA_Double_init(&out);
    UA_ByteString buf = UA_STRING("<Double>1.0000000000000002</Double>");

    UA_StatusCode retval = UA_decodeXml(&buf, &out, &UA_TYPES[UA_TYPES_DOUBLE], NULL);

    // 0 01111111111 0000000000000000000000000000000000000000000000000001
    // 3f f0 00 00 00 00 00 01
    ck_assert_int_eq(retval, UA_STATUSCODE_GOOD);
    ck_assert_int_eq(((u8*)&out)[0], 0x01);
    ck_assert_int_eq(((u8*)&out)[1], 0x00);
    ck_assert_int_eq(((u8*)&out)[2], 0x00);
    ck_assert_int_eq(((u8*)&out)[3], 0x00);
    ck_assert_int_eq(((u8*)&out)[4], 0x00);
    ck_assert_int_eq(((u8*)&out)[5], 0x00);
    ck_assert_int_eq(((u8*)&out)[6], 0xf0);
    ck_assert_int_eq(((u8*)&out)[7], 0x3f);

    UA_Double_clear(&out);
}
END_TEST

START_TEST(UA_Double_nan_xml_decode) {
    UA_Double out = 0.0;
    UA_ByteString buf = UA_STRING("<Double>NaN</Double>");
    UA_StatusCode retval = UA_decodeXml(&buf, &out, &UA_TYPES[UA_TYPES_DOUBLE], NULL);
    ck_assert_int_eq(retval, UA_STATUSCODE_GOOD);
<<<<<<< HEAD
    ck_assert(out != out); /* Check if not a number */
=======
    ck_assert_int_eq(((u8*)&out)[0], 0x00);
    ck_assert_int_eq(((u8*)&out)[1], 0x00);
    ck_assert_int_eq(((u8*)&out)[2], 0x00);
    ck_assert_int_eq(((u8*)&out)[3], 0x00);
    ck_assert_int_eq(((u8*)&out)[4], 0x00);
    ck_assert_int_eq(((u8*)&out)[5], 0x00);
    ck_assert_int_eq(((u8*)&out)[6], 0xf8);

    /* Some 32bit architectures have a different "native" NaN.
     * NaN can have different valid representations. */
    ck_assert(((u8*)&out)[7] == 0x7f || ((u8*)&out)[7] == 0xff);

    UA_Double val = out;
    ck_assert(val != val); /* Check if not a number */

    UA_Double_clear(&out);
>>>>>>> 199a29d3
}
END_TEST

START_TEST(UA_Double_negnan_xml_decode) {
    UA_Double out = 0.0;
    UA_ByteString buf = UA_STRING("<Double>-NaN</Double>");
    UA_StatusCode retval = UA_decodeXml(&buf, &out, &UA_TYPES[UA_TYPES_DOUBLE], NULL);
    ck_assert_int_eq(retval, UA_STATUSCODE_GOOD);
    ck_assert(out != out); /* Check if not a number */
}
END_TEST

START_TEST(UA_Double_inf_xml_decode) {
    UA_Double out;
    UA_Double_init(&out);
    UA_ByteString buf = UA_STRING("<Double>INF</Double>");

    UA_StatusCode retval = UA_decodeXml(&buf, &out, &UA_TYPES[UA_TYPES_DOUBLE], NULL);

    // 0 11111111111 0000000000000000000000000000000000000000000000000000
    // 7f f0 00 00 00 00 00 00
    ck_assert_int_eq(retval, UA_STATUSCODE_GOOD);
    ck_assert_int_eq(((u8*)&out)[0], 0x00);
    ck_assert_int_eq(((u8*)&out)[1], 0x00);
    ck_assert_int_eq(((u8*)&out)[2], 0x00);
    ck_assert_int_eq(((u8*)&out)[3], 0x00);
    ck_assert_int_eq(((u8*)&out)[4], 0x00);
    ck_assert_int_eq(((u8*)&out)[5], 0x00);
    ck_assert_int_eq(((u8*)&out)[6], 0xf0);
    ck_assert_int_eq(((u8*)&out)[7], 0x7f);

    UA_Double_clear(&out);
}
END_TEST

START_TEST(UA_Double_neginf_xml_decode) {
    UA_Double out;
    UA_Double_init(&out);
    UA_ByteString buf = UA_STRING("<Double>-INF</Double>");

    UA_StatusCode retval = UA_decodeXml(&buf, &out, &UA_TYPES[UA_TYPES_DOUBLE], NULL);

    // 1 11111111111 0000000000000000000000000000000000000000000000000000
    // ff f0 00 00 00 00 00 00
    ck_assert_int_eq(retval, UA_STATUSCODE_GOOD);
    ck_assert_int_eq(((u8*)&out)[0], 0x00);
    ck_assert_int_eq(((u8*)&out)[1], 0x00);
    ck_assert_int_eq(((u8*)&out)[2], 0x00);
    ck_assert_int_eq(((u8*)&out)[3], 0x00);
    ck_assert_int_eq(((u8*)&out)[4], 0x00);
    ck_assert_int_eq(((u8*)&out)[5], 0x00);
    ck_assert_int_eq(((u8*)&out)[6], 0xf0);
    ck_assert_int_eq(((u8*)&out)[7], 0xff);

    UA_Double_clear(&out);
}
END_TEST

START_TEST(UA_Double_zero_xml_decode) {
    UA_Double out;
    UA_Double_init(&out);
    UA_ByteString buf = UA_STRING("<Double>0</Double>");

    UA_StatusCode retval = UA_decodeXml(&buf, &out, &UA_TYPES[UA_TYPES_DOUBLE], NULL);

    // 0 00000000000 0000000000000000000000000000000000000000000000000000
    // 00 00 00 00 00 00 00 00
    ck_assert_int_eq(retval, UA_STATUSCODE_GOOD);
    ck_assert_int_eq(((u8*)&out)[0], 0x00);
    ck_assert_int_eq(((u8*)&out)[1], 0x00);
    ck_assert_int_eq(((u8*)&out)[2], 0x00);
    ck_assert_int_eq(((u8*)&out)[3], 0x00);
    ck_assert_int_eq(((u8*)&out)[4], 0x00);
    ck_assert_int_eq(((u8*)&out)[5], 0x00);
    ck_assert_int_eq(((u8*)&out)[6], 0x00);
    ck_assert_int_eq(((u8*)&out)[7], 0x00);

    UA_Double_clear(&out);
}
END_TEST

START_TEST(UA_Double_negzero_xml_decode) {
    UA_Double out;
    UA_Double_init(&out);
    UA_ByteString buf = UA_STRING("<Double>-0</Double>");

    UA_StatusCode retval = UA_decodeXml(&buf, &out, &UA_TYPES[UA_TYPES_DOUBLE], NULL);

    // 1 00000000000 0000000000000000000000000000000000000000000000000000
    // 80 00 00 00 00 00 00 00
    ck_assert_int_eq(retval, UA_STATUSCODE_GOOD);
    ck_assert_int_eq(((u8*)&out)[0], 0x00);
    ck_assert_int_eq(((u8*)&out)[1], 0x00);
    ck_assert_int_eq(((u8*)&out)[2], 0x00);
    ck_assert_int_eq(((u8*)&out)[3], 0x00);
    ck_assert_int_eq(((u8*)&out)[4], 0x00);
    ck_assert_int_eq(((u8*)&out)[5], 0x00);
    ck_assert_int_eq(((u8*)&out)[6], 0x00);
    ck_assert_int_eq(((u8*)&out)[7], 0x80);

    UA_Double_clear(&out);
}
END_TEST

/* String */
START_TEST(UA_String_xml_decode) {
    UA_String *out = UA_String_new();
    UA_String_init(out);
    UA_ByteString buf = UA_STRING("<String>abcdef</String>");

    UA_StatusCode retval = UA_decodeXml(&buf, out, &UA_TYPES[UA_TYPES_STRING], NULL);

    ck_assert_int_eq(retval, UA_STATUSCODE_GOOD);
    ck_assert_uint_eq(out->length, 6);
    ck_assert_int_eq(out->data[0], 'a');
    ck_assert_int_eq(out->data[1], 'b');
    ck_assert_int_eq(out->data[2], 'c');
    ck_assert_int_eq(out->data[3], 'd');
    ck_assert_int_eq(out->data[4], 'e');
    ck_assert_int_eq(out->data[5], 'f');

    UA_String_delete(out);
}
END_TEST

START_TEST(UA_String_empty_xml_decode) {
    UA_String *out = UA_String_new();
    UA_String_init(out);
    UA_ByteString buf = UA_STRING("<String />");

    UA_StatusCode retval = UA_decodeXml(&buf, out, &UA_TYPES[UA_TYPES_STRING], NULL);

    ck_assert_int_eq(retval, UA_STATUSCODE_GOOD);
    ck_assert_uint_eq(out->length, 0);
    ck_assert_ptr_eq(out->data, UA_EMPTY_ARRAY_SENTINEL);

    UA_String_delete(out);
}
END_TEST

START_TEST(UA_String_unescapeBS_xml_decode) {
    UA_String *out = UA_String_new();
    UA_String_init(out);
    UA_ByteString buf = UA_STRING("<String>ab\tcdef</String>");

    UA_StatusCode retval = UA_decodeXml(&buf, out, &UA_TYPES[UA_TYPES_STRING], NULL);

    ck_assert_int_eq(retval, UA_STATUSCODE_GOOD);
    ck_assert_uint_eq(out->length, 7);
    ck_assert_int_eq(out->data[0], 'a');
    ck_assert_int_eq(out->data[1], 'b');
    ck_assert_int_eq(out->data[2], '\t');
    ck_assert_int_eq(out->data[3], 'c');
    ck_assert_int_eq(out->data[4], 'd');
    ck_assert_int_eq(out->data[5], 'e');
    ck_assert_int_eq(out->data[6], 'f');

    UA_String_delete(out);
}
END_TEST

/* TODO: Add option for escaping special chars. */
// START_TEST(UA_String_escape2_xml_decode) {
//     UA_String *out = UA_String_new();
//     UA_String_init(out);
//     UA_ByteString buf = UA_STRING("<String>\b\th\"e\fl\nl\\o\r</String>");

//     UA_StatusCode retval = UA_decodeXml(&buf, out, &UA_TYPES[UA_TYPES_STRING], NULL);

//     ck_assert_int_eq(retval, UA_STATUSCODE_GOOD);
//     ck_assert_uint_eq(out->length, 12);
//     ck_assert_int_eq(out->data[0], '\b');
//     ck_assert_int_eq(out->data[1], '\t');
//     ck_assert_int_eq(out->data[2], 'h');
//     ck_assert_int_eq(out->data[3], '\"');
//     ck_assert_int_eq(out->data[4], 'e');
//     ck_assert_int_eq(out->data[5], '\f');
//     ck_assert_int_eq(out->data[6], 'l');
//     ck_assert_int_eq(out->data[7], '\n');
//     ck_assert_int_eq(out->data[8], 'l');
//     ck_assert_int_eq(out->data[9], '\\');
//     ck_assert_int_eq(out->data[10], 'o');
//     ck_assert_int_eq(out->data[11], '\r');

//     UA_String_delete(out);
// }
// END_TEST

/* DateTime */
START_TEST(UA_DateTime_xml_decode) {
    UA_DateTime out;
    UA_DateTime_init(&out);
    UA_ByteString buf = UA_STRING("<DateTime>1970-01-02T01:02:03.005Z</DateTime>");

    UA_StatusCode retval = UA_decodeXml(&buf, &out, &UA_TYPES[UA_TYPES_DATETIME], NULL);

    ck_assert_int_eq(retval, UA_STATUSCODE_GOOD);
    UA_DateTimeStruct dts = UA_DateTime_toStruct(out);
    ck_assert_int_eq(dts.year, 1970);
    ck_assert_int_eq(dts.month, 1);
    ck_assert_int_eq(dts.day, 2);
    ck_assert_int_eq(dts.hour, 1);
    ck_assert_int_eq(dts.min, 2);
    ck_assert_int_eq(dts.sec, 3);
    ck_assert_int_eq(dts.milliSec, 5);
    ck_assert_int_eq(dts.microSec, 0);
    ck_assert_int_eq(dts.nanoSec, 0);

    UA_DateTime_clear(&out);
}
END_TEST

START_TEST(UA_DateTime_xml_decode_large) {
    UA_DateTime out;
    UA_DateTime_init(&out);
    UA_ByteString buf = UA_STRING("<DateTime>10970-01-02T01:02:03.005Z</DateTime>");

    UA_StatusCode retval = UA_decodeXml(&buf, &out, &UA_TYPES[UA_TYPES_DATETIME], NULL);

    ck_assert_int_eq(retval, UA_STATUSCODE_GOOD);
    UA_DateTimeStruct dts = UA_DateTime_toStruct(out);
    ck_assert_int_eq(dts.year, 10970);
    ck_assert_int_eq(dts.month, 1);
    ck_assert_int_eq(dts.day, 2);
    ck_assert_int_eq(dts.hour, 1);
    ck_assert_int_eq(dts.min, 2);
    ck_assert_int_eq(dts.sec, 3);
    ck_assert_int_eq(dts.milliSec, 5);
    ck_assert_int_eq(dts.microSec, 0);
    ck_assert_int_eq(dts.nanoSec, 0);
    UA_DateTime_clear(&out);
}
END_TEST

// START_TEST(UA_DateTime_xml_decode_negative) {
//     UA_DateTime out;
//     UA_DateTime_init(&out);
//     UA_ByteString buf = UA_STRING("<DateTime>-0050-01-02T01:02:03.005Z<DateTime>");

//     UA_StatusCode retval = UA_decodeXml(&buf, &out, &UA_TYPES[UA_TYPES_DATETIME], NULL);

//     ck_assert_int_eq(retval, UA_STATUSCODE_GOOD);
//     UA_DateTimeStruct dts = UA_DateTime_toStruct(out);
//     ck_assert_int_eq(dts.year, -50);
//     ck_assert_int_eq(dts.month, 1);
//     ck_assert_int_eq(dts.day, 2);
//     ck_assert_int_eq(dts.hour, 1);
//     ck_assert_int_eq(dts.min, 2);
//     ck_assert_int_eq(dts.sec, 3);
//     ck_assert_int_eq(dts.milliSec, 5);
//     ck_assert_int_eq(dts.microSec, 0);
//     ck_assert_int_eq(dts.nanoSec, 0);

//     UA_DateTime_clear(&out);
// }
// END_TEST

// START_TEST(UA_DateTime_xml_decode_min) {
//     UA_DateTime dt_min = (UA_DateTime)UA_INT64_MIN;
//     const UA_DataType *type = &UA_TYPES[UA_TYPES_DATETIME];

//     UA_Byte data[128];
//     UA_ByteString buf;
//     buf.data = data;
//     buf.length = 128;

//     status s = UA_encodeXml((void*)&dt_min, type, &buf, NULL);
//     ck_assert_int_eq(s, UA_STATUSCODE_GOOD);

//     UA_DateTime out;
//     UA_ByteString outBuf1 = UA_STRING("<DateTime>");
//     UA_ByteString outBuf2 = UA_STRING("</DateTime>");
//     UA_Byte outData[128] = {0};
//     UA_ByteString outBuf;
//     outBuf.data = outData;
//     size_t currentPos = 0;
//     memcpy(outBuf.data + currentPos, outBuf1.data, outBuf1.length);
//     currentPos += outBuf1.length;
//     memcpy(outBuf.data + currentPos, buf.data, buf.length);
//     currentPos += buf.length;
//     memcpy(outBuf.data + currentPos, outBuf2.data, outBuf2.length);
//     outBuf.length = outBuf1.length + buf.length + outBuf2.length;

//     s = UA_decodeXml(&outBuf, &out, &UA_TYPES[UA_TYPES_DATETIME], NULL);
//     ck_assert_int_eq(s, UA_STATUSCODE_GOOD);

//     ck_assert_int_eq(dt_min, out);
//     UA_DateTimeStruct dts = UA_DateTime_toStruct(out);
//     ck_assert_int_eq(dts.year, -27627);
//     ck_assert_int_eq(dts.month, 4);
//     ck_assert_int_eq(dts.day, 19);
//     ck_assert_int_eq(dts.hour, 21);
//     ck_assert_int_eq(dts.min, 11);
//     ck_assert_int_eq(dts.sec, 54);
//     ck_assert_int_eq(dts.milliSec, 522);
//     ck_assert_int_eq(dts.microSec, 419);
//     ck_assert_int_eq(dts.nanoSec, 200);
// }
// END_TEST

// START_TEST(UA_DateTime_xml_decode_max) {
//     UA_DateTime dt_max = (UA_DateTime)UA_INT64_MAX;
//     const UA_DataType *type = &UA_TYPES[UA_TYPES_DATETIME];

//     UA_Byte data[128];
//     UA_ByteString buf;
//     buf.data = data;
//     buf.length = 128;

//     status s = UA_encodeXml((void*)&dt_max, type, &buf, NULL);
//     ck_assert_int_eq(s, UA_STATUSCODE_GOOD);

//     UA_DateTime out;
//     UA_ByteString outBuf1 = UA_STRING("<DateTime>");
//     UA_ByteString outBuf2 = UA_STRING("</DateTime>");
//     UA_Byte outData[128] = {0};
//     UA_ByteString outBuf;
//     outBuf.data = outData;
//     size_t currentPos = 0;
//     memcpy(outBuf.data + currentPos, outBuf1.data, outBuf1.length);
//     currentPos += outBuf1.length;
//     memcpy(outBuf.data + currentPos, buf.data, buf.length);
//     currentPos += buf.length;
//     memcpy(outBuf.data + currentPos, outBuf2.data, outBuf2.length);
//     outBuf.length = outBuf1.length + buf.length + outBuf2.length;

//     s = UA_decodeXml(&outBuf, &out, &UA_TYPES[UA_TYPES_DATETIME], NULL);
//     ck_assert_int_eq(s, UA_STATUSCODE_GOOD);

//     ck_assert_int_eq(dt_max, out);
//     UA_DateTimeStruct dts = UA_DateTime_toStruct(out);
//     ck_assert_int_eq(dts.year, 30828);
//     ck_assert_int_eq(dts.month, 9);
//     ck_assert_int_eq(dts.day, 14);
//     ck_assert_int_eq(dts.hour, 2);
//     ck_assert_int_eq(dts.min, 48);
//     ck_assert_int_eq(dts.sec, 5);
//     ck_assert_int_eq(dts.milliSec, 477);
//     ck_assert_int_eq(dts.microSec, 580);
//     ck_assert_int_eq(dts.nanoSec, 700);
// }
// END_TEST

START_TEST(UA_DateTime_micro_xml_decode) {
    UA_DateTime out;
    UA_DateTime_init(&out);
    UA_ByteString buf = UA_STRING("<DateTime>1970-01-02T01:02:03.042Z</DateTime>");

    UA_StatusCode retval = UA_decodeXml(&buf, &out, &UA_TYPES[UA_TYPES_DATETIME], NULL);

    ck_assert_int_eq(retval, UA_STATUSCODE_GOOD);
    UA_DateTimeStruct dts = UA_DateTime_toStruct(out);
    ck_assert_int_eq(dts.year, 1970);
    ck_assert_int_eq(dts.month, 1);
    ck_assert_int_eq(dts.day, 2);
    ck_assert_int_eq(dts.hour, 1);
    ck_assert_int_eq(dts.min, 2);
    ck_assert_int_eq(dts.sec, 3);
    ck_assert_int_eq(dts.milliSec, 42);
    ck_assert_int_eq(dts.microSec, 0);
    ck_assert_int_eq(dts.nanoSec, 0);

    UA_DateTime_clear(&out);
}
END_TEST

/* Guid */
START_TEST(UA_Guid_xml_decode) {
    UA_Guid out;
    UA_Guid_init(&out);
    UA_ByteString buf = UA_STRING("<Guid>"
                                    "<String>00000001-0002-0003-0405-060708090A0B</String>"
                                  "</Guid>");

    UA_StatusCode retval = UA_decodeXml(&buf, &out, &UA_TYPES[UA_TYPES_GUID], NULL);

    ck_assert_int_eq(retval, UA_STATUSCODE_GOOD);
    ck_assert_int_eq(out.data1, 1);
    ck_assert_int_eq(out.data2, 2);
    ck_assert_int_eq(out.data3, 3);
    ck_assert_int_eq(out.data4[0], 4);
    ck_assert_int_eq(out.data4[1], 5);
    ck_assert_int_eq(out.data4[2], 6);
    ck_assert_int_eq(out.data4[3], 7);
    ck_assert_int_eq(out.data4[4], 8);
    ck_assert_int_eq(out.data4[5], 9);
    ck_assert_int_eq(out.data4[6], 10);
    ck_assert_int_eq(out.data4[7], 11);

    UA_Guid_clear(&out);
}
END_TEST

START_TEST(UA_Guid_lower_xml_decode) {
    UA_Guid out;
    UA_Guid_init(&out);
    UA_ByteString buf = UA_STRING("<Guid>"
                                    "<String>00000001-0002-0003-0405-060708090a0b</String>"
                                  "</Guid>");

    UA_StatusCode retval = UA_decodeXml(&buf, &out, &UA_TYPES[UA_TYPES_GUID], NULL);

    ck_assert_int_eq(retval, UA_STATUSCODE_GOOD);
    ck_assert_int_eq(out.data1, 1);
    ck_assert_int_eq(out.data2, 2);
    ck_assert_int_eq(out.data3, 3);
    ck_assert_int_eq(out.data4[0], 4);
    ck_assert_int_eq(out.data4[1], 5);
    ck_assert_int_eq(out.data4[2], 6);
    ck_assert_int_eq(out.data4[3], 7);
    ck_assert_int_eq(out.data4[4], 8);
    ck_assert_int_eq(out.data4[5], 9);
    ck_assert_int_eq(out.data4[6], 10);
    ck_assert_int_eq(out.data4[7], 11);

    UA_Guid_clear(&out);
}
END_TEST

START_TEST(UA_Guid_tooShort_xml_decode) {
    UA_Guid out;
    UA_Guid_init(&out);
    UA_ByteString buf = UA_STRING("<Guid>"
                                    "<String>00000001-00</String>"
                                  "</Guid>");

    UA_StatusCode retval = UA_decodeXml(&buf, &out, &UA_TYPES[UA_TYPES_GUID], NULL);

    ck_assert_int_eq(retval, UA_STATUSCODE_BADDECODINGERROR);

    UA_Guid_clear(&out);
}
END_TEST

START_TEST(UA_Guid_tooLong_xml_decode) {
    UA_Guid out;
    UA_Guid_init(&out);
    UA_ByteString buf = UA_STRING("<Guid>"
                                    "<String>00000001-0002-0003-0405-060708090A0B00000001</String>"
                                  "</Guid>");

    UA_StatusCode retval = UA_decodeXml(&buf, &out, &UA_TYPES[UA_TYPES_GUID], NULL);

    ck_assert_int_eq(retval, UA_STATUSCODE_BADDECODINGERROR);

    UA_Guid_clear(&out);
}
END_TEST

START_TEST(UA_Guid_wrong_xml_decode) {
    UA_Guid out;
    UA_Guid_init(&out);
    UA_ByteString buf = UA_STRING("<Guid>"
                                    "<String>00000=01-0002-0003-0405-060708090A0B</String>"
                                  "</Guid>");

    UA_StatusCode retval = UA_decodeXml(&buf, &out, &UA_TYPES[UA_TYPES_GUID], NULL);

    ck_assert_int_eq(retval, UA_STATUSCODE_BADDECODINGERROR);

    UA_Guid_clear(&out);
}
END_TEST

/* ByteString */
START_TEST(UA_ByteString_xml_decode) {
    UA_ByteString out;
    UA_ByteString_init(&out);
    UA_ByteString buf = UA_STRING("<ByteString>YXNkZmFzZGY=</ByteString>");

    UA_StatusCode retval = UA_decodeXml(&buf, &out, &UA_TYPES[UA_TYPES_BYTESTRING], NULL);

    ck_assert_int_eq(retval, UA_STATUSCODE_GOOD);
    ck_assert_uint_eq(out.length, 8);
    ck_assert_int_eq(out.data[0], 'a');
    ck_assert_int_eq(out.data[1], 's');
    ck_assert_int_eq(out.data[2], 'd');
    ck_assert_int_eq(out.data[3], 'f');
    ck_assert_int_eq(out.data[4], 'a');
    ck_assert_int_eq(out.data[5], 's');
    ck_assert_int_eq(out.data[6], 'd');
    ck_assert_int_eq(out.data[7], 'f');

    UA_ByteString_clear(&out);
}
END_TEST

/* TODO: Add option for escaping special chars. */
// START_TEST(UA_ByteString_bad_xml_decode) {
//     UA_ByteString out;
//     UA_ByteString_init(&out);
//     UA_ByteString buf = UA_STRING("<ByteString>\x90!\xc5 c{</ByteString>");

//     UA_StatusCode retval = UA_decodeXml(&buf, &out, &UA_TYPES[UA_TYPES_BYTESTRING], NULL);

//     ck_assert_int_eq(retval, UA_STATUSCODE_GOOD);

//     UA_ByteString_clear(&out);
// }
// END_TEST

START_TEST(UA_ByteString_null_xml_decode) {
    UA_ByteString out;
    UA_ByteString_init(&out);
    UA_ByteString buf = UA_STRING("<ByteString>null</ByteString>");

    UA_StatusCode retval = UA_decodeXml(&buf, &out, &UA_TYPES[UA_TYPES_BYTESTRING], NULL);

    ck_assert_int_eq(retval, UA_STATUSCODE_GOOD);

    UA_ByteString_clear(&out);
}
END_TEST

/* NodeId */
START_TEST(UA_NodeId_Nummeric_xml_decode) {
    UA_NodeId out;
    UA_NodeId_init(&out);
    UA_ByteString buf = UA_STRING("<NodeId>"
                                    "<Identifier>i=42</Identifier>"
                                  "</NodeId>");

    UA_StatusCode retval = UA_decodeXml(&buf, &out, &UA_TYPES[UA_TYPES_NODEID], NULL);

    ck_assert_int_eq(retval, UA_STATUSCODE_GOOD);
    ck_assert_uint_eq(out.identifier.numeric, 42);
    ck_assert_uint_eq(out.namespaceIndex, 0);
    ck_assert_int_eq(out.identifierType, UA_NODEIDTYPE_NUMERIC);

    UA_NodeId_clear(&out);
}
END_TEST

START_TEST(UA_NodeId_Nummeric_Namespace_xml_decode) {
    UA_NodeId out;
    UA_NodeId_init(&out);
    UA_ByteString buf = UA_STRING("<NodeId>"
                                    "<Identifier>ns=123;i=42</Identifier>"
                                  "</NodeId>");

    UA_StatusCode retval = UA_decodeXml(&buf, &out, &UA_TYPES[UA_TYPES_NODEID], NULL);

    ck_assert_int_eq(retval, UA_STATUSCODE_GOOD);
    ck_assert_uint_eq(out.identifier.numeric, 42);
    ck_assert_uint_eq(out.namespaceIndex, 123);
    ck_assert_int_eq(out.identifierType, UA_NODEIDTYPE_NUMERIC);

    UA_NodeId_clear(&out);
}
END_TEST

START_TEST(UA_NodeId_String_xml_decode) {
    UA_NodeId out;
    UA_NodeId_init(&out);
    UA_ByteString buf = UA_STRING("<NodeId>"
                                    "<Identifier>s=test123</Identifier>"
                                  "</NodeId>");

    UA_StatusCode retval = UA_decodeXml(&buf, &out, &UA_TYPES[UA_TYPES_NODEID], NULL);

    ck_assert_int_eq(retval, UA_STATUSCODE_GOOD);
    ck_assert_uint_eq(out.identifier.string.length, 7);
    ck_assert_int_eq(out.identifier.string.data[0], 't');
    ck_assert_int_eq(out.identifier.string.data[1], 'e');
    ck_assert_int_eq(out.identifier.string.data[2], 's');
    ck_assert_int_eq(out.identifier.string.data[3], 't');
    ck_assert_int_eq(out.identifier.string.data[4], '1');
    ck_assert_int_eq(out.identifier.string.data[5], '2');
    ck_assert_int_eq(out.identifier.string.data[6], '3');
    ck_assert_int_eq(out.namespaceIndex, 0);
    ck_assert_int_eq(out.identifierType, UA_NODEIDTYPE_STRING);

    UA_NodeId_clear(&out);
}
END_TEST

START_TEST(UA_NodeId_Guid_xml_decode) {
    UA_NodeId out;
    UA_NodeId_init(&out);
    UA_ByteString buf = UA_STRING("<NodeId>"
                                    "<Identifier>g=00000001-0002-0003-0405-060708090A0B</Identifier>"
                                  "</NodeId>");

    UA_StatusCode retval = UA_decodeXml(&buf, &out, &UA_TYPES[UA_TYPES_NODEID], NULL);

    ck_assert_int_eq(retval, UA_STATUSCODE_GOOD);
    ck_assert_int_eq(out.namespaceIndex, 0);
    ck_assert_int_eq(out.identifierType, UA_NODEIDTYPE_GUID);
    ck_assert_int_eq(out.identifier.guid.data1, 1);
    ck_assert_int_eq(out.identifier.guid.data2, 2);
    ck_assert_int_eq(out.identifier.guid.data3, 3);
    ck_assert_int_eq(out.identifier.guid.data4[0], 4);
    ck_assert_int_eq(out.identifier.guid.data4[1], 5);
    ck_assert_int_eq(out.identifier.guid.data4[2], 6);
    ck_assert_int_eq(out.identifier.guid.data4[3], 7);
    ck_assert_int_eq(out.identifier.guid.data4[4], 8);
    ck_assert_int_eq(out.identifier.guid.data4[5], 9);
    ck_assert_int_eq(out.identifier.guid.data4[6], 10);
    ck_assert_int_eq(out.identifier.guid.data4[7], 11);

    UA_NodeId_clear(&out);
}
END_TEST

START_TEST(UA_NodeId_ByteString_xml_decode) {
    UA_NodeId out;
    UA_NodeId_init(&out);
    UA_ByteString buf = UA_STRING("<NodeId>"
                                    "<Identifier>b=YXNkZmFzZGY=</Identifier>"
                                  "</NodeId>");

    UA_StatusCode retval = UA_decodeXml(&buf, &out, &UA_TYPES[UA_TYPES_NODEID], NULL);

    ck_assert_int_eq(retval, UA_STATUSCODE_GOOD);
    ck_assert_int_eq(out.namespaceIndex, 0);
    ck_assert_int_eq(out.identifierType, UA_NODEIDTYPE_BYTESTRING);
    ck_assert_uint_eq(out.identifier.byteString.length, 8);
    ck_assert_int_eq(out.identifier.byteString.data[0], 'a');
    ck_assert_int_eq(out.identifier.byteString.data[1], 's');
    ck_assert_int_eq(out.identifier.byteString.data[2], 'd');
    ck_assert_int_eq(out.identifier.byteString.data[3], 'f');
    ck_assert_int_eq(out.identifier.byteString.data[4], 'a');
    ck_assert_int_eq(out.identifier.byteString.data[5], 's');
    ck_assert_int_eq(out.identifier.byteString.data[6], 'd');
    ck_assert_int_eq(out.identifier.byteString.data[7], 'f');

    UA_NodeId_clear(&out);
}
END_TEST

/* ExpandedNodeId */
START_TEST(UA_ExpandedNodeId_Nummeric_xml_decode) {
    UA_ExpandedNodeId out;
    UA_ExpandedNodeId_init(&out);
    UA_ByteString buf = UA_STRING("<ExpandedNodeId>"
                                    "<Identifier>i=42</Identifier>"
                                  "</ExpandedNodeId>");

    UA_StatusCode retval = UA_decodeXml(&buf, &out, &UA_TYPES[UA_TYPES_EXPANDEDNODEID], NULL);

    ck_assert_int_eq(retval, UA_STATUSCODE_GOOD);
    ck_assert_int_eq(out.nodeId.identifier.numeric, 42);
    ck_assert_int_eq(out.nodeId.identifierType, UA_NODEIDTYPE_NUMERIC);
    ck_assert_ptr_eq(out.namespaceUri.data, NULL);
    ck_assert_uint_eq(out.namespaceUri.length, 0);
    ck_assert_int_eq(out.serverIndex, 0);

    UA_ExpandedNodeId_clear(&out);
}
END_TEST

START_TEST(UA_ExpandedNodeId_String_xml_decode) {
    UA_ExpandedNodeId out;
    UA_ExpandedNodeId_init(&out);
    UA_ByteString buf = UA_STRING("<ExpandedNodeId>"
                                    "<Identifier>s=test</Identifier>"
                                  "</ExpandedNodeId>");

    UA_StatusCode retval = UA_decodeXml(&buf, &out, &UA_TYPES[UA_TYPES_EXPANDEDNODEID], NULL);

    ck_assert_int_eq(retval, UA_STATUSCODE_GOOD);
    ck_assert_uint_eq(out.nodeId.identifier.string.length, 4);
    ck_assert_int_eq(out.nodeId.identifier.string.data[0], 't');
    ck_assert_int_eq(out.nodeId.identifierType, UA_NODEIDTYPE_STRING);
    ck_assert_ptr_eq(out.namespaceUri.data, NULL);
    ck_assert_uint_eq(out.namespaceUri.length, 0);
    ck_assert_int_eq(out.serverIndex, 0);

    UA_ExpandedNodeId_clear(&out);
}
END_TEST

START_TEST(UA_ExpandedNodeId_String_Namespace_xml_decode) {
    UA_ExpandedNodeId out;
    UA_ExpandedNodeId_init(&out);
    UA_ByteString buf = UA_STRING("<ExpandedNodeId>"
                                    "<Identifier>nsu=abcdef;s=test</Identifier>"
                                  "</ExpandedNodeId>");

    UA_StatusCode retval = UA_decodeXml(&buf, &out, &UA_TYPES[UA_TYPES_EXPANDEDNODEID], NULL);

    ck_assert_int_eq(retval, UA_STATUSCODE_GOOD);
    ck_assert_uint_eq(out.nodeId.identifier.string.length, 4);
    ck_assert_int_eq(out.nodeId.identifier.string.data[0], 't');
    ck_assert_int_eq(out.nodeId.identifier.string.data[1], 'e');
    ck_assert_int_eq(out.nodeId.identifier.string.data[2], 's');
    ck_assert_int_eq(out.nodeId.identifier.string.data[3], 't');
    ck_assert_int_eq(out.nodeId.identifierType, UA_NODEIDTYPE_STRING);
    ck_assert_uint_eq(out.namespaceUri.length, 6);
    ck_assert_int_eq(out.namespaceUri.data[0], 'a');
    ck_assert_int_eq(out.namespaceUri.data[1], 'b');
    ck_assert_int_eq(out.namespaceUri.data[2], 'c');
    ck_assert_int_eq(out.namespaceUri.data[3], 'd');
    ck_assert_int_eq(out.namespaceUri.data[4], 'e');
    ck_assert_int_eq(out.namespaceUri.data[5], 'f');
    ck_assert_int_eq(out.serverIndex, 0);

    UA_ExpandedNodeId_clear(&out);
}
END_TEST

START_TEST(UA_ExpandedNodeId_String_NamespaceAsIndex_xml_decode) {
    UA_ExpandedNodeId out;
    UA_ExpandedNodeId_init(&out);
    UA_ByteString buf = UA_STRING("<ExpandedNodeId>"
                                    "<Identifier>ns=42;s=test</Identifier>"
                                  "</ExpandedNodeId>");

    UA_StatusCode retval = UA_decodeXml(&buf, &out, &UA_TYPES[UA_TYPES_EXPANDEDNODEID], NULL);

    ck_assert_int_eq(retval, UA_STATUSCODE_GOOD);
    ck_assert_uint_eq(out.nodeId.identifier.string.length, 4);
    ck_assert_int_eq(out.nodeId.identifier.string.data[0], 't');
    ck_assert_int_eq(out.nodeId.identifier.string.data[1], 'e');
    ck_assert_int_eq(out.nodeId.identifier.string.data[2], 's');
    ck_assert_int_eq(out.nodeId.identifier.string.data[3], 't');
    ck_assert_int_eq(out.nodeId.identifierType, UA_NODEIDTYPE_STRING);
    ck_assert_uint_eq(out.namespaceUri.length, 0);
    ck_assert_ptr_eq(out.namespaceUri.data, NULL);
    ck_assert_uint_eq(out.nodeId.namespaceIndex, 42);
    ck_assert_uint_eq(out.serverIndex, 0);

    UA_ExpandedNodeId_clear(&out);
}
END_TEST

START_TEST(UA_ExpandedNodeId_String_Namespace_ServerUri_xml_decode) {
    UA_ExpandedNodeId out;
    UA_ExpandedNodeId_init(&out);
    UA_ByteString buf = UA_STRING("<ExpandedNodeId>"
                                    "<Identifier>svr=13;nsu=test;s=test</Identifier>"
                                  "</ExpandedNodeId>");

    UA_StatusCode retval = UA_decodeXml(&buf, &out, &UA_TYPES[UA_TYPES_EXPANDEDNODEID], NULL);

    ck_assert_int_eq(retval, UA_STATUSCODE_GOOD);
    ck_assert_uint_eq(out.nodeId.identifier.string.length, 4);
    ck_assert_int_eq(out.nodeId.identifier.string.data[0], 't');
    ck_assert_int_eq(out.nodeId.identifier.string.data[1], 'e');
    ck_assert_int_eq(out.nodeId.identifier.string.data[2], 's');
    ck_assert_int_eq(out.nodeId.identifier.string.data[3], 't');
    ck_assert_int_eq(out.nodeId.identifierType, UA_NODEIDTYPE_STRING);
    ck_assert_uint_eq(out.serverIndex, 13);
    ck_assert_int_eq(out.namespaceUri.data[0], 't');
    ck_assert_int_eq(out.namespaceUri.data[1], 'e');
    ck_assert_int_eq(out.namespaceUri.data[2], 's');
    ck_assert_int_eq(out.namespaceUri.data[3], 't');

    UA_ExpandedNodeId_clear(&out);
}
END_TEST

START_TEST(UA_ExpandedNodeId_ByteString_xml_decode) {
    UA_ExpandedNodeId out;
    UA_ExpandedNodeId_init(&out);
    UA_ByteString buf = UA_STRING("<ExpandedNodeId>"
                                    "<Identifier>svr=13;nsu=test;b=YXNkZmFzZGY=</Identifier>"
                                  "</ExpandedNodeId>");

    UA_StatusCode retval = UA_decodeXml(&buf, &out, &UA_TYPES[UA_TYPES_EXPANDEDNODEID], NULL);

    ck_assert_int_eq(retval, UA_STATUSCODE_GOOD);
    ck_assert_uint_eq(out.nodeId.identifier.string.length, 8);
    ck_assert_int_eq(out.nodeId.identifier.string.data[0], 'a');
    ck_assert_int_eq(out.nodeId.identifier.string.data[1], 's');
    ck_assert_int_eq(out.nodeId.identifier.string.data[2], 'd');
    ck_assert_int_eq(out.nodeId.identifier.string.data[3], 'f');
    ck_assert_int_eq(out.nodeId.identifier.string.data[4], 'a');
    ck_assert_int_eq(out.nodeId.identifier.string.data[5], 's');
    ck_assert_int_eq(out.nodeId.identifier.string.data[6], 'd');
    ck_assert_int_eq(out.nodeId.identifier.string.data[7], 'f');
    ck_assert_int_eq(out.nodeId.identifierType, UA_NODEIDTYPE_BYTESTRING);
    ck_assert_uint_eq(out.serverIndex, 13);
    ck_assert_int_eq(out.namespaceUri.data[0], 't');
    ck_assert_int_eq(out.namespaceUri.data[1], 'e');
    ck_assert_int_eq(out.namespaceUri.data[2], 's');
    ck_assert_int_eq(out.namespaceUri.data[3], 't');

    UA_ExpandedNodeId_clear(&out);
}
END_TEST

/* StatusCode */
START_TEST(UA_StatusCode_0_xml_decode) {
    UA_StatusCode out;
    UA_StatusCode_init(&out);
    UA_ByteString buf = UA_STRING("<StatusCode>"
                                    "<Code>0</Code>"
                                  "</StatusCode>");

    UA_StatusCode retval = UA_decodeXml(&buf, &out, &UA_TYPES[UA_TYPES_STATUSCODE], NULL);

    ck_assert_int_eq(retval, UA_STATUSCODE_GOOD);
    ck_assert_uint_eq(out, 0);

    UA_StatusCode_clear(&out);
}
END_TEST

START_TEST(UA_StatusCode_2_xml_decode) {
    UA_StatusCode out;
    UA_StatusCode_init(&out);
    UA_ByteString buf = UA_STRING("<StatusCode>"
                                    "<Code>2</Code>"
                                  "</StatusCode>");

    UA_StatusCode retval = UA_decodeXml(&buf, &out, &UA_TYPES[UA_TYPES_STATUSCODE], NULL);

    ck_assert_int_eq(retval, UA_STATUSCODE_GOOD);
    ck_assert_uint_eq(out, 2);

    UA_StatusCode_clear(&out);
}
END_TEST

START_TEST(UA_StatusCode_3_xml_decode) {
    UA_StatusCode out;
    UA_StatusCode_init(&out);
    UA_ByteString buf = UA_STRING("<StatusCode>"
                                    "<Code>222222222222222222222222222222222222</Code>"
                                  "</StatusCode>");

    UA_StatusCode retval = UA_decodeXml(&buf, &out, &UA_TYPES[UA_TYPES_STATUSCODE], NULL);

    ck_assert_int_eq(retval, UA_STATUSCODE_BADDECODINGERROR);

    UA_StatusCode_clear(&out);
}
END_TEST

/* QualifiedName */
START_TEST(UA_QualifiedName_1_xml_decode) {
    UA_QualifiedName out;
    UA_QualifiedName_init(&out);
    UA_ByteString buf = UA_STRING("<QualifiedName>"
                                    "<NamespaceIndex>1</NamespaceIndex>"
                                    "<Name>derName</Name>"
                                  "</QualifiedName>");

    UA_StatusCode retval = UA_decodeXml(&buf, &out, &UA_TYPES[UA_TYPES_QUALIFIEDNAME], NULL);

    ck_assert_int_eq(retval, UA_STATUSCODE_GOOD);
    ck_assert_uint_eq(out.name.length, 7);
    ck_assert_int_eq(out.name.data[1], 'e');
    ck_assert_int_eq(out.name.data[6], 'e');
    ck_assert_int_eq(out.namespaceIndex, 1);

    UA_QualifiedName_clear(&out);
}
END_TEST

START_TEST(UA_QualifiedName_2_xml_decode) {
    UA_QualifiedName out;
    UA_QualifiedName_init(&out);
    UA_ByteString buf = UA_STRING("<QualifiedName>"
                                    "<NamespaceIndex>6789</NamespaceIndex>"
                                    "<Name>derName</Name>"
                                  "</QualifiedName>");

    UA_StatusCode retval = UA_decodeXml(&buf, &out, &UA_TYPES[UA_TYPES_QUALIFIEDNAME], NULL);

    ck_assert_int_eq(retval, UA_STATUSCODE_GOOD);
    ck_assert_uint_eq(out.name.length, 7);
    ck_assert_int_eq(out.name.data[1], 'e');
    ck_assert_int_eq(out.name.data[6], 'e');
    ck_assert_int_eq(out.namespaceIndex, 6789);

    UA_QualifiedName_clear(&out);
}
END_TEST

/* LocalizedText */
START_TEST(UA_LocalizedText_xml_decode) {
    UA_LocalizedText out;
    UA_LocalizedText_init(&out);
    UA_ByteString buf = UA_STRING("<LocalizedText>"
                                    "<Locale>t1</Locale>"
                                    "<Text>t2</Text>"
                                  "</LocalizedText>");

    UA_StatusCode retval = UA_decodeXml(&buf, &out, &UA_TYPES[UA_TYPES_LOCALIZEDTEXT], NULL);

    ck_assert_int_eq(retval, UA_STATUSCODE_GOOD);
    ck_assert_int_eq(out.locale.data[0], 't');
    ck_assert_int_eq(out.text.data[0], 't');
    ck_assert_int_eq(out.locale.data[1], '1');
    ck_assert_int_eq(out.text.data[1], '2');

    UA_LocalizedText_clear(&out);
}
END_TEST

START_TEST(UA_LocalizedText_missing_text_xml_decode) {
    UA_LocalizedText out;
    UA_LocalizedText_init(&out);
    UA_ByteString buf = UA_STRING("<LocalizedText>"
                                    "<Locale>t1</Locale>"
                                  "</LocalizedText>");

    UA_StatusCode retval = UA_decodeXml(&buf, &out, &UA_TYPES[UA_TYPES_LOCALIZEDTEXT], NULL);

    ck_assert_int_eq(retval, UA_STATUSCODE_GOOD);
    ck_assert_uint_eq(out.locale.length, 2);
    ck_assert_int_eq(out.locale.data[0], 't');
    ck_assert_int_eq(out.locale.data[1], '1');
    ck_assert_ptr_eq(out.text.data, NULL);
    ck_assert_uint_eq(out.text.length, 0);

    UA_LocalizedText_clear(&out);
}
END_TEST

START_TEST(UA_LocalizedText_empty_locale_xml_decode) {
    UA_LocalizedText out;
    UA_LocalizedText_init(&out);
    UA_ByteString buf = UA_STRING("<LocalizedText>"
                                    "<Locale />"
                                    "<Text>t2</Text>"
                                  "</LocalizedText>");

    UA_StatusCode retval = UA_decodeXml(&buf, &out, &UA_TYPES[UA_TYPES_LOCALIZEDTEXT], NULL);

    ck_assert_int_eq(retval, UA_STATUSCODE_GOOD);
    ck_assert_ptr_eq(out.locale.data, (UA_Byte*)UA_EMPTY_ARRAY_SENTINEL);
    ck_assert_uint_eq(out.locale.length, 0);
    ck_assert_int_eq(out.text.data[0], 't');
    ck_assert_int_eq(out.text.data[1], '2');
    ck_assert_uint_eq(out.text.length, 2);

    UA_LocalizedText_clear(&out);
}
END_TEST

START_TEST(UA_LocalizedText_empty_xml_decode) {
    UA_LocalizedText out;
    UA_LocalizedText_init(&out);
    UA_ByteString buf = UA_STRING("<LocalizedText />");

    UA_StatusCode retval = UA_decodeXml(&buf, &out, &UA_TYPES[UA_TYPES_LOCALIZEDTEXT], NULL);

    ck_assert_int_eq(retval, UA_STATUSCODE_GOOD);
    ck_assert_ptr_eq(out.locale.data, NULL);
    ck_assert_uint_eq(out.locale.length, 0);
    ck_assert_ptr_eq(out.text.data, NULL);
    ck_assert_uint_eq(out.text.length, 0);

    UA_LocalizedText_clear(&out);
}
END_TEST

/* ExtensionObject */
START_TEST(UA_ExtensionObject_EncodedByteString_xml_decode) {
    UA_ExtensionObject out;
    UA_ExtensionObject_init(&out);
    UA_ByteString buf = UA_STRING("<ExtensionObject>"
                                    "<TypeId>"
                                      "<Identifier>i=42</Identifier>"
                                    "</TypeId>"
                                    "<Body>"
                                      "<ByteString>YXNkZmFzZGY=</ByteString>"
                                    "</Body>"
                                  "</ExtensionObject>");

    UA_StatusCode retval = UA_decodeXml(&buf, &out, &UA_TYPES[UA_TYPES_EXTENSIONOBJECT], NULL);

    ck_assert_int_eq(retval, UA_STATUSCODE_GOOD);
    ck_assert_int_eq(out.encoding, UA_EXTENSIONOBJECT_ENCODED_BYTESTRING);
    ck_assert_int_eq(out.content.encoded.body.data[0], 'a');
    ck_assert_int_eq(out.content.encoded.body.data[1], 's');
    ck_assert_int_eq(out.content.encoded.body.data[2], 'd');
    ck_assert_int_eq(out.content.encoded.body.data[3], 'f');
    ck_assert_int_eq(out.content.encoded.body.data[4], 'a');
    ck_assert_int_eq(out.content.encoded.body.data[5], 's');
    ck_assert_int_eq(out.content.encoded.body.data[6], 'd');
    ck_assert_int_eq(out.content.encoded.body.data[7], 'f');
    ck_assert_int_eq(out.content.encoded.typeId.identifier.numeric, 42);

    UA_ExtensionObject_clear(&out);
}
END_TEST

START_TEST(UA_ExtensionObject_EncodedXml_1_xml_decode) {
    UA_ExtensionObject out;
    UA_ExtensionObject_init(&out);
    UA_ByteString buf = UA_STRING("<ExtensionObject>"
                                    "<TypeId>"
                                      "<Identifier>i=42</Identifier>"
                                    "</TypeId>"
                                    "<Body>"
                                      "<Element></Element>"
                                    "</Body>"
                                  "</ExtensionObject>");

    UA_StatusCode retval = UA_decodeXml(&buf, &out, &UA_TYPES[UA_TYPES_EXTENSIONOBJECT], NULL);

    ck_assert_int_eq(retval, UA_STATUSCODE_GOOD);
    ck_assert_int_eq(out.encoding, UA_EXTENSIONOBJECT_ENCODED_XML);
    UA_ByteString testBufData = UA_STRING("<Element></Element>");
    ck_assert(UA_ByteString_equal(&out.content.encoded.body, &testBufData));
    ck_assert_int_eq(out.content.encoded.typeId.identifier.numeric, 42);

    UA_ExtensionObject_clear(&out);
}
END_TEST

START_TEST(UA_ExtensionObject_EncodedXml_2_xml_decode) {
    UA_ExtensionObject out;
    UA_ExtensionObject_init(&out);
    UA_ByteString buf = UA_STRING("<ExtensionObject>"
                                    "<TypeId>"
                                      "<Identifier>ns=1;i=5006</Identifier>"
                                    "</TypeId>"
                                    "<Body>"
                                      "<PointWithOffset>"
                                        "<offset>"
                                            "<x>1</x>"
                                            "<y>2</y>"
                                        "</offset>"
                                        "<x>20</x>"
                                        "<y>30</y>"
                                      "</PointWithOffset>"
                                    "</Body>"
                                  "</ExtensionObject>");

    UA_StatusCode retval = UA_decodeXml(&buf, &out, &UA_TYPES[UA_TYPES_EXTENSIONOBJECT], NULL);

    ck_assert_int_eq(retval, UA_STATUSCODE_GOOD);
    ck_assert_int_eq(out.encoding, UA_EXTENSIONOBJECT_ENCODED_XML);
    UA_ByteString testBufData = UA_STRING("<PointWithOffset>"
                                            "<offset>"
                                              "<x>1</x>"
                                              "<y>2</y>"
                                            "</offset>"
                                            "<x>20</x>"
                                            "<y>30</y>"
                                          "</PointWithOffset>");
    ck_assert(UA_ByteString_equal(&out.content.encoded.body, &testBufData));
    ck_assert_int_eq(out.content.encoded.typeId.namespaceIndex, 1);
    ck_assert_int_eq(out.content.encoded.typeId.identifier.numeric, 5006);

    UA_ExtensionObject_clear(&out);
}
END_TEST

START_TEST(UA_ExtensionObject_EncodedXml_3_xml_decode) {
    UA_ExtensionObject out;
    UA_ExtensionObject_init(&out);
    UA_ByteString buf = UA_STRING("<ExtensionObject>"
                                    "<TypeId>"
                                      "<Identifier>i=863</Identifier>"
                                    "</TypeId>"
                                    "<Body>"
                                      "<ServerStatusDataType xmlns=\"http://opcfoundation.org/UA/2008/02/Types.xsd\">"
                                        "<StartTime>2000-01-01T00:00:00Z</StartTime>"
                                        "<CurrentTime>2000-01-01T00:00:00Z</CurrentTime>"
                                        "<State>5</State>"
                                        "<BuildInfo>"
                                          "<ProductUri>open62541</ProductUri>"
                                          "<ManufacturerName>oss</ManufacturerName>"
                                          "<ProductName>open62541</ProductName>"
                                          "<SoftwareVersion>master</SoftwareVersion>"
                                          "<BuildNumber>latest</BuildNumber>"
                                          "<BuildDate>2000-01-01T00:00:00Z</BuildDate>"
                                        "</BuildInfo>"
                                        "<SecondsTillShutdown>0</SecondsTillShutdown>"
                                        "<ShutdownReason>"
                                          "<Locale>en</Locale>"
                                          "<Text></Text>"
                                        "</ShutdownReason>"
                                      "</ServerStatusDataType>"
                                    "</Body>"
                                  "</ExtensionObject>");

    UA_StatusCode retval = UA_decodeXml(&buf, &out, &UA_TYPES[UA_TYPES_EXTENSIONOBJECT], NULL);

    ck_assert_int_eq(retval, UA_STATUSCODE_GOOD);
    ck_assert_int_eq(out.encoding, UA_EXTENSIONOBJECT_DECODED);
    ck_assert(out.content.decoded.type == &UA_TYPES[UA_TYPES_SERVERSTATUSDATATYPE]);

    UA_ExtensionObject_clear(&out);
}
END_TEST

START_TEST(UA_ExtensionObject_EncodedXml_4_xml_decode) {
    UA_ExtensionObject out;
    UA_ExtensionObject_init(&out);
    UA_ByteString buf = UA_STRING("<ExtensionObject>"
                                    "<TypeId>"
                                        "<Identifier>i=297</Identifier>"
                                    "</TypeId>"
                                    "<Body>"
                                      "<Argument>"
                                        "<Name>TransferID</Name>"
                                        "<DataType>"
                                          "<Identifier>i=6</Identifier>"
                                        "</DataType>"
                                        "<ValueRank>-1</ValueRank>"
                                        "<ArrayDimensions />"
                                        "<Description>"
                                          "<Locale>en</Locale>"
                                          "<Text>Enabled</Text>"
                                        "</Description>"
                                      "</Argument>"
                                    "</Body>"
                                  "</ExtensionObject>");

    UA_StatusCode retval = UA_decodeXml(&buf, &out, &UA_TYPES[UA_TYPES_EXTENSIONOBJECT], NULL);

    ck_assert_int_eq(retval, UA_STATUSCODE_GOOD);
    ck_assert_int_eq(out.encoding, UA_EXTENSIONOBJECT_DECODED);
    ck_assert(out.content.decoded.type == &UA_TYPES[UA_TYPES_ARGUMENT]);

    UA_ExtensionObject_clear(&out);
}
END_TEST

START_TEST(UA_ExtensionObject_InvalidBody_xml_decode) {
    UA_ExtensionObject out;
    UA_ExtensionObject_init(&out);
    UA_ByteString buf = UA_STRING("<ExtensionObject>"
                                    "<TypeId>"
                                        "<Identifier>i=297</Identifier>"
                                    "</TypeId>"
                                    "<Body>"
                                      "SomeString"
                                    "</Body>"
                                  "</ExtensionObject>");

    UA_StatusCode retval = UA_decodeXml(&buf, &out, &UA_TYPES[UA_TYPES_EXTENSIONOBJECT], NULL);
    ck_assert_int_eq(retval, UA_STATUSCODE_BADDECODINGERROR);

    UA_ExtensionObject_clear(&out);
}
END_TEST

START_TEST(UA_Variant_unwrapped_byte_xml_decode) {
    UA_Variant out;
    UA_Variant_init(&out);

    UA_DecodeXmlOptions opts;
    memset(&opts, 0, sizeof(UA_DecodeXmlOptions));
    opts.unwrapped = false;

    UA_ByteString buf  = UA_STRING("<Value>"
                       "<String>eins</String>"
                      "</Value>");
    UA_StatusCode retval = UA_decodeXml(&buf, &out, &UA_TYPES[UA_TYPES_VARIANT], &opts);
    ck_assert_int_ne(retval, UA_STATUSCODE_GOOD);

    opts.unwrapped = true;
    retval = UA_decodeXml(&buf, &out, &UA_TYPES[UA_TYPES_VARIANT], &opts);
    ck_assert_int_eq(retval, UA_STATUSCODE_GOOD);

    ck_assert_uint_eq(out.arrayLength, 0);
    ck_assert_ptr_eq(out.type, &UA_TYPES[UA_TYPES_STRING]);

    UA_Variant_clear(&out);
}
END_TEST

START_TEST(UA_Variant_String_xml_decode) {
    UA_Variant out;
    UA_Variant_init(&out);

    UA_ByteString buf  = UA_STRING("<Variant>"
                      "<Value>"
                       "<String>eins</String>"
                      "</Value>"
                     "</Variant>");
    UA_StatusCode retval = UA_decodeXml(&buf, &out, &UA_TYPES[UA_TYPES_VARIANT], NULL);
    ck_assert_int_eq(retval, UA_STATUSCODE_GOOD);

    ck_assert_uint_eq(out.arrayLength, 0);
    ck_assert_ptr_eq(out.type, &UA_TYPES[UA_TYPES_STRING]);

    UA_String str = UA_STRING("eins");
    ck_assert(UA_String_equal(&str, (UA_String*)out.data));

    UA_Variant_clear(&out);
}
END_TEST

START_TEST(UA_Variant_Matrix_xml_decode) {
    UA_Variant out;
    UA_Variant_init(&out);

    UA_ByteString buf  = UA_STRING("<Variant>"
                      "<Value>"
            "<Matrix>"
              "<Dimensions>"
                "<Int32>3</Int32>"
                "<Int32>2</Int32>"
              "</Dimensions>"
              "<Elements>"
                "<Int32>11</Int32>"
                "<Int32>21</Int32>"
                "<Int32>31</Int32>"
                "<Int32>12</Int32>"
                "<Int32>22</Int32>"
                "<Int32>32</Int32>"
              "</Elements>"
            "</Matrix>"
                      "</Value>"
                     "</Variant>");
    UA_StatusCode retval = UA_decodeXml(&buf, &out, &UA_TYPES[UA_TYPES_VARIANT], NULL);
    ck_assert_int_eq(retval, UA_STATUSCODE_GOOD);

    ck_assert_uint_eq(out.arrayLength, 6);
    ck_assert_uint_eq(out.arrayDimensionsSize, 2);
    ck_assert_uint_eq(out.arrayDimensions[0], 3);
    ck_assert_uint_eq(out.arrayDimensions[1], 2);
    ck_assert_ptr_eq(out.type, &UA_TYPES[UA_TYPES_INT32]);

    UA_Variant_clear(&out);
}
END_TEST

START_TEST(UA_Array_Variant_String_xml_decode) {
    UA_Variant out;
    UA_Variant_init(&out);

    UA_ByteString buf  = UA_STRING("<Variant>"
                      "<Value>"
                        "<ListOfString>"
                          "<String>eins</String>"
                          "<String>zwei</String>"
                        "</ListOfString>"
                      "</Value>"
                     "</Variant>");
    UA_StatusCode retval = UA_decodeXml(&buf, &out, &UA_TYPES[UA_TYPES_VARIANT], NULL);
    ck_assert_int_eq(retval, UA_STATUSCODE_GOOD);

    ck_assert_uint_eq(out.arrayLength, 2);
    ck_assert_ptr_eq(out.type, &UA_TYPES[UA_TYPES_STRING]);

    UA_String str = UA_STRING("eins");
    ck_assert(UA_String_equal(&str, (UA_String*)out.data));

    UA_Variant_clear(&out);
}
END_TEST

/* Array */
/* START_TEST(UA_Array_Boolean_xml_decode) { */
/*     UA_Boolean *out; */
/*     UA_ByteString buf = UA_STRING("<ListOfBoolean>" */
/*                                     "<Boolean>true</Boolean>" */
/*                                     "<Boolean>false</Boolean>" */
/*                                   "</ListOfBoolean>"); */

/*     UA_StatusCode retval = UA_decodeXml(&buf, &out, &UA_TYPES[UA_TYPES_BOOLEAN], NULL); */

/*     ck_assert_int_eq(retval, UA_STATUSCODE_GOOD); */
/*     ck_assert_int_eq(out[0], true); */
/*     ck_assert_int_eq(out[1], false); */

/*     UA_Array_delete(out, 2, &UA_TYPES[UA_TYPES_BOOLEAN]); */
/* } */
/* END_TEST */

/* START_TEST(UA_Array_Number_xml_decode) { */
/*     UA_UInt32 *out; */
/*     UA_ByteString buf = UA_STRING("<ListOfUInt32>" */
/*                                     "<UInt32>0</UInt32>" */
/*                                     "<UInt32>1</UInt32>" */
/*                                     "<UInt32>2</UInt32>" */
/*                                     "<UInt32>3</UInt32>" */
/*                                     "<UInt32>4</UInt32>" */
/*                                     "<UInt32>5</UInt32>" */
/*                                     "<UInt32>6</UInt32>" */
/*                                     "<UInt32>7</UInt32>" */
/*                                     "<UInt32>8</UInt32>" */
/*                                     "<UInt32>9</UInt32>" */
/*                                   "</ListOfUInt32>"); */

/*     UA_StatusCode retval = UA_decodeXml(&buf, &out, &UA_TYPES[UA_TYPES_UINT32], NULL); */

/*     ck_assert_int_eq(retval, UA_STATUSCODE_GOOD); */
/*     for(size_t i = 0; i < 10; ++i) */
/*         ck_assert_int_eq(out[i], (UA_UInt32)i); */

/*     UA_Array_delete(out, 10, &UA_TYPES[UA_TYPES_UINT32]); */
/* } */
/* END_TEST */

/* START_TEST(UA_Array_Null_xml_decode) { */
/*     UA_UInt32 *out; */
/*     UA_ByteString buf = UA_STRING("<ListOfUInt32>" */
/*                                   "</ListOfUInt32>"); */

/*     UA_StatusCode retval = UA_decodeXml(&buf, &out, &UA_TYPES[UA_TYPES_UINT32], NULL); */

/*     ck_assert_int_eq(retval, UA_STATUSCODE_GOOD); */
/*     ck_assert_ptr_eq(out, (UA_UInt32*)UA_EMPTY_ARRAY_SENTINEL); */
/* } */
/* END_TEST */

/* START_TEST(UA_Array_String_xml_decode) { */
/*     UA_String *out; */
/*     UA_ByteString buf = UA_STRING("<ListOfString>" */
/*                                     "<String>eins</String>" */
/*                                     "<String>zwei</String>" */
/*                                     "<String>drei</String>" */
/*                                     "<String>vier</String>" */
/*                                   "</ListOfString>"); */

/*     UA_StatusCode retval = UA_decodeXml(&buf, &out, &UA_TYPES[UA_TYPES_STRING], NULL); */

/*     ck_assert_int_eq(retval, UA_STATUSCODE_GOOD); */
/*     UA_String testData1 = UA_STRING("eins"); */
/*     UA_String testData2 = UA_STRING("zwei"); */
/*     UA_String testData3 = UA_STRING("drei"); */
/*     UA_String testData4 = UA_STRING("vier"); */
/*     ck_assert(UA_String_equal(&out[0], &testData1)); */
/*     ck_assert(UA_String_equal(&out[1], &testData2)); */
/*     ck_assert(UA_String_equal(&out[2], &testData3)); */
/*     ck_assert(UA_String_equal(&out[3], &testData4)); */

/*     UA_Array_delete(out, 4, &UA_TYPES[UA_TYPES_STRING]); */
/* } */
/* END_TEST */

/* START_TEST(UA_Array_ExtensionObject_ByteString_xml_decode) { */
/*     UA_ExtensionObject *out; */
/*     UA_ByteString buf = UA_STRING("<ListOfExtensionObject>" */
/*                                     "<ExtensionObject>" */
/*                                       "<TypeId>" */
/*                                         "<Identifier>ns=2;i=1234</Identifier>" */
/*                                       "</TypeId>" */
/*                                       "<Body>" */
/*                                         "<ByteString>123456789012345678901234567890</ByteString>" */
/*                                       "</Body>" */
/*                                     "</ExtensionObject>" */
/*                                     "<ExtensionObject>" */
/*                                       "<TypeId>" */
/*                                         "<Identifier>ns=3;i=5678</Identifier>" */
/*                                       "</TypeId>" */
/*                                       "<Body>" */
/*                                         "<ByteString>98765432109876543210987654321</ByteString>" */
/*                                       "</Body>" */
/*                                     "</ExtensionObject>" */
/*                                     "<ExtensionObject>" */
/*                                       "<TypeId>" */
/*                                         "<Identifier>ns=4;i=9999</Identifier>" */
/*                                       "</TypeId>" */
/*                                       "<Body>" */
/*                                         "<ByteString>1357911131517192123252729</ByteString>" */
/*                                       "</Body>" */
/*                                     "</ExtensionObject>" */
/*                                   "</ListOfExtensionObject>"); */

/*     UA_StatusCode retval = UA_decodeXml(&buf, &out, &UA_TYPES[UA_TYPES_EXTENSIONOBJECT], NULL); */

/*     ck_assert_int_eq(retval, UA_STATUSCODE_GOOD); */

/*     ck_assert_int_eq(out[0].encoding, UA_EXTENSIONOBJECT_ENCODED_BYTESTRING); */
/*     UA_String testData1 = UA_STRING("123456789012345678901234567890"); */
/*     ck_assert(UA_String_equal(&out[0].content.encoded.body, &testData1)); */
/*     ck_assert_int_eq(out[0].content.encoded.typeId.namespaceIndex, 2); */
/*     ck_assert_int_eq(out[0].content.encoded.typeId.identifier.numeric, 1234); */
/*     ck_assert_int_eq(out[1].encoding, UA_EXTENSIONOBJECT_ENCODED_BYTESTRING); */
/*     UA_String testData2 = UA_STRING("98765432109876543210987654321"); */
/*     ck_assert(UA_String_equal(&out[1].content.encoded.body, &testData2)); */
/*     ck_assert_int_eq(out[1].content.encoded.typeId.namespaceIndex, 3); */
/*     ck_assert_int_eq(out[1].content.encoded.typeId.identifier.numeric, 5678); */
/*     ck_assert_int_eq(out[2].encoding, UA_EXTENSIONOBJECT_ENCODED_BYTESTRING); */
/*     UA_String testData3 = UA_STRING("1357911131517192123252729"); */
/*     ck_assert(UA_String_equal(&out[2].content.encoded.body, &testData3)); */
/*     ck_assert_int_eq(out[2].content.encoded.typeId.namespaceIndex, 4); */
/*     ck_assert_int_eq(out[2].content.encoded.typeId.identifier.numeric, 9999); */

/*     UA_Array_delete(out, 3, &UA_TYPES[UA_TYPES_EXTENSIONOBJECT]); */
/* } */
/* END_TEST */

/* START_TEST(UA_Array_ExtensionObject_Xml_ByteString_xml_decode) { */
/*     UA_ExtensionObject *out; */
/*     UA_ByteString buf = UA_STRING("<ListOfExtensionObject>" */
/*                                     "<ExtensionObject>" */
/*                                       "<TypeId>" */
/*                                         "<Identifier>i=297</Identifier>" */
/*                                       "</TypeId>" */
/*                                       "<Body>" */
/*                                         "<Argument>" */
/*                                           "<Name>ObjectToMoveOrCopy</Name>" */
/*                                           "<DataType>" */
/*                                             "<Identifier>i=17</Identifier>" */
/*                                           "</DataType>" */
/*                                           "<ValueRank>-1</ValueRank>" */
/*                                           "<ArrayDimensions />" */
/*                                         "</Argument>" */
/*                                       "</Body>" */
/*                                     "</ExtensionObject>" */
/*                                     "<ExtensionObject>" */
/*                                       "<TypeId>" */
/*                                         "<Identifier>i=297</Identifier>" */
/*                                       "</TypeId>" */
/*                                       "<Body>" */
/*                                         "<Argument>" */
/*                                           "<Name>TargetDirectory</Name>" */
/*                                           "<DataType>" */
/*                                             "<Identifier>i=17</Identifier>" */
/*                                           "</DataType>" */
/*                                           "<ValueRank>-1</ValueRank>" */
/*                                           "<ArrayDimensions />" */
/*                                         "</Argument>" */
/*                                       "</Body>" */
/*                                     "</ExtensionObject>" */
/*                                     "<ExtensionObject>" */
/*                                       "<TypeId>" */
/*                                         "<Identifier>i=297</Identifier>" */
/*                                       "</TypeId>" */
/*                                       "<Body>" */
/*                                         "<Argument>" */
/*                                           "<Name>CreateCopy</Name>" */
/*                                           "<DataType>" */
/*                                             "<Identifier>i=1</Identifier>" */
/*                                           "</DataType>" */
/*                                           "<ValueRank>-1</ValueRank>" */
/*                                           "<ArrayDimensions />" */
/*                                         "</Argument>" */
/*                                       "</Body>" */
/*                                     "</ExtensionObject>" */
/*                                     "<ExtensionObject>" */
/*                                       "<TypeId>" */
/*                                         "<Identifier>ns=4;i=9999</Identifier>" */
/*                                       "</TypeId>" */
/*                                       "<Body>" */
/*                                         "<ByteString>1357911131517192123252729</ByteString>" */
/*                                       "</Body>" */
/*                                     "</ExtensionObject>" */
/*                                   "</ListOfExtensionObject>"); */

/*     UA_StatusCode retval = UA_decodeXml(&buf, &out, &UA_TYPES[UA_TYPES_EXTENSIONOBJECT], NULL); */

/*     ck_assert_int_eq(retval, UA_STATUSCODE_GOOD); */

/*     ck_assert_int_eq(out[0].encoding, UA_EXTENSIONOBJECT_ENCODED_XML); */
/*     UA_String testData1 = UA_STRING("<Argument>" */
/*                                       "<Name>ObjectToMoveOrCopy</Name>" */
/*                                       "<DataType>" */
/*                                         "<Identifier>i=17</Identifier>" */
/*                                       "</DataType>" */
/*                                       "<ValueRank>-1</ValueRank>" */
/*                                       "<ArrayDimensions />" */
/*                                     "</Argument>"); */
/*     ck_assert(UA_String_equal(&out[0].content.encoded.body, &testData1)); */
/*     ck_assert_int_eq(out[0].content.encoded.typeId.namespaceIndex, 0); */
/*     ck_assert_int_eq(out[0].content.encoded.typeId.identifier.numeric, 297); */
/*     ck_assert_int_eq(out[1].encoding, UA_EXTENSIONOBJECT_ENCODED_XML); */
/*     UA_String testData2 = UA_STRING("<Argument>" */
/*                                       "<Name>TargetDirectory</Name>" */
/*                                       "<DataType>" */
/*                                         "<Identifier>i=17</Identifier>" */
/*                                       "</DataType>" */
/*                                       "<ValueRank>-1</ValueRank>" */
/*                                       "<ArrayDimensions />" */
/*                                     "</Argument>"); */
/*     ck_assert(UA_String_equal(&out[1].content.encoded.body, &testData2)); */
/*     ck_assert_int_eq(out[1].content.encoded.typeId.namespaceIndex, 0); */
/*     ck_assert_int_eq(out[1].content.encoded.typeId.identifier.numeric, 297); */
/*     ck_assert_int_eq(out[2].encoding, UA_EXTENSIONOBJECT_ENCODED_XML); */
/*     UA_String testData3 = UA_STRING("<Argument>" */
/*                                       "<Name>CreateCopy</Name>" */
/*                                       "<DataType>" */
/*                                         "<Identifier>i=1</Identifier>" */
/*                                       "</DataType>" */
/*                                       "<ValueRank>-1</ValueRank>" */
/*                                       "<ArrayDimensions />" */
/*                                     "</Argument>"); */
/*     ck_assert(UA_String_equal(&out[2].content.encoded.body, &testData3)); */
/*     ck_assert_int_eq(out[2].content.encoded.typeId.namespaceIndex, 0); */
/*     ck_assert_int_eq(out[2].content.encoded.typeId.identifier.numeric, 297); */
/*     ck_assert_int_eq(out[3].encoding, UA_EXTENSIONOBJECT_ENCODED_BYTESTRING); */
/*     UA_String testData4 = UA_STRING("1357911131517192123252729"); */
/*     ck_assert(UA_String_equal(&out[3].content.encoded.body, &testData4)); */
/*     ck_assert_int_eq(out[3].content.encoded.typeId.namespaceIndex, 4); */
/*     ck_assert_int_eq(out[3].content.encoded.typeId.identifier.numeric, 9999); */

/*     UA_Array_delete(out, 4, &UA_TYPES[UA_TYPES_EXTENSIONOBJECT]); */
/* } */
/* END_TEST */


static Suite *testSuite_builtin_xml(void) {
    Suite *s = suite_create("Built-in Data Types 62541-5 Xml");

    TCase *tc_xml_encode = tcase_create("xml_encode");
    tcase_add_test(tc_xml_encode, UA_Boolean_true_xml_encode);
    tcase_add_test(tc_xml_encode, UA_Boolean_false_xml_encode);
    tcase_add_test(tc_xml_encode, UA_Boolean_true_bufferTooSmall_xml_encode);

    tcase_add_test(tc_xml_encode, UA_SByte_Max_Number_xml_encode);
    tcase_add_test(tc_xml_encode, UA_SByte_Min_Number_xml_encode);
    tcase_add_test(tc_xml_encode, UA_SByte_Zero_Number_xml_encode);
    tcase_add_test(tc_xml_encode, UA_SByte_smallbuf_Number_xml_encode);

    tcase_add_test(tc_xml_encode, UA_Byte_Max_Number_xml_encode);
    tcase_add_test(tc_xml_encode, UA_Byte_Min_Number_xml_encode);
    tcase_add_test(tc_xml_encode, UA_Byte_smallbuf_Number_xml_encode);

    tcase_add_test(tc_xml_encode, UA_Int16_Max_Number_xml_encode);
    tcase_add_test(tc_xml_encode, UA_Int16_Min_Number_xml_encode);
    tcase_add_test(tc_xml_encode, UA_Int16_Zero_Number_xml_encode);
    tcase_add_test(tc_xml_encode, UA_Int16_smallbuf_Number_xml_encode);

    tcase_add_test(tc_xml_encode, UA_UInt16_Max_Number_xml_encode);
    tcase_add_test(tc_xml_encode, UA_UInt16_Min_Number_xml_encode);
    tcase_add_test(tc_xml_encode, UA_UInt16_smallbuf_Number_xml_encode);

    tcase_add_test(tc_xml_encode, UA_Int32_Max_Number_xml_encode);
    tcase_add_test(tc_xml_encode, UA_Int32_Min_Number_xml_encode);
    tcase_add_test(tc_xml_encode, UA_Int32_Zero_Number_xml_encode);
    tcase_add_test(tc_xml_encode, UA_Int32_smallbuf_Number_xml_encode);

    tcase_add_test(tc_xml_encode, UA_UInt32_Max_Number_xml_encode);
    tcase_add_test(tc_xml_encode, UA_UInt32_Min_Number_xml_encode);
    tcase_add_test(tc_xml_encode, UA_UInt32_smallbuf_Number_xml_encode);

    tcase_add_test(tc_xml_encode, UA_Int64_Max_Number_xml_encode);
    tcase_add_test(tc_xml_encode, UA_Int64_Min_Number_xml_encode);
    tcase_add_test(tc_xml_encode, UA_Int64_Zero_Number_xml_encode);
    tcase_add_test(tc_xml_encode, UA_Int64_smallbuf_Number_xml_encode);

    tcase_add_test(tc_xml_encode, UA_UInt64_Max_Number_xml_encode);
    tcase_add_test(tc_xml_encode, UA_UInt64_Min_Number_xml_encode);
    tcase_add_test(tc_xml_encode, UA_UInt64_smallbuf_Number_xml_encode);

    tcase_add_test(tc_xml_encode, UA_Float_xml_encode);

    tcase_add_test(tc_xml_encode, UA_Double_xml_encode);
    tcase_add_test(tc_xml_encode, UA_Double_onesmallest_xml_encode);
    tcase_add_test(tc_xml_encode, UA_Double_pluszero_xml_encode);
    tcase_add_test(tc_xml_encode, UA_Double_minuszero_xml_encode);
    tcase_add_test(tc_xml_encode, UA_Double_plusInf_xml_encode);
    tcase_add_test(tc_xml_encode, UA_Double_minusInf_xml_encode);
    tcase_add_test(tc_xml_encode, UA_Double_nan_xml_encode);

    tcase_add_test(tc_xml_encode, UA_String_xml_encode);
    tcase_add_test(tc_xml_encode, UA_String_Empty_xml_encode);
    tcase_add_test(tc_xml_encode, UA_String_Null_xml_encode);
    tcase_add_test(tc_xml_encode, UA_String_escapesimple_xml_encode);
    tcase_add_test(tc_xml_encode, UA_String_escapeutf_xml_encode);
    tcase_add_test(tc_xml_encode, UA_String_special_xml_encode);

    tcase_add_test(tc_xml_encode, UA_DateTime_xml_encode);
    tcase_add_test(tc_xml_encode, UA_DateTime_xml_encode_null);
    tcase_add_test(tc_xml_encode, UA_DateTime_with_nanoseconds_xml_encode);

    tcase_add_test(tc_xml_encode, UA_Guid_xml_encode);
    tcase_add_test(tc_xml_encode, UA_Guid_smallbuf_xml_encode);

    tcase_add_test(tc_xml_encode, UA_ByteString_xml_encode);
    tcase_add_test(tc_xml_encode, UA_ByteString2_xml_encode);
    tcase_add_test(tc_xml_encode, UA_ByteString3_xml_encode);

    tcase_add_test(tc_xml_encode, UA_NodeId_Numeric_xml_encode);
    tcase_add_test(tc_xml_encode, UA_NodeId_Numeric_Namespace_xml_encode);
    tcase_add_test(tc_xml_encode, UA_NodeId_String_xml_encode);
    tcase_add_test(tc_xml_encode, UA_NodeId_String_Namespace_xml_encode);
    tcase_add_test(tc_xml_encode, UA_NodeId_Guid_xml_encode);
    tcase_add_test(tc_xml_encode, UA_NodeId_Guid_Namespace_xml_encode);
    tcase_add_test(tc_xml_encode, UA_NodeId_ByteString_xml_encode);
    tcase_add_test(tc_xml_encode, UA_NodeId_ByteString_Namespace_xml_encode);

    tcase_add_test(tc_xml_encode, UA_ExpandedNodeId_xml_encode);
    tcase_add_test(tc_xml_encode, UA_ExpandedNodeId_MissingNamespaceUri_xml_encode);

    tcase_add_test(tc_xml_encode, UA_StatusCode_xml_encode);
    tcase_add_test(tc_xml_encode, UA_StatusCode_good_xml_encode);
    tcase_add_test(tc_xml_encode, UA_StatusCode_smallbuf_xml_encode);

    tcase_add_test(tc_xml_encode, UA_QualifiedName_xml_encode_1);
    tcase_add_test(tc_xml_encode, UA_QualifiedName_xml_encode_2);

    tcase_add_test(tc_xml_encode, UA_LocalizedText_xml_encode);
    tcase_add_test(tc_xml_encode, UA_LocalizedText_empty_text_xml_encode);
    tcase_add_test(tc_xml_encode, UA_LocalizedText_null_locale_xml_encode);
    tcase_add_test(tc_xml_encode, UA_LocalizedText_null_xml_encode);

    tcase_add_test(tc_xml_encode, UA_UInt32_print_xml_encode);
    tcase_add_test(tc_xml_encode, UA_ExpandedNodeId_print_xml_encode);
    tcase_add_test(tc_xml_encode, UA_QualifiedName_print_xml_encode);

    tcase_add_test(tc_xml_encode, UA_ExtensionObject_xml_xml_encode);
    tcase_add_test(tc_xml_encode, UA_ExtensionObject_byteString_xml_encode);
    tcase_add_test(tc_xml_encode, UA_ExtensionObject_xml_body_encode);
    tcase_add_test(tc_xml_encode, UA_ExtensionObject_null_xml_encode);
    tcase_add_test(tc_xml_encode, UA_ExtensionObject_print_xml_encode);

    tcase_add_test(tc_xml_encode, UA_Variant_Byte_xml_encode);
    tcase_add_test(tc_xml_encode, UA_Array_Variant_Byte_xml_encode);
    tcase_add_test(tc_xml_encode, UA_Array_Variant_UInt16_xml_encode);
    tcase_add_test(tc_xml_encode, UA_Array_Variant_Null_xml_encode);
    tcase_add_test(tc_xml_encode, UA_Array_Variant_String_xml_encode);
    tcase_add_test(tc_xml_encode, UA_Array_Variant_ExtensionObject_ByteString_xml_encode);
    tcase_add_test(tc_xml_encode, UA_Array_Variant_ExtensionObject_Xml_xml_encode);
    tcase_add_test(tc_xml_encode, UA_Array_Variant_ExtensionObject_print_xml_encode);

    suite_add_tcase(s, tc_xml_encode);

    TCase *tc_xml_decode = tcase_create("xml_decode");

    tcase_add_test(tc_xml_decode, UA_Boolean_true_xml_decode);
    tcase_add_test(tc_xml_decode, UA_Boolean_false_xml_decode);

    tcase_add_test(tc_xml_decode, UA_SByte_Min_xml_decode);
    tcase_add_test(tc_xml_decode, UA_SByte_Max_xml_decode);

    tcase_add_test(tc_xml_decode, UA_Byte_Min_xml_decode);
    tcase_add_test(tc_xml_decode, UA_Byte_Max_xml_decode);

    tcase_add_test(tc_xml_decode, UA_Int16_Min_xml_decode);
    tcase_add_test(tc_xml_decode, UA_Int16_Max_xml_decode);

    tcase_add_test(tc_xml_decode, UA_UInt16_Min_xml_decode);
    tcase_add_test(tc_xml_decode, UA_UInt16_Max_xml_decode);

    tcase_add_test(tc_xml_decode, UA_UInt32_Min_xml_decode);
    tcase_add_test(tc_xml_decode, UA_UInt32_Max_xml_decode);

    tcase_add_test(tc_xml_decode, UA_Int32_Min_xml_decode);
    tcase_add_test(tc_xml_decode, UA_Int32_Max_xml_decode);

    tcase_add_test(tc_xml_decode, UA_Int64_Min_xml_decode);
    tcase_add_test(tc_xml_decode, UA_Int64_Max_xml_decode);
    tcase_add_test(tc_xml_decode, UA_Int64_Overflow_xml_decode);
    tcase_add_test(tc_xml_decode, UA_Int64_TooBig_xml_decode);
    tcase_add_test(tc_xml_decode, UA_Int64_NoDigit_xml_decode);

    tcase_add_test(tc_xml_decode, UA_UInt64_Min_xml_decode);
    tcase_add_test(tc_xml_decode, UA_UInt64_Max_xml_decode);
    tcase_add_test(tc_xml_decode, UA_UInt64_Overflow_xml_decode);
    tcase_add_test(tc_xml_decode, UA_UInt64_TooBig_xml_decode);
    tcase_add_test(tc_xml_decode, UA_UInt64_NoDigit_xml_decode);

    tcase_add_test(tc_xml_decode, UA_Float_xml_decode);
    tcase_add_test(tc_xml_decode, UA_Float_xml_one_decode);
    tcase_add_test(tc_xml_decode, UA_Float_xml_inf_decode);
    tcase_add_test(tc_xml_decode, UA_Float_xml_neginf_decode);
    tcase_add_test(tc_xml_decode, UA_Float_xml_nan_decode);
    tcase_add_test(tc_xml_decode, UA_Float_xml_negnan_decode);

    tcase_add_test(tc_xml_decode, UA_Double_xml_decode);
    tcase_add_test(tc_xml_decode, UA_Double_one_xml_decode);
    tcase_add_test(tc_xml_decode, UA_Double_corrupt_xml_decode);
    tcase_add_test(tc_xml_decode, UA_Double_onepointsmallest_xml_decode);
    tcase_add_test(tc_xml_decode, UA_Double_nan_xml_decode);
    tcase_add_test(tc_xml_decode, UA_Double_negnan_xml_decode);
    tcase_add_test(tc_xml_decode, UA_Double_negzero_xml_decode);
    tcase_add_test(tc_xml_decode, UA_Double_zero_xml_decode);
    tcase_add_test(tc_xml_decode, UA_Double_inf_xml_decode);
    tcase_add_test(tc_xml_decode, UA_Double_neginf_xml_decode);

    tcase_add_test(tc_xml_decode, UA_String_xml_decode);
    tcase_add_test(tc_xml_decode, UA_String_empty_xml_decode);
    tcase_add_test(tc_xml_decode, UA_String_unescapeBS_xml_decode);
    // tcase_add_test(tc_xml_decode, UA_String_escape2_xml_decode);

    tcase_add_test(tc_xml_decode, UA_DateTime_xml_decode);
    tcase_add_test(tc_xml_decode, UA_DateTime_xml_decode_large);
    // tcase_add_test(tc_xml_decode, UA_DateTime_xml_decode_negative);
    // tcase_add_test(tc_xml_decode, UA_DateTime_xml_decode_min);
    // tcase_add_test(tc_xml_decode, UA_DateTime_xml_decode_max);
    tcase_add_test(tc_xml_decode, UA_DateTime_micro_xml_decode);

    tcase_add_test(tc_xml_decode, UA_Guid_xml_decode);
    tcase_add_test(tc_xml_decode, UA_Guid_lower_xml_decode);
    tcase_add_test(tc_xml_decode, UA_Guid_tooShort_xml_decode);
    tcase_add_test(tc_xml_decode, UA_Guid_tooLong_xml_decode);
    tcase_add_test(tc_xml_decode, UA_Guid_wrong_xml_decode);

    tcase_add_test(tc_xml_decode, UA_ByteString_xml_decode);
    tcase_add_test(tc_xml_decode, UA_ByteString_null_xml_decode);

    tcase_add_test(tc_xml_decode, UA_NodeId_Nummeric_xml_decode);
    tcase_add_test(tc_xml_decode, UA_NodeId_Nummeric_Namespace_xml_decode);
    tcase_add_test(tc_xml_decode, UA_NodeId_String_xml_decode);
    tcase_add_test(tc_xml_decode, UA_NodeId_Guid_xml_decode);
    tcase_add_test(tc_xml_decode, UA_NodeId_ByteString_xml_decode);

    tcase_add_test(tc_xml_decode, UA_ExpandedNodeId_Nummeric_xml_decode);
    tcase_add_test(tc_xml_decode, UA_ExpandedNodeId_String_xml_decode);
    tcase_add_test(tc_xml_decode, UA_ExpandedNodeId_String_Namespace_xml_decode);
    tcase_add_test(tc_xml_decode, UA_ExpandedNodeId_String_NamespaceAsIndex_xml_decode);
    tcase_add_test(tc_xml_decode, UA_ExpandedNodeId_String_Namespace_ServerUri_xml_decode);
    tcase_add_test(tc_xml_decode, UA_ExpandedNodeId_ByteString_xml_decode);

    tcase_add_test(tc_xml_decode, UA_StatusCode_0_xml_decode);
    tcase_add_test(tc_xml_decode, UA_StatusCode_2_xml_decode);
    tcase_add_test(tc_xml_decode, UA_StatusCode_3_xml_decode);

    tcase_add_test(tc_xml_decode, UA_QualifiedName_1_xml_decode);
    tcase_add_test(tc_xml_decode, UA_QualifiedName_2_xml_decode);

    tcase_add_test(tc_xml_decode, UA_LocalizedText_xml_decode);
    tcase_add_test(tc_xml_decode, UA_LocalizedText_missing_text_xml_decode);
    tcase_add_test(tc_xml_decode, UA_LocalizedText_empty_locale_xml_decode);
    tcase_add_test(tc_xml_decode, UA_LocalizedText_empty_xml_decode);

    tcase_add_test(tc_xml_decode, UA_ExtensionObject_EncodedByteString_xml_decode);
    tcase_add_test(tc_xml_decode, UA_ExtensionObject_EncodedXml_1_xml_decode);
    tcase_add_test(tc_xml_decode, UA_ExtensionObject_EncodedXml_2_xml_decode);
    tcase_add_test(tc_xml_decode, UA_ExtensionObject_EncodedXml_3_xml_decode);
    tcase_add_test(tc_xml_decode, UA_ExtensionObject_EncodedXml_4_xml_decode);
    tcase_add_test(tc_xml_decode, UA_ExtensionObject_InvalidBody_xml_decode);

    tcase_add_test(tc_xml_decode, UA_Array_Variant_String_xml_decode);
    tcase_add_test(tc_xml_decode, UA_Variant_String_xml_decode);
    tcase_add_test(tc_xml_decode, UA_Variant_Matrix_xml_decode);
    tcase_add_test(tc_xml_decode, UA_Variant_unwrapped_byte_xml_decode);

    /* tcase_add_test(tc_xml_decode, UA_Array_Boolean_xml_decode); */
    /* tcase_add_test(tc_xml_decode, UA_Array_Number_xml_decode); */
    /* tcase_add_test(tc_xml_decode, UA_Array_Null_xml_decode); */
    /* tcase_add_test(tc_xml_decode, UA_Array_String_xml_decode); */
    /* tcase_add_test(tc_xml_decode, UA_Array_ExtensionObject_ByteString_xml_decode); */
    /* tcase_add_test(tc_xml_decode, UA_Array_ExtensionObject_Xml_ByteString_xml_decode); */

    suite_add_tcase(s, tc_xml_decode);

    return s;
}

int main(void) {
    int      number_failed = 0;
    Suite   *s;
    SRunner *sr;

    s  = testSuite_builtin_xml();
    sr = srunner_create(s);
    srunner_set_fork_status(sr, CK_NOFORK);
    srunner_run_all(sr, CK_NORMAL);
    number_failed += srunner_ntests_failed(sr);
    srunner_free(sr);
    return (number_failed == 0) ? EXIT_SUCCESS : EXIT_FAILURE;
}<|MERGE_RESOLUTION|>--- conflicted
+++ resolved
@@ -2599,20 +2599,13 @@
 END_TEST
 
 START_TEST(UA_Float_xml_nan_decode) {
-<<<<<<< HEAD
     UA_Float out = 0.0;
     UA_ByteString buf = UA_STRING("<Float>NaN</Float>");
     UA_StatusCode retval = UA_decodeXml(&buf, &out, &UA_TYPES[UA_TYPES_FLOAT], NULL);
     ck_assert_int_eq(retval, UA_STATUSCODE_GOOD);
+
     ck_assert(out != out); /* Check if not a number */
-=======
-    UA_Float out;
-    UA_Float_init(&out);
-    UA_ByteString buf = UA_STRING("NaN");
-
-    UA_StatusCode retval = UA_decodeXml(&buf, &out, &UA_TYPES[UA_TYPES_FLOAT], NULL);
-
-    ck_assert_int_eq(retval, UA_STATUSCODE_GOOD);
+
     ck_assert_int_eq(((u8*)&out)[0], 0x00);
     ck_assert_int_eq(((u8*)&out)[1], 0x00);
     ck_assert_int_eq(((u8*)&out)[2], 0xc0);
@@ -2620,12 +2613,6 @@
     /* Some 32bit architectures have a different "native" NaN.
      * NaN can have different valid representations. */
     ck_assert(((u8*)&out)[3] == 0x7f || ((u8*)&out)[3] == 0xff);
-
-    UA_Float val = out;
-    ck_assert(val != val); /* Check if not a number */
-
-    UA_Float_clear(&out);
->>>>>>> 199a29d3
 }
 END_TEST
 
@@ -2726,9 +2713,9 @@
     UA_ByteString buf = UA_STRING("<Double>NaN</Double>");
     UA_StatusCode retval = UA_decodeXml(&buf, &out, &UA_TYPES[UA_TYPES_DOUBLE], NULL);
     ck_assert_int_eq(retval, UA_STATUSCODE_GOOD);
-<<<<<<< HEAD
+
     ck_assert(out != out); /* Check if not a number */
-=======
+
     ck_assert_int_eq(((u8*)&out)[0], 0x00);
     ck_assert_int_eq(((u8*)&out)[1], 0x00);
     ck_assert_int_eq(((u8*)&out)[2], 0x00);
@@ -2740,12 +2727,6 @@
     /* Some 32bit architectures have a different "native" NaN.
      * NaN can have different valid representations. */
     ck_assert(((u8*)&out)[7] == 0x7f || ((u8*)&out)[7] == 0xff);
-
-    UA_Double val = out;
-    ck_assert(val != val); /* Check if not a number */
-
-    UA_Double_clear(&out);
->>>>>>> 199a29d3
 }
 END_TEST
 
