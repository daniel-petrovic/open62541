/* This Source Code Form is subject to the terms of the Mozilla Public
 * License, v. 2.0. If a copy of the MPL was not distributed with this
 * file, You can obtain one at http://mozilla.org/MPL/2.0/. */

#include <open62541/client.h>
#include <open62541/client_config_default.h>
#include <open62541/server.h>
#include <open62541/server_config_default.h>

#include "client/ua_client_internal.h"

#include <stdio.h>
#include <stdlib.h>

#include "check.h"
#include "testing_clock.h"
#include "testing_networklayers.h"
#include "thread_wrapper.h"

UA_Server *server;
UA_Boolean running;
UA_ServerNetworkLayer nl;
THREAD_HANDLE server_thread;
static UA_Boolean noNewSubscription; /* Don't create a subscription when the
                                        session activates */

THREAD_CALLBACK(serverloop) {
    while(running)
        UA_Server_run_iterate(server, true);
    return 0;
}

static void setup(void) {
    noNewSubscription = false;
    running = true;
    server = UA_Server_new();
    UA_ServerConfig *config = UA_Server_getConfig(server);
    UA_ServerConfig_setDefault(config);
    config->maxPublishReqPerSession = 5;
    UA_Server_run_startup(server);
    THREAD_CREATE(server_thread, serverloop);
}

static void teardown(void) {
    if (running) {
        running = false;
        THREAD_JOIN(server_thread);
    }
    UA_Server_run_shutdown(server);
    UA_Server_delete(server);
}

UA_Boolean notificationReceived = false;
UA_UInt32 countNotificationReceived = 0;
UA_Double publishingInterval = 500.0;

static void
dataChangeHandler(UA_Client *client, UA_UInt32 subId, void *subContext,
                  UA_UInt32 monId, void *monContext, UA_DataValue *value) {
    notificationReceived = true;
    countNotificationReceived++;
}

static void
createSubscriptionCallback(UA_Client *client, void *userdata, UA_UInt32 requestId,
                           void *r) {
    UA_CreateSubscriptionResponse_copy((const UA_CreateSubscriptionResponse *)r,
                                       (UA_CreateSubscriptionResponse *)userdata);
}

static void
modifySubscriptionCallback(UA_Client *client, void *userdata, UA_UInt32 requestId,
                           void *r) {
    UA_ModifySubscriptionResponse_copy((const UA_ModifySubscriptionResponse *)r,
                                       (UA_ModifySubscriptionResponse *)userdata);
}

static void
createDataChangesCallback(UA_Client *client, void *userdata, UA_UInt32 requestId,
                          void *r) {
    UA_CreateMonitoredItemsResponse_copy((const UA_CreateMonitoredItemsResponse *)r,
                                         (UA_CreateMonitoredItemsResponse *)userdata);
}

static void
deleteMonitoredItemsCallback(UA_Client *client, void *userdata, UA_UInt32 requestId,
                             void *r) {
    UA_DeleteMonitoredItemsResponse_copy((const UA_DeleteMonitoredItemsResponse *)r,
                                         (UA_DeleteMonitoredItemsResponse *)userdata);
}

static void
deleteSubscriptionsCallback(UA_Client *client, void *userdata, UA_UInt32 requestId,
                            void *r) {
    UA_DeleteSubscriptionsResponse_copy((const UA_DeleteSubscriptionsResponse *)r,
                                        (UA_DeleteSubscriptionsResponse *)userdata);
}

START_TEST(Client_subscription) {
    UA_Client *client = UA_Client_new();
    UA_ClientConfig_setDefault(UA_Client_getConfig(client));

    UA_StatusCode retval = UA_Client_connect(client, "opc.tcp://localhost:4840");
    ck_assert_uint_eq(retval, UA_STATUSCODE_GOOD);

    UA_Client_recv = client->connection.recv;
    client->connection.recv = UA_Client_recvTesting;

    UA_CreateSubscriptionRequest request = UA_CreateSubscriptionRequest_default();
    UA_CreateSubscriptionResponse response = UA_Client_Subscriptions_create(client, request,
                                                                            NULL, NULL, NULL);
    ck_assert_uint_eq(response.responseHeader.serviceResult, UA_STATUSCODE_GOOD);
    UA_UInt32 subId = response.subscriptionId;

    // a valid UA_Client_Subscriptions_modify
    UA_ModifySubscriptionRequest modifySubscriptionRequest;
    UA_ModifySubscriptionRequest_init(&modifySubscriptionRequest);
    modifySubscriptionRequest.subscriptionId = response.subscriptionId;
    modifySubscriptionRequest.requestedPublishingInterval = response.revisedPublishingInterval;
    modifySubscriptionRequest.requestedLifetimeCount = response.revisedLifetimeCount;
    modifySubscriptionRequest.requestedMaxKeepAliveCount = response.revisedMaxKeepAliveCount;
    UA_ModifySubscriptionResponse modifySubscriptionResponse =
        UA_Client_Subscriptions_modify(client,modifySubscriptionRequest);
    ck_assert_int_eq(modifySubscriptionResponse.responseHeader.serviceResult, UA_STATUSCODE_GOOD);

    // an invalid UA_Client_Subscriptions_modify
    modifySubscriptionRequest.subscriptionId = 99999; // invalid
    modifySubscriptionResponse = UA_Client_Subscriptions_modify(client,modifySubscriptionRequest);
    ck_assert_int_eq(modifySubscriptionResponse.responseHeader.serviceResult,
                     UA_STATUSCODE_BADSUBSCRIPTIONIDINVALID);

    /* monitor the server state */
    UA_MonitoredItemCreateRequest monRequest =
        UA_MonitoredItemCreateRequest_default(UA_NODEID_NUMERIC(0, UA_NS0ID_SERVER_SERVERSTATUS_STATE));

    UA_MonitoredItemCreateResult monResponse =
        UA_Client_MonitoredItems_createDataChange(client, response.subscriptionId,
                                                  UA_TIMESTAMPSTORETURN_BOTH,
                                                  monRequest, NULL, dataChangeHandler, NULL);
    ck_assert_uint_eq(monResponse.statusCode, UA_STATUSCODE_GOOD);
    UA_UInt32 monId = monResponse.monitoredItemId;

    /* manually control the server thread */
    running = false;
    THREAD_JOIN(server_thread);

    UA_Server_run_iterate(server, true);
    retval = UA_Client_run_iterate(client, 1);
    ck_assert_uint_eq(retval, UA_STATUSCODE_GOOD);

    UA_fakeSleep((UA_UInt32)publishingInterval + 1);

    notificationReceived = false;
    UA_Server_run_iterate(server, true);
    retval = UA_Client_run_iterate(client, 1);
    ck_assert_uint_eq(retval, UA_STATUSCODE_GOOD);
    ck_assert_uint_eq(notificationReceived, true);

    /* run the server in an independent thread again */
    running = true;
    THREAD_CREATE(server_thread, serverloop);

    retval = UA_Client_MonitoredItems_deleteSingle(client, subId, monId);
    ck_assert_uint_eq(retval, UA_STATUSCODE_GOOD);

    retval = UA_Client_Subscriptions_deleteSingle(client, subId);
    ck_assert_uint_eq(retval, UA_STATUSCODE_GOOD);

    UA_Client_disconnect(client);
    UA_Client_delete(client);
}
END_TEST

START_TEST(Client_subscription_async) {
    UA_Client *client = UA_Client_new();
    UA_ClientConfig_setDefault(UA_Client_getConfig(client));

    UA_StatusCode retval = UA_Client_connect(client, "opc.tcp://localhost:4840");
    ck_assert_uint_eq(retval, UA_STATUSCODE_GOOD);

    UA_Client_recv = client->connection.recv;
    client->connection.recv = UA_Client_recvTesting;

    UA_CreateSubscriptionRequest request = UA_CreateSubscriptionRequest_default();

    /* manually control the server thread */
    running = false;
    THREAD_JOIN(server_thread);

    UA_UInt32 requestId = 0;
    UA_CreateSubscriptionResponse response;
    retval = UA_Client_Subscriptions_create_async(client, request, NULL, NULL, NULL,
                                                  createSubscriptionCallback, &response,
                                                  &requestId);

    ck_assert_uint_eq(retval, UA_STATUSCODE_GOOD);

    UA_Server_run_iterate(server, true);
    UA_Client_run_iterate(client, 0);

    ck_assert_uint_eq(response.responseHeader.serviceResult, UA_STATUSCODE_GOOD);
    UA_UInt32 subId = response.subscriptionId;

    UA_ModifySubscriptionRequest modifySubscriptionRequest;
    UA_ModifySubscriptionRequest_init(&modifySubscriptionRequest);
    modifySubscriptionRequest.subscriptionId = response.subscriptionId;
    modifySubscriptionRequest.requestedPublishingInterval =
        response.revisedPublishingInterval;
    modifySubscriptionRequest.requestedLifetimeCount = response.revisedLifetimeCount;
    modifySubscriptionRequest.requestedMaxKeepAliveCount =
        response.revisedMaxKeepAliveCount;
    UA_ModifySubscriptionResponse modifySubscriptionResponse;

    retval = UA_Client_Subscriptions_modify_async(
        client, modifySubscriptionRequest, modifySubscriptionCallback,
        &modifySubscriptionResponse, &requestId);
    ck_assert_uint_eq(retval, UA_STATUSCODE_GOOD);

    modifySubscriptionResponse.responseHeader.serviceResult = 1;
    UA_Server_run_iterate(server, true);
    retval = UA_Client_run_iterate(client, 1);
    ck_assert_uint_eq(retval, UA_STATUSCODE_GOOD);
    ck_assert_int_eq(modifySubscriptionResponse.responseHeader.serviceResult,
                     UA_STATUSCODE_GOOD);

    /* monitor the server state */
    UA_MonitoredItemCreateRequest singleMonRequest =
        UA_MonitoredItemCreateRequest_default(
            UA_NODEID_NUMERIC(0, UA_NS0ID_SERVER_SERVERSTATUS_STATE));
    void *contexts = NULL;
    UA_Client_DataChangeNotificationCallback notifications = dataChangeHandler;
    UA_Client_DeleteMonitoredItemCallback deleteCallbacks = NULL;

    UA_CreateMonitoredItemsRequest monRequest;
    UA_CreateMonitoredItemsRequest_init(&monRequest);
    monRequest.subscriptionId = subId;
    monRequest.itemsToCreate = &singleMonRequest;
    monRequest.itemsToCreateSize = 1;
    UA_CreateMonitoredItemsResponse monResponse;
    UA_CreateMonitoredItemsResponse_init(&monResponse);
    retval = UA_Client_MonitoredItems_createDataChanges_async(
        client, monRequest, &contexts, &notifications, &deleteCallbacks,
        createDataChangesCallback, &monResponse, &requestId);
    ck_assert_uint_eq(retval, UA_STATUSCODE_GOOD);

    UA_Server_run_iterate(server, true);
    UA_Server_run_iterate(server, true);
    retval = UA_Client_run_iterate(client, 0);
    ck_assert_uint_eq(retval, UA_STATUSCODE_GOOD);

    ck_assert_uint_eq(monResponse.responseHeader.serviceResult, UA_STATUSCODE_GOOD);
    ck_assert_uint_eq(monResponse.resultsSize, 1);
    ck_assert_uint_eq(monResponse.results[0].statusCode, UA_STATUSCODE_GOOD);
    UA_UInt32 monId = monResponse.results[0].monitoredItemId;

    UA_fakeSleep((UA_UInt32)publishingInterval + 1);

    notificationReceived = false;
    UA_Server_run_iterate(server, true);
    retval = UA_Client_run_iterate(client, 1);
    ck_assert_uint_eq(retval, UA_STATUSCODE_GOOD);
    ck_assert_uint_eq(notificationReceived, true);

    UA_DeleteMonitoredItemsRequest monDeleteRequest;
    UA_DeleteMonitoredItemsRequest_init(&monDeleteRequest);
    monDeleteRequest.subscriptionId = subId;
    monDeleteRequest.monitoredItemIds = &monId;
    monDeleteRequest.monitoredItemIdsSize = 1;
    UA_DeleteMonitoredItemsResponse monDeleteResponse;
    UA_DeleteMonitoredItemsResponse_init(&monDeleteResponse);

    retval = UA_Client_MonitoredItems_delete_async(client, monDeleteRequest,
                                                   deleteMonitoredItemsCallback,
                                                   &monDeleteResponse, &requestId);
    ck_assert_uint_eq(retval, UA_STATUSCODE_GOOD);
    UA_Server_run_iterate(server, true);
    retval = UA_Client_run_iterate(client, 1);
    ck_assert_uint_eq(retval, UA_STATUSCODE_GOOD);
    UA_Server_run_iterate(server, true);
    retval = UA_Client_run_iterate(client, 1);
    ck_assert_uint_eq(retval, UA_STATUSCODE_GOOD);

    ck_assert_uint_eq(monDeleteResponse.responseHeader.serviceResult, UA_STATUSCODE_GOOD);
    ck_assert_uint_eq(monDeleteResponse.resultsSize, 1);
    ck_assert_uint_eq(monDeleteResponse.results[0], UA_STATUSCODE_GOOD);

    UA_DeleteSubscriptionsRequest subDeleteRequest;
    UA_DeleteSubscriptionsRequest_init(&subDeleteRequest);
    subDeleteRequest.subscriptionIds = &monId;
    subDeleteRequest.subscriptionIdsSize = 1;
    UA_DeleteSubscriptionsResponse subDeleteResponse;
    UA_DeleteSubscriptionsResponse_init(&subDeleteResponse);
    retval = UA_Client_Subscriptions_delete_async(client, subDeleteRequest,
                                                  deleteSubscriptionsCallback,
                                                  &subDeleteResponse, &requestId);
    ck_assert_uint_eq(retval, UA_STATUSCODE_GOOD);

    UA_Server_run_iterate(server, true);
    retval = UA_Client_run_iterate(client, 0);
    ck_assert_uint_eq(retval, UA_STATUSCODE_GOOD);

    ck_assert_uint_eq(subDeleteResponse.responseHeader.serviceResult, UA_STATUSCODE_GOOD);
    ck_assert_uint_eq(subDeleteResponse.resultsSize, 1);
    ck_assert_uint_eq(subDeleteResponse.results[0], UA_STATUSCODE_GOOD);

    UA_CreateSubscriptionResponse_deleteMembers(&response);
    UA_ModifySubscriptionResponse_deleteMembers(&modifySubscriptionResponse);
    UA_CreateMonitoredItemsResponse_deleteMembers(&monResponse);
    UA_DeleteMonitoredItemsResponse_deleteMembers(&monDeleteResponse);
    UA_DeleteSubscriptionsResponse_deleteMembers(&subDeleteResponse);

    /* run the server in an independent thread again */
    running = true;
    THREAD_CREATE(server_thread, serverloop);

    UA_Client_disconnect(client);
    UA_Client_delete(client);
}
END_TEST

START_TEST(Client_subscription_createDataChanges) {
    UA_Client *client = UA_Client_new();
    UA_ClientConfig_setDefault(UA_Client_getConfig(client));
    UA_StatusCode retval = UA_Client_connect(client, "opc.tcp://localhost:4840");
    ck_assert_uint_eq(retval, UA_STATUSCODE_GOOD);

    UA_Client_recv = client->connection.recv;
    client->connection.recv = UA_Client_recvTesting;

    UA_CreateSubscriptionRequest request = UA_CreateSubscriptionRequest_default();
    UA_CreateSubscriptionResponse response = UA_Client_Subscriptions_create(client, request,
                                                                            NULL, NULL, NULL);
    ck_assert_uint_eq(response.responseHeader.serviceResult, UA_STATUSCODE_GOOD);
    UA_UInt32 subId = response.subscriptionId;

    UA_MonitoredItemCreateRequest items[3];
    UA_UInt32 newMonitoredItemIds[3];
    UA_Client_DataChangeNotificationCallback callbacks[3];
    UA_Client_DeleteMonitoredItemCallback deleteCallbacks[3];
    void *contexts[3];

    /* monitor the server state */
    items[0] = UA_MonitoredItemCreateRequest_default(UA_NODEID_NUMERIC(0, UA_NS0ID_SERVER_SERVERSTATUS_STATE));
    callbacks[0] = dataChangeHandler;
    contexts[0] = NULL;
    deleteCallbacks[0] = NULL;

    /* monitor invalid node */
    items[1] = UA_MonitoredItemCreateRequest_default(UA_NODEID_NUMERIC(0, 999999));
    callbacks[1] = dataChangeHandler;
    contexts[1] = NULL;
    deleteCallbacks[1] = NULL;

    /* monitor current time */
    items[2] = UA_MonitoredItemCreateRequest_default(UA_NODEID_NUMERIC(0, UA_NS0ID_SERVER_SERVERSTATUS_CURRENTTIME));
    callbacks[2] = dataChangeHandler;
    contexts[2] = NULL;
    deleteCallbacks[2] = NULL;

    UA_CreateMonitoredItemsRequest createRequest;
    UA_CreateMonitoredItemsRequest_init(&createRequest);
    createRequest.subscriptionId = subId;
    createRequest.timestampsToReturn = UA_TIMESTAMPSTORETURN_BOTH;
    createRequest.itemsToCreate = items;
    createRequest.itemsToCreateSize = 3;
    UA_CreateMonitoredItemsResponse createResponse =
       UA_Client_MonitoredItems_createDataChanges(client, createRequest, contexts,
                                                   callbacks, deleteCallbacks);

    ck_assert_uint_eq(createResponse.responseHeader.serviceResult, UA_STATUSCODE_GOOD);
    ck_assert_uint_eq(createResponse.resultsSize, 3);
    ck_assert_uint_eq(createResponse.results[0].statusCode, UA_STATUSCODE_GOOD);
    newMonitoredItemIds[0] = createResponse.results[0].monitoredItemId;
    ck_assert_uint_eq(createResponse.results[1].statusCode, UA_STATUSCODE_BADNODEIDUNKNOWN);
    newMonitoredItemIds[1] = createResponse.results[1].monitoredItemId;
    ck_assert_uint_eq(newMonitoredItemIds[1], 0);
    ck_assert_uint_eq(createResponse.results[2].statusCode, UA_STATUSCODE_GOOD);
    newMonitoredItemIds[2] = createResponse.results[2].monitoredItemId;
    ck_assert_uint_eq(createResponse.results[2].statusCode, UA_STATUSCODE_GOOD);
    UA_CreateMonitoredItemsResponse_deleteMembers(&createResponse);

    /* manually control the server thread */
    running = false;
    THREAD_JOIN(server_thread);

    retval = UA_Client_run_iterate(client, 1);
    ck_assert_uint_eq(retval, UA_STATUSCODE_GOOD);
    UA_fakeSleep((UA_UInt32)publishingInterval + 1);
    UA_Server_run_iterate(server, true);

    notificationReceived = false;
    countNotificationReceived = 0;
    UA_fakeSleep((UA_UInt32)publishingInterval + 1);
    retval = UA_Client_run_iterate(client, 1);
    ck_assert_uint_eq(retval, UA_STATUSCODE_GOOD);
    ck_assert_uint_eq(notificationReceived, true);
    ck_assert_uint_eq(countNotificationReceived, 2);

    UA_fakeSleep((UA_UInt32)publishingInterval + 1);
    UA_Server_run_iterate(server, true);

    notificationReceived = false;
    retval = UA_Client_run_iterate(client, 1);
    ck_assert_uint_eq(retval, UA_STATUSCODE_GOOD);
    ck_assert_uint_eq(notificationReceived, true);
    ck_assert_uint_eq(countNotificationReceived, 3);

    /* run the server in an independent thread again */
    running = true;
    THREAD_CREATE(server_thread, serverloop);

    UA_DeleteMonitoredItemsRequest deleteRequest;
    UA_DeleteMonitoredItemsRequest_init(&deleteRequest);
    deleteRequest.subscriptionId = subId;
    deleteRequest.monitoredItemIds = newMonitoredItemIds;
    deleteRequest.monitoredItemIdsSize = 3;

    UA_DeleteMonitoredItemsResponse deleteResponse =
        UA_Client_MonitoredItems_delete(client, deleteRequest);

    ck_assert_uint_eq(deleteResponse.responseHeader.serviceResult, UA_STATUSCODE_GOOD);
    ck_assert_uint_eq(deleteResponse.resultsSize, 3);
    ck_assert_uint_eq(deleteResponse.results[0], UA_STATUSCODE_GOOD);
    ck_assert_uint_eq(deleteResponse.results[1], UA_STATUSCODE_BADMONITOREDITEMIDINVALID);
    ck_assert_uint_eq(deleteResponse.results[2], UA_STATUSCODE_GOOD);

    UA_DeleteMonitoredItemsResponse_deleteMembers(&deleteResponse);

    retval = UA_Client_Subscriptions_deleteSingle(client, subId);
    ck_assert_uint_eq(retval, UA_STATUSCODE_GOOD);

    UA_Client_disconnect(client);
    UA_Client_delete(client);
}
END_TEST

<<<<<<< HEAD
START_TEST(Client_subscription_createDataChanges_async) {
    UA_UInt32 reqId = 0;
=======
/* An unchanged value shall not be published after a ModifyMonitoredItem */
START_TEST(Client_subscription_modifyMonitoredItem) {
>>>>>>> e5ebb2a1
    UA_Client *client = UA_Client_new();
    UA_ClientConfig_setDefault(UA_Client_getConfig(client));
    UA_StatusCode retval = UA_Client_connect(client, "opc.tcp://localhost:4840");
    ck_assert_uint_eq(retval, UA_STATUSCODE_GOOD);

    UA_Client_recv = client->connection.recv;
    client->connection.recv = UA_Client_recvTesting;

<<<<<<< HEAD
    // Async subscription creation is tested in Client_subscription_async
    // simplify test case using synchronous here
    UA_CreateSubscriptionRequest request = UA_CreateSubscriptionRequest_default();
    UA_CreateSubscriptionResponse response =
        UA_Client_Subscriptions_create(client, request, NULL, NULL, NULL);
    ck_assert_uint_eq(response.responseHeader.serviceResult, UA_STATUSCODE_GOOD);
    UA_UInt32 subId = response.subscriptionId;

    UA_MonitoredItemCreateRequest items[3];
    UA_UInt32 newMonitoredItemIds[3];
    UA_Client_DataChangeNotificationCallback callbacks[3];
    UA_Client_DeleteMonitoredItemCallback deleteCallbacks[3];
    void *contexts[3];

    /* monitor the server state */
    items[0] = UA_MonitoredItemCreateRequest_default(
        UA_NODEID_NUMERIC(0, UA_NS0ID_SERVER_SERVERSTATUS_STATE));
=======
    UA_CreateSubscriptionRequest request = UA_CreateSubscriptionRequest_default();
    UA_CreateSubscriptionResponse response = UA_Client_Subscriptions_create(client, request,
                                                                            NULL, NULL, NULL);
    ck_assert_uint_eq(response.responseHeader.serviceResult, UA_STATUSCODE_GOOD);
    UA_UInt32 subId = response.subscriptionId;

    UA_MonitoredItemCreateRequest items[1];
    UA_UInt32 newMonitoredItemIds[1];
    UA_Client_DataChangeNotificationCallback callbacks[1];
    UA_Client_DeleteMonitoredItemCallback deleteCallbacks[1];
    void *contexts[1];

    /* Monitor the server state. Does not change during the unit test. */
    items[0] = UA_MonitoredItemCreateRequest_default(UA_NODEID_NUMERIC(0, UA_NS0ID_SERVER_SERVERSTATUS_STATE));
    items[0].requestedParameters.samplingInterval = publishingInterval * 0.2;
>>>>>>> e5ebb2a1
    callbacks[0] = dataChangeHandler;
    contexts[0] = NULL;
    deleteCallbacks[0] = NULL;

<<<<<<< HEAD
    /* monitor invalid node */
    items[1] = UA_MonitoredItemCreateRequest_default(UA_NODEID_NUMERIC(0, 999999));
    callbacks[1] = dataChangeHandler;
    contexts[1] = NULL;
    deleteCallbacks[1] = NULL;

    /* monitor current time */
    items[2] = UA_MonitoredItemCreateRequest_default(
        UA_NODEID_NUMERIC(0, UA_NS0ID_SERVER_SERVERSTATUS_CURRENTTIME));
    callbacks[2] = dataChangeHandler;
    contexts[2] = NULL;
    deleteCallbacks[2] = NULL;

    UA_CreateMonitoredItemsRequest createRequest;
    UA_CreateMonitoredItemsRequest_init(&createRequest);
    createRequest.subscriptionId = subId;
    createRequest.timestampsToReturn = UA_TIMESTAMPSTORETURN_BOTH;
    createRequest.itemsToCreate = items;
    createRequest.itemsToCreateSize = 3;
    UA_CreateMonitoredItemsResponse createResponse;

    /* manually control the server thread */
    running = false;
    THREAD_JOIN(server_thread);

    retval = UA_Client_MonitoredItems_createDataChanges_async(client, createRequest,
                                                              contexts, callbacks, deleteCallbacks,
                                                              createDataChangesCallback,
                                                              &createResponse, &reqId);
    ck_assert_uint_eq(retval, UA_STATUSCODE_GOOD);
    UA_Server_run_iterate(server, true);
    retval = UA_Client_run_iterate(client, 0);
    ck_assert_uint_eq(retval, UA_STATUSCODE_GOOD);

    ck_assert_uint_eq(createResponse.responseHeader.serviceResult, UA_STATUSCODE_GOOD);
    ck_assert_uint_eq(createResponse.resultsSize, 3);
    ck_assert_uint_eq(createResponse.results[0].statusCode, UA_STATUSCODE_GOOD);
    newMonitoredItemIds[0] = createResponse.results[0].monitoredItemId;
    ck_assert_uint_eq(createResponse.results[1].statusCode,
                      UA_STATUSCODE_BADNODEIDUNKNOWN);
    newMonitoredItemIds[1] = createResponse.results[1].monitoredItemId;
    ck_assert_uint_eq(newMonitoredItemIds[1], 0);
    ck_assert_uint_eq(createResponse.results[2].statusCode, UA_STATUSCODE_GOOD);
    newMonitoredItemIds[2] = createResponse.results[2].monitoredItemId;
    ck_assert_uint_eq(createResponse.results[2].statusCode, UA_STATUSCODE_GOOD);
    UA_CreateMonitoredItemsResponse_deleteMembers(&createResponse);

    UA_fakeSleep((UA_UInt32)publishingInterval + 1);
    UA_Server_run_iterate(server, true);

    notificationReceived = false;
    countNotificationReceived = 0;
    retval = UA_Client_run_iterate(client, 1);
    ck_assert_uint_eq(retval, UA_STATUSCODE_GOOD);
    ck_assert_uint_eq(notificationReceived, true);
    ck_assert_uint_eq(countNotificationReceived, 2);

    UA_fakeSleep((UA_UInt32)publishingInterval + 1);
    UA_Server_run_iterate(server, true);

    notificationReceived = false;
    retval = UA_Client_run_iterate(client, 1);
    ck_assert_uint_eq(retval, UA_STATUSCODE_GOOD);
    ck_assert_uint_eq(notificationReceived, true);
    ck_assert_uint_eq(countNotificationReceived, 3);

    /* run the server in an independent thread again */
    running = true;
    THREAD_CREATE(server_thread, serverloop);

=======
    UA_CreateMonitoredItemsRequest createRequest;
    UA_CreateMonitoredItemsRequest_init(&createRequest);
    createRequest.subscriptionId = subId;
    createRequest.timestampsToReturn = UA_TIMESTAMPSTORETURN_NEITHER;
    createRequest.itemsToCreate = items;
    createRequest.itemsToCreateSize = 1;
    UA_CreateMonitoredItemsResponse createResponse =
       UA_Client_MonitoredItems_createDataChanges(client, createRequest, contexts,
                                                  callbacks, deleteCallbacks);

    ck_assert_uint_eq(createResponse.responseHeader.serviceResult, UA_STATUSCODE_GOOD);
    ck_assert_uint_eq(createResponse.resultsSize, 1);
    ck_assert_uint_eq(createResponse.results[0].statusCode, UA_STATUSCODE_GOOD);
    newMonitoredItemIds[0] = createResponse.results[0].monitoredItemId;
    UA_CreateMonitoredItemsResponse_deleteMembers(&createResponse);

    UA_fakeSleep((UA_UInt32)publishingInterval + 1);

    /* Receive the initial value */
    notificationReceived = false;
    countNotificationReceived = 0;
    retval = UA_Client_run_iterate(client, (UA_UInt16)(publishingInterval + 1));
    ck_assert_uint_eq(retval, UA_STATUSCODE_GOOD);
    ck_assert_uint_eq(notificationReceived, true);
    ck_assert_uint_eq(countNotificationReceived, 1);

    /* No further update */
    notificationReceived = false;
    retval = UA_Client_run_iterate(client, (UA_UInt16)(publishingInterval + 1));
    ck_assert_uint_eq(retval, UA_STATUSCODE_GOOD);
    ck_assert_uint_eq(notificationReceived, false);
    ck_assert_uint_eq(countNotificationReceived, 1);

    /* Modify the MonitoredItem and change the sampling interval */
    UA_MonitoredItemModifyRequest modify1;
    UA_MonitoredItemModifyRequest_init(&modify1);
    modify1.monitoredItemId = newMonitoredItemIds[0];
    modify1.requestedParameters.samplingInterval = publishingInterval * 1.5;

    UA_ModifyMonitoredItemsRequest modifyRequest;
    UA_ModifyMonitoredItemsRequest_init(&modifyRequest);
    modifyRequest.subscriptionId = subId;
    modifyRequest.itemsToModify = &modify1;
    modifyRequest.itemsToModifySize = 1;

    UA_ModifyMonitoredItemsResponse modifyResponse =
        UA_Client_MonitoredItems_modify(client, modifyRequest);
    ck_assert_uint_eq(modifyResponse.resultsSize, 1);
    ck_assert_uint_eq(modifyResponse.results[0].statusCode, UA_STATUSCODE_GOOD);
    UA_ModifyMonitoredItemsResponse_deleteMembers(&modifyResponse);

    /* Sleep longer than the publishing interval */
    UA_fakeSleep((UA_UInt32)publishingInterval + 1);

    /* Don't receive an immediate update */
    notificationReceived = false;
    countNotificationReceived = 0;
    retval = UA_Client_run_iterate(client, (UA_UInt16)(publishingInterval + 1));
    ck_assert_uint_eq(retval, UA_STATUSCODE_GOOD);
    ck_assert_uint_eq(notificationReceived, false);
    ck_assert_uint_eq(countNotificationReceived, 0);

    /* Modify the MonitoredItem and change the trigger. We want to see an
     * update. But not immediately. */
    UA_DataChangeFilter filter;
    UA_DataChangeFilter_init(&filter);
    filter.trigger = UA_DATACHANGETRIGGER_STATUSVALUETIMESTAMP;
    modify1.requestedParameters.filter.content.decoded.data = &filter;
    modify1.requestedParameters.filter.content.decoded.type =
        &UA_TYPES[UA_TYPES_DATACHANGEFILTER];
    modify1.requestedParameters.filter.encoding = UA_EXTENSIONOBJECT_DECODED;

    modifyResponse = UA_Client_MonitoredItems_modify(client, modifyRequest);
    ck_assert_uint_eq(modifyResponse.resultsSize, 1);
    ck_assert_uint_eq(modifyResponse.results[0].statusCode, UA_STATUSCODE_GOOD);
    UA_ModifyMonitoredItemsResponse_deleteMembers(&modifyResponse);

    /* Sleep longer than the publishing interval */
    UA_fakeSleep((UA_UInt32)publishingInterval + 1);
    UA_realSleep((UA_UInt32)publishingInterval + 1);

    notificationReceived = false;
    countNotificationReceived = 0;
    retval = UA_Client_run_iterate(client, (UA_UInt16)(publishingInterval + 1));
    ck_assert_uint_eq(retval, UA_STATUSCODE_GOOD);
    ck_assert_uint_eq(notificationReceived, false);
    ck_assert_uint_eq(countNotificationReceived, 0);

    /* Sleep long enough to trigger the next sampling.
     * This should now generate a value with the timestamp. */
    UA_fakeSleep((UA_UInt32)(publishingInterval * 0.6));
    UA_realSleep((UA_UInt32)(publishingInterval * 0.6));

    /* Sleep long enough to trigger the publish callback */
    UA_fakeSleep((UA_UInt32)publishingInterval + 1);
    retval = UA_Client_run_iterate(client, (UA_UInt16)(publishingInterval + 1));
    ck_assert_uint_eq(retval, UA_STATUSCODE_GOOD);
    ck_assert_uint_eq(notificationReceived, true);
    ck_assert_uint_eq(countNotificationReceived, 1);

    /* Delete and clean up */
>>>>>>> e5ebb2a1
    UA_DeleteMonitoredItemsRequest deleteRequest;
    UA_DeleteMonitoredItemsRequest_init(&deleteRequest);
    deleteRequest.subscriptionId = subId;
    deleteRequest.monitoredItemIds = newMonitoredItemIds;
<<<<<<< HEAD
    deleteRequest.monitoredItemIdsSize = 3;

    UA_DeleteMonitoredItemsResponse deleteResponse;
    retval = UA_Client_MonitoredItems_delete_async(
        client, deleteRequest, deleteMonitoredItemsCallback, &deleteResponse, &reqId);
    ck_assert_uint_eq(retval, UA_STATUSCODE_GOOD);
    UA_realSleep(50);  // need to wait until response is at the client
    retval = UA_Client_run_iterate(client, 0);
    ck_assert_uint_eq(retval, UA_STATUSCODE_GOOD);

    ck_assert_uint_eq(deleteResponse.responseHeader.serviceResult, UA_STATUSCODE_GOOD);
    ck_assert_uint_eq(deleteResponse.resultsSize, 3);
    ck_assert_uint_eq(deleteResponse.results[0], UA_STATUSCODE_GOOD);
    ck_assert_uint_eq(deleteResponse.results[1], UA_STATUSCODE_BADMONITOREDITEMIDINVALID);
    ck_assert_uint_eq(deleteResponse.results[2], UA_STATUSCODE_GOOD);

    UA_DeleteMonitoredItemsResponse_deleteMembers(&deleteResponse);

    // Async subscription deletion is tested in Client_subscription_async
    // simplify test case using synchronous here
=======
    deleteRequest.monitoredItemIdsSize = 1;

    UA_DeleteMonitoredItemsResponse deleteResponse =
        UA_Client_MonitoredItems_delete(client, deleteRequest);

    ck_assert_uint_eq(deleteResponse.responseHeader.serviceResult, UA_STATUSCODE_GOOD);
    ck_assert_uint_eq(deleteResponse.resultsSize, 1);
    UA_DeleteMonitoredItemsResponse_deleteMembers(&deleteResponse);

>>>>>>> e5ebb2a1
    retval = UA_Client_Subscriptions_deleteSingle(client, subId);
    ck_assert_uint_eq(retval, UA_STATUSCODE_GOOD);

    UA_Client_disconnect(client);
    UA_Client_delete(client);
}
END_TEST

START_TEST(Client_subscription_keepAlive) {
    UA_Client *client = UA_Client_new();
    UA_ClientConfig_setDefault(UA_Client_getConfig(client));
    UA_StatusCode retval = UA_Client_connect(client, "opc.tcp://localhost:4840");
    ck_assert_uint_eq(retval, UA_STATUSCODE_GOOD);

    UA_CreateSubscriptionRequest request = UA_CreateSubscriptionRequest_default();
    request.requestedMaxKeepAliveCount = 1;
    UA_CreateSubscriptionResponse response = UA_Client_Subscriptions_create(client, request,
                                                                            NULL, NULL, NULL);
    ck_assert_uint_eq(response.responseHeader.serviceResult, UA_STATUSCODE_GOOD);
    UA_UInt32 subId = response.subscriptionId;

    /* monitor the server state */
    UA_MonitoredItemCreateRequest monRequest =
        UA_MonitoredItemCreateRequest_default(UA_NODEID_NUMERIC(0, UA_NS0ID_SERVER_SERVERSTATUS_STATE));

    UA_MonitoredItemCreateResult monResponse =
        UA_Client_MonitoredItems_createDataChange(client, response.subscriptionId,
                                                  UA_TIMESTAMPSTORETURN_BOTH,
                                                  monRequest, NULL, dataChangeHandler, NULL);
    ck_assert_uint_eq(monResponse.statusCode, UA_STATUSCODE_GOOD);
    UA_UInt32 monId = monResponse.monitoredItemId;

    /* Ensure that the subscription is late */
    UA_fakeSleep((UA_UInt32)(publishingInterval + 1));

    /* Manually send a publish request */
    UA_PublishRequest pr;
    UA_PublishRequest_init(&pr);
    pr.subscriptionAcknowledgementsSize = 0;
    UA_PublishResponse presponse;
    UA_PublishResponse_init(&presponse);
    __UA_Client_Service(client, &pr, &UA_TYPES[UA_TYPES_PUBLISHREQUEST],
                        &presponse, &UA_TYPES[UA_TYPES_PUBLISHRESPONSE]);
    ck_assert_uint_eq(presponse.responseHeader.serviceResult, UA_STATUSCODE_GOOD);
    ck_assert_uint_eq(presponse.notificationMessage.notificationDataSize, 1);
    UA_PublishResponse_deleteMembers(&presponse);
    UA_PublishRequest_deleteMembers(&pr);

    UA_fakeSleep((UA_UInt32)(publishingInterval + 1));

    UA_PublishRequest_init(&pr);
    pr.subscriptionAcknowledgementsSize = 0;
    UA_PublishResponse_init(&presponse);
    __UA_Client_Service(client, &pr, &UA_TYPES[UA_TYPES_PUBLISHREQUEST],
                        &presponse, &UA_TYPES[UA_TYPES_PUBLISHRESPONSE]);

    ck_assert_uint_eq(presponse.responseHeader.serviceResult, UA_STATUSCODE_GOOD);
    ck_assert_uint_eq(presponse.notificationMessage.notificationDataSize, 0);
    UA_PublishResponse_deleteMembers(&presponse);
    UA_PublishRequest_deleteMembers(&pr);

    retval = UA_Client_MonitoredItems_deleteSingle(client, subId, monId);
    ck_assert_uint_eq(retval, UA_STATUSCODE_GOOD);

    retval = UA_Client_Subscriptions_deleteSingle(client, subId);
    ck_assert_uint_eq(retval, UA_STATUSCODE_GOOD);

    UA_Client_disconnect(client);
    UA_Client_delete(client);
}
END_TEST

START_TEST(Client_subscription_connectionClose) {
    UA_Client *client = UA_Client_new();
    UA_ClientConfig_setDefault(UA_Client_getConfig(client));

    UA_StatusCode retval = UA_Client_connect(client, "opc.tcp://localhost:4840");
    ck_assert_uint_eq(retval, UA_STATUSCODE_GOOD);

    UA_Client_recv = client->connection.recv;
    client->connection.recv = UA_Client_recvTesting;

    UA_CreateSubscriptionRequest request = UA_CreateSubscriptionRequest_default();
    UA_CreateSubscriptionResponse response = UA_Client_Subscriptions_create(client, request,
                                                                            NULL, NULL, NULL);
    ck_assert_uint_eq(response.responseHeader.serviceResult, UA_STATUSCODE_GOOD);

    /* monitor the server state */
    UA_MonitoredItemCreateRequest monRequest =
        UA_MonitoredItemCreateRequest_default(UA_NODEID_NUMERIC(0, UA_NS0ID_SERVER_SERVERSTATUS_CURRENTTIME));

    UA_MonitoredItemCreateResult monResponse =
        UA_Client_MonitoredItems_createDataChange(client, response.subscriptionId,
                                                  UA_TIMESTAMPSTORETURN_BOTH,
                                                  monRequest, NULL, dataChangeHandler, NULL);
    ck_assert_uint_eq(monResponse.statusCode, UA_STATUSCODE_GOOD);

    UA_fakeSleep((UA_UInt32)publishingInterval + 1);

    retval = UA_Client_run_iterate(client, 1);
    ck_assert_uint_eq(retval, UA_STATUSCODE_GOOD);

    /* Simulate BADCONNECTIONCLOSE */
    UA_Client_recvTesting_result = UA_STATUSCODE_BADCONNECTIONCLOSED;

    /* Reconnect a new SecureChannel and recover the Session */
    retval = UA_Client_run_iterate(client, 1);
    ck_assert_uint_eq(retval, UA_STATUSCODE_GOOD);
    UA_SessionState ss;
    UA_Client_getState(client, NULL, &ss, NULL);
    ck_assert_uint_eq(ss, UA_SESSIONSTATE_CREATED);
    while(ss != UA_SESSIONSTATE_ACTIVATED) {
        UA_Client_run_iterate(client, 1);
        UA_Client_getState(client, NULL, &ss, NULL);
    }

    /* manually control the server thread */
    running = false;
    THREAD_JOIN(server_thread);

    /* Still receiving on the MonitoredItem */
    UA_fakeSleep((UA_UInt32)publishingInterval + 1);
    UA_Server_run_iterate(server, true);
    notificationReceived = false;
    countNotificationReceived = 0;
    retval = UA_Client_run_iterate(client, 1);
    ck_assert_uint_eq(retval, UA_STATUSCODE_GOOD);
    ck_assert_uint_eq(notificationReceived, true);
    ck_assert_uint_eq(countNotificationReceived, 1);

    /* run the server in an independent thread again */
    running = true;
    THREAD_CREATE(server_thread, serverloop);

    UA_Client_disconnect(client);
    UA_Client_delete(client);
}
END_TEST

START_TEST(Client_subscription_timeout) {
    UA_Client *client = UA_Client_new();
    UA_ClientConfig_setDefault(UA_Client_getConfig(client));

    UA_StatusCode retval = UA_Client_connect(client, "opc.tcp://localhost:4840");
    ck_assert_uint_eq(retval, UA_STATUSCODE_GOOD);

    UA_Client_recv = client->connection.recv;
    client->connection.recv = UA_Client_recvTesting;

    UA_CreateSubscriptionRequest request = UA_CreateSubscriptionRequest_default();
    UA_CreateSubscriptionResponse response = UA_Client_Subscriptions_create(client, request,
                                                                            NULL, NULL, NULL);
    ck_assert_uint_eq(response.responseHeader.serviceResult, UA_STATUSCODE_GOOD);

    /* monitor the server state */
    UA_MonitoredItemCreateRequest monRequest =
        UA_MonitoredItemCreateRequest_default(UA_NODEID_NUMERIC(0, UA_NS0ID_SERVER_SERVERSTATUS_CURRENTTIME));

    UA_MonitoredItemCreateResult monResponse =
        UA_Client_MonitoredItems_createDataChange(client, response.subscriptionId,
                                                  UA_TIMESTAMPSTORETURN_BOTH,
                                                  monRequest, NULL, dataChangeHandler, NULL);
    ck_assert_uint_eq(monResponse.statusCode, UA_STATUSCODE_GOOD);

    UA_fakeSleep((UA_UInt32)publishingInterval + 1);

    retval = UA_Client_run_iterate(client, 1);
    ck_assert_uint_eq(retval, UA_STATUSCODE_GOOD);

    /* Still receiving on the MonitoredItem */
    UA_DateTime renewSleep = UA_DateTime_nowMonotonic() - client->nextChannelRenewal;
    UA_fakeSleep((UA_UInt32)(renewSleep / UA_DATETIME_MSEC) + 1);

    /* manually control the server thread */
    running = false;
    THREAD_JOIN(server_thread);

    UA_Server_run_shutdown(server);

    do {
        UA_Client_run_iterate(client, 1);
    } while(client->connectStatus == UA_STATUSCODE_GOOD);

    /* run the server in an independent thread again */
    running = true;
    THREAD_CREATE(server_thread, serverloop);

    UA_Client_disconnect(client);
    UA_Client_delete(client);
}
END_TEST

START_TEST(Client_subscription_without_notification) {
    UA_Client *client = UA_Client_new();
    UA_ClientConfig_setDefault(UA_Client_getConfig(client));
    UA_StatusCode retval = UA_Client_connect(client, "opc.tcp://localhost:4840");
    ck_assert_uint_eq(retval, UA_STATUSCODE_GOOD);

    UA_Client_recv = client->connection.recv;
    client->connection.recv = UA_Client_recvTesting;

    UA_CreateSubscriptionRequest request = UA_CreateSubscriptionRequest_default();
    request.requestedMaxKeepAliveCount = 1;
    UA_CreateSubscriptionResponse response = UA_Client_Subscriptions_create(client, request,
                                                                            NULL, NULL, NULL);
    ck_assert_uint_eq(response.responseHeader.serviceResult, UA_STATUSCODE_GOOD);
    UA_UInt32 subId = response.subscriptionId;

    /* monitor the server state */
    UA_MonitoredItemCreateRequest monRequest =
        UA_MonitoredItemCreateRequest_default(UA_NODEID_NUMERIC(0, UA_NS0ID_SERVER_SERVERSTATUS_STATE));
    monRequest.requestedParameters.samplingInterval = 99999999.0;

    UA_MonitoredItemCreateResult monResponse =
        UA_Client_MonitoredItems_createDataChange(client, response.subscriptionId,
                                                  UA_TIMESTAMPSTORETURN_BOTH,
                                                  monRequest, NULL, dataChangeHandler, NULL);
    UA_UInt32 monId = monResponse.monitoredItemId;
    ck_assert_uint_eq(monResponse.statusCode, UA_STATUSCODE_GOOD);

    /* manually control the server thread */
    running = false;
    THREAD_JOIN(server_thread);

    UA_Server_run_iterate(server, true);
    retval = UA_Client_run_iterate(client, 1);
    ck_assert_uint_eq(retval, UA_STATUSCODE_GOOD);

    notificationReceived = false;
    UA_fakeSleep((UA_UInt32)publishingInterval + 1);
    UA_Server_run_iterate(server, true);
    retval = UA_Client_run_iterate(client, 1);
    ck_assert_uint_eq(retval, UA_STATUSCODE_GOOD);
    ck_assert_uint_eq(notificationReceived, true);

    notificationReceived = false;
    UA_fakeSleep((UA_UInt32)publishingInterval + 1);
    UA_Server_run_iterate(server, true);
    retval = UA_Client_run_iterate(client, 1);
    ck_assert_uint_eq(retval, UA_STATUSCODE_GOOD);
    ck_assert_uint_eq(notificationReceived, false);

    /* Get the server back up */
    running = true;
    THREAD_CREATE(server_thread, serverloop);

    retval = UA_Client_MonitoredItems_deleteSingle(client, subId, monId);
    ck_assert_uint_eq(retval, UA_STATUSCODE_GOOD);

    retval = UA_Client_Subscriptions_deleteSingle(client, subId);
    ck_assert_uint_eq(retval, UA_STATUSCODE_GOOD);

    UA_Client_disconnect(client);
    UA_Client_delete(client);
}
END_TEST

static UA_SecureChannelState chanState;
static UA_SessionState sessState;

static void
stateCallback(UA_Client *client, UA_SecureChannelState channelState,
              UA_SessionState sessionState, UA_StatusCode recoveryStatus) {
    chanState = channelState;
    sessState = sessionState;

    if(noNewSubscription)
        return;

    if(sessionState == UA_SESSIONSTATE_ACTIVATED) {
        /* A new session was created. We need to create the subscription. */
        UA_CreateSubscriptionRequest request = UA_CreateSubscriptionRequest_default();
        request.requestedMaxKeepAliveCount = 1;
        UA_CreateSubscriptionResponse response = UA_Client_Subscriptions_create(client, request,
                                                                                NULL, NULL, NULL);
        ck_assert_uint_eq(response.responseHeader.serviceResult, UA_STATUSCODE_GOOD);
        UA_UInt32 subId = response.subscriptionId;
        ck_assert_uint_ne(subId, 0);

        /* Add a MonitoredItem */
        UA_NodeId currentTime =
            UA_NODEID_NUMERIC(0, UA_NS0ID_SERVER_SERVERSTATUS_CURRENTTIME);
        UA_MonitoredItemCreateRequest monRequest =
            UA_MonitoredItemCreateRequest_default(currentTime);
    
        UA_MonitoredItemCreateResult monResponse =
            UA_Client_MonitoredItems_createDataChange(client, response.subscriptionId,
                                                      UA_TIMESTAMPSTORETURN_BOTH,
                                                      monRequest, NULL, dataChangeHandler, NULL);
        ck_assert_uint_eq(monResponse.statusCode, UA_STATUSCODE_GOOD);
        UA_UInt32 monId = monResponse.monitoredItemId;

        ck_assert_uint_ne(monId, 0);
    }
}

static UA_Boolean inactivityCallbackCalled = false;

static void
subscriptionInactivityCallback (UA_Client *client, UA_UInt32 subId, void *subContext) {
    inactivityCallbackCalled = true;
}

START_TEST(Client_subscription_async_sub) {
    UA_Client *client = UA_Client_new();
    UA_ClientConfig_setDefault(UA_Client_getConfig(client));

    /* Set stateCallback */
    UA_ClientConfig *cc = UA_Client_getConfig(client);
    cc->stateCallback = stateCallback;
    cc->subscriptionInactivityCallback = subscriptionInactivityCallback;
    inactivityCallbackCalled = false;

    /* Activate background publish request */
    cc->outStandingPublishRequests = 10;

    ck_assert_uint_eq(chanState, UA_SECURECHANNELSTATE_CLOSED);

    UA_StatusCode retval = UA_Client_connect(client, "opc.tcp://localhost:4840");
    ck_assert_uint_eq(retval, UA_STATUSCODE_GOOD);
    ck_assert_uint_eq(sessState, UA_SESSIONSTATE_ACTIVATED);

    UA_Client_recv = client->connection.recv;
    client->connection.recv = UA_Client_recvTesting;

    UA_Client_run_iterate(client, 1);

    /* manually control the server thread */
    running = false;
    THREAD_JOIN(server_thread);

    UA_fakeSleep((UA_UInt32)publishingInterval + 1);
    UA_Server_run_iterate(server, true);

    countNotificationReceived = 0;

    notificationReceived = false;
    UA_Client_run_iterate(client, 1);
    ck_assert_uint_eq(notificationReceived, true);
    ck_assert_uint_eq(countNotificationReceived, 1);

    UA_fakeSleep((UA_UInt32)publishingInterval + 1);
    UA_Server_run_iterate(server, true);

    notificationReceived = false;
    UA_Client_run_iterate(client, 1);
    ck_assert_uint_eq(notificationReceived, true);
    ck_assert_uint_eq(countNotificationReceived, 2);

    UA_fakeSleep((UA_UInt32)publishingInterval + 1);
    UA_Server_run_iterate(server, true);

    notificationReceived = false;
    UA_Client_run_iterate(client, 1);
    ck_assert_uint_eq(notificationReceived, true);
    ck_assert_uint_eq(countNotificationReceived, 3);

    UA_fakeSleep((UA_UInt32)publishingInterval + 1);
    UA_Server_run_iterate(server, true);

    notificationReceived = false;
    UA_Client_run_iterate(client, 1);
    ck_assert_uint_eq(notificationReceived, true);
    ck_assert_uint_eq(countNotificationReceived, 4);

    UA_fakeSleep((UA_UInt32)publishingInterval + 1);
    UA_Server_run_iterate(server, true);

    notificationReceived = false;
    UA_Client_run_iterate(client, 1);
    ck_assert_uint_eq(notificationReceived, true);
    ck_assert_uint_eq(countNotificationReceived, 5);

    ck_assert_uint_lt(client->config.outStandingPublishRequests, 10);

    notificationReceived = false;
    /* Simulate network cable unplugged (no response from server) */
    UA_Client_recvTesting_result = UA_STATUSCODE_GOODNONCRITICALTIMEOUT;
    UA_Client_run_iterate(client, (UA_UInt16)(publishingInterval + 1));
    ck_assert_uint_eq(notificationReceived, false);
    ck_assert_uint_eq(sessState, UA_SESSIONSTATE_ACTIVATED);

    /* Simulate network cable unplugged (no response from server) */
    ck_assert_uint_eq(inactivityCallbackCalled, false);
    UA_Client_recvTesting_result = UA_STATUSCODE_GOODNONCRITICALTIMEOUT;
    UA_Client_run_iterate(client, (UA_UInt16)cc->timeout);
    ck_assert_uint_eq(inactivityCallbackCalled, true);
    ck_assert_uint_eq(sessState, UA_SESSIONSTATE_ACTIVATED);

    /* Get the server back up */
    running = true;
    THREAD_CREATE(server_thread, serverloop);

    UA_Client_delete(client);
}
END_TEST

START_TEST(Client_subscription_reconnect) {
    UA_Client *client = UA_Client_new();
    UA_ClientConfig_setDefault(UA_Client_getConfig(client));

    /* Set stateCallback */
    UA_ClientConfig *cc = UA_Client_getConfig(client);
    cc->stateCallback = stateCallback;
    cc->subscriptionInactivityCallback = subscriptionInactivityCallback;
    inactivityCallbackCalled = false;

    /* Activate background publish request */
    cc->outStandingPublishRequests = 10;

    UA_StatusCode retval = UA_Client_connect(client, "opc.tcp://localhost:4840");
    ck_assert_uint_eq(retval, UA_STATUSCODE_GOOD);
    ck_assert_uint_eq(sessState, UA_SESSIONSTATE_ACTIVATED);

    UA_Client_recv = client->connection.recv;
    client->connection.recv = UA_Client_recvTesting;

    UA_Client_run_iterate(client, 1);

    /* manually control the server thread */
    running = false;
    THREAD_JOIN(server_thread);

    UA_fakeSleep((UA_UInt32)publishingInterval + 1);
    UA_Server_run_iterate(server, true);

    countNotificationReceived = 0;

    notificationReceived = false;
    UA_Client_run_iterate(client, 1);
    ck_assert_uint_eq(notificationReceived, true);
    ck_assert_uint_eq(countNotificationReceived, 1);

    running = true;
    THREAD_CREATE(server_thread, serverloop);
    UA_Client_disconnectSecureChannel(client);

    /* Reconnect to the old session and see if the old subscription still works */
    noNewSubscription = true;
    retval = UA_Client_connect(client, "opc.tcp://localhost:4840");
    ck_assert_uint_eq(retval, UA_STATUSCODE_GOOD);
    ck_assert_uint_eq(sessState, UA_SESSIONSTATE_ACTIVATED);

    /* manually control the server thread */
    running = false;
    THREAD_JOIN(server_thread);

    UA_Client_run_iterate(client, 1);

    UA_fakeSleep((UA_UInt32)publishingInterval + 1);
    UA_Server_run_iterate(server, true);

    notificationReceived = false;
    UA_Client_run_iterate(client, 1);
    ck_assert_uint_eq(notificationReceived, true);
    ck_assert_uint_eq(countNotificationReceived, 2);

    /* Get the server back up */
    running = true;
    THREAD_CREATE(server_thread, serverloop);

    UA_Client_delete(client);
}
END_TEST

#ifdef UA_ENABLE_METHODCALLS
START_TEST(Client_methodcall) {
    UA_Client *client = UA_Client_new();
    UA_ClientConfig_setDefault(UA_Client_getConfig(client));

    UA_StatusCode retval = UA_Client_connect(client, "opc.tcp://localhost:4840");
    ck_assert_uint_eq(retval, UA_STATUSCODE_GOOD);

    UA_CreateSubscriptionRequest request = UA_CreateSubscriptionRequest_default();
    UA_CreateSubscriptionResponse response = UA_Client_Subscriptions_create(client, request,
                                                                            NULL, NULL, NULL);
    ck_assert_uint_eq(response.responseHeader.serviceResult, UA_STATUSCODE_GOOD);

    /* monitor the server state */
    UA_MonitoredItemCreateRequest monRequest =
        UA_MonitoredItemCreateRequest_default(UA_NODEID_NUMERIC(0, UA_NS0ID_SERVER_SERVERSTATUS_STATE));

    UA_MonitoredItemCreateResult monResponse =
        UA_Client_MonitoredItems_createDataChange(client, response.subscriptionId,
                                                  UA_TIMESTAMPSTORETURN_BOTH,
                                                  monRequest, NULL, NULL, NULL);
    ck_assert_uint_eq(monResponse.statusCode, UA_STATUSCODE_GOOD);

/* Minimal nodeset does not contain any method we can call here */
#ifdef UA_GENERATED_NAMESPACE_ZERO
    UA_UInt32 monId = monResponse.monitoredItemId;
    UA_UInt32 subId = response.subscriptionId;

    /* call a method to get monitored item id */
    UA_Variant input;
    UA_Variant_init(&input);
    UA_Variant_setScalarCopy(&input, &subId, &UA_TYPES[UA_TYPES_UINT32]);
    size_t outputSize;
    UA_Variant *output;
    retval = UA_Client_call(client, UA_NODEID_NUMERIC(0, UA_NS0ID_SERVER),
                            UA_NODEID_NUMERIC(0, UA_NS0ID_SERVER_GETMONITOREDITEMS),
                            1, &input, &outputSize, &output);

    ck_assert_uint_eq(retval, UA_STATUSCODE_GOOD);
    ck_assert_uint_eq(outputSize, 2);

    ck_assert_uint_eq(output[0].arrayLength, 1);

    ck_assert_uint_eq(*((UA_UInt32*)output[0].data), monId);

    UA_Array_delete(output, outputSize, &UA_TYPES[UA_TYPES_VARIANT]);
    UA_Variant_deleteMembers(&input);

    /* call with invalid subscription id */
    UA_Variant_init(&input);
    subId = 0;
    UA_Variant_setScalarCopy(&input, &subId, &UA_TYPES[UA_TYPES_UINT32]);
    retval = UA_Client_call(client, UA_NODEID_NUMERIC(0, UA_NS0ID_SERVER),
                            UA_NODEID_NUMERIC(0, UA_NS0ID_SERVER_GETMONITOREDITEMS),
                            1, &input, &outputSize, &output);
    ck_assert_uint_eq(retval, UA_STATUSCODE_BADSUBSCRIPTIONIDINVALID);
    UA_Variant_deleteMembers(&input);
#endif

    UA_Client_disconnect(client);
    UA_Client_delete(client);
}
END_TEST
#endif /* UA_ENABLE_METHODCALLS */

static Suite* testSuite_Client(void) {
    Suite *s = suite_create("Client Subscription");

    TCase *tc_client = tcase_create("Client Subscription Basic");
    tcase_add_checked_fixture(tc_client, setup, teardown);
    tcase_add_test(tc_client, Client_subscription);
    tcase_add_test(tc_client, Client_subscription_async);
    tcase_add_test(tc_client, Client_subscription_timeout);
    tcase_add_test(tc_client, Client_subscription_connectionClose);
    tcase_add_test(tc_client, Client_subscription_createDataChanges);
<<<<<<< HEAD
    tcase_add_test(tc_client, Client_subscription_createDataChanges_async);
=======
    tcase_add_test(tc_client, Client_subscription_modifyMonitoredItem);
>>>>>>> e5ebb2a1
    tcase_add_test(tc_client, Client_subscription_keepAlive);
    tcase_add_test(tc_client, Client_subscription_without_notification);
    tcase_add_test(tc_client, Client_subscription_async_sub);
    tcase_add_test(tc_client, Client_subscription_reconnect);
    suite_add_tcase(s,tc_client);

#ifdef UA_ENABLE_METHODCALLS
    TCase *tc_client2 = tcase_create("Client Subscription + Method Call of GetMonitoredItmes");
    tcase_add_checked_fixture(tc_client2, setup, teardown);
    tcase_add_test(tc_client2, Client_methodcall);
    suite_add_tcase(s,tc_client2);
#endif

    return s;
}

int main(void) {
    Suite *s = testSuite_Client();
    SRunner *sr = srunner_create(s);
    srunner_set_fork_status(sr, CK_NOFORK);
    srunner_run_all(sr,CK_NORMAL);
    int number_failed = srunner_ntests_failed(sr);
    srunner_free(sr);
    return (number_failed == 0) ? EXIT_SUCCESS : EXIT_FAILURE;
}<|MERGE_RESOLUTION|>--- conflicted
+++ resolved
@@ -434,13 +434,8 @@
 }
 END_TEST
 
-<<<<<<< HEAD
-START_TEST(Client_subscription_createDataChanges_async) {
-    UA_UInt32 reqId = 0;
-=======
 /* An unchanged value shall not be published after a ModifyMonitoredItem */
 START_TEST(Client_subscription_modifyMonitoredItem) {
->>>>>>> e5ebb2a1
     UA_Client *client = UA_Client_new();
     UA_ClientConfig_setDefault(UA_Client_getConfig(client));
     UA_StatusCode retval = UA_Client_connect(client, "opc.tcp://localhost:4840");
@@ -449,7 +444,157 @@
     UA_Client_recv = client->connection.recv;
     client->connection.recv = UA_Client_recvTesting;
 
-<<<<<<< HEAD
+    UA_CreateSubscriptionRequest request = UA_CreateSubscriptionRequest_default();
+    UA_CreateSubscriptionResponse response = UA_Client_Subscriptions_create(client, request,
+                                                                            NULL, NULL, NULL);
+    ck_assert_uint_eq(response.responseHeader.serviceResult, UA_STATUSCODE_GOOD);
+    UA_UInt32 subId = response.subscriptionId;
+
+    UA_MonitoredItemCreateRequest items[1];
+    UA_UInt32 newMonitoredItemIds[1];
+    UA_Client_DataChangeNotificationCallback callbacks[1];
+    UA_Client_DeleteMonitoredItemCallback deleteCallbacks[1];
+    void *contexts[1];
+
+    /* Monitor the server state. Does not change during the unit test. */
+    items[0] = UA_MonitoredItemCreateRequest_default(UA_NODEID_NUMERIC(0, UA_NS0ID_SERVER_SERVERSTATUS_STATE));
+    items[0].requestedParameters.samplingInterval = publishingInterval * 0.2;
+    callbacks[0] = dataChangeHandler;
+    contexts[0] = NULL;
+    deleteCallbacks[0] = NULL;
+
+    UA_CreateMonitoredItemsRequest createRequest;
+    UA_CreateMonitoredItemsRequest_init(&createRequest);
+    createRequest.subscriptionId = subId;
+    createRequest.timestampsToReturn = UA_TIMESTAMPSTORETURN_NEITHER;
+    createRequest.itemsToCreate = items;
+    createRequest.itemsToCreateSize = 1;
+    UA_CreateMonitoredItemsResponse createResponse =
+       UA_Client_MonitoredItems_createDataChanges(client, createRequest, contexts,
+                                                  callbacks, deleteCallbacks);
+
+    ck_assert_uint_eq(createResponse.responseHeader.serviceResult, UA_STATUSCODE_GOOD);
+    ck_assert_uint_eq(createResponse.resultsSize, 1);
+    ck_assert_uint_eq(createResponse.results[0].statusCode, UA_STATUSCODE_GOOD);
+    newMonitoredItemIds[0] = createResponse.results[0].monitoredItemId;
+    UA_CreateMonitoredItemsResponse_deleteMembers(&createResponse);
+
+    UA_fakeSleep((UA_UInt32)publishingInterval + 1);
+
+    /* Receive the initial value */
+    notificationReceived = false;
+    countNotificationReceived = 0;
+    retval = UA_Client_run_iterate(client, (UA_UInt16)(publishingInterval + 1));
+    ck_assert_uint_eq(retval, UA_STATUSCODE_GOOD);
+    ck_assert_uint_eq(notificationReceived, true);
+    ck_assert_uint_eq(countNotificationReceived, 1);
+
+    /* No further update */
+    notificationReceived = false;
+    retval = UA_Client_run_iterate(client, (UA_UInt16)(publishingInterval + 1));
+    ck_assert_uint_eq(retval, UA_STATUSCODE_GOOD);
+    ck_assert_uint_eq(notificationReceived, false);
+    ck_assert_uint_eq(countNotificationReceived, 1);
+
+    /* Modify the MonitoredItem and change the sampling interval */
+    UA_MonitoredItemModifyRequest modify1;
+    UA_MonitoredItemModifyRequest_init(&modify1);
+    modify1.monitoredItemId = newMonitoredItemIds[0];
+    modify1.requestedParameters.samplingInterval = publishingInterval * 1.5;
+
+    UA_ModifyMonitoredItemsRequest modifyRequest;
+    UA_ModifyMonitoredItemsRequest_init(&modifyRequest);
+    modifyRequest.subscriptionId = subId;
+    modifyRequest.itemsToModify = &modify1;
+    modifyRequest.itemsToModifySize = 1;
+
+    UA_ModifyMonitoredItemsResponse modifyResponse =
+        UA_Client_MonitoredItems_modify(client, modifyRequest);
+    ck_assert_uint_eq(modifyResponse.resultsSize, 1);
+    ck_assert_uint_eq(modifyResponse.results[0].statusCode, UA_STATUSCODE_GOOD);
+    UA_ModifyMonitoredItemsResponse_deleteMembers(&modifyResponse);
+
+    /* Sleep longer than the publishing interval */
+    UA_fakeSleep((UA_UInt32)publishingInterval + 1);
+
+    /* Don't receive an immediate update */
+    notificationReceived = false;
+    countNotificationReceived = 0;
+    retval = UA_Client_run_iterate(client, (UA_UInt16)(publishingInterval + 1));
+    ck_assert_uint_eq(retval, UA_STATUSCODE_GOOD);
+    ck_assert_uint_eq(notificationReceived, false);
+    ck_assert_uint_eq(countNotificationReceived, 0);
+
+    /* Modify the MonitoredItem and change the trigger. We want to see an
+     * update. But not immediately. */
+    UA_DataChangeFilter filter;
+    UA_DataChangeFilter_init(&filter);
+    filter.trigger = UA_DATACHANGETRIGGER_STATUSVALUETIMESTAMP;
+    modify1.requestedParameters.filter.content.decoded.data = &filter;
+    modify1.requestedParameters.filter.content.decoded.type =
+        &UA_TYPES[UA_TYPES_DATACHANGEFILTER];
+    modify1.requestedParameters.filter.encoding = UA_EXTENSIONOBJECT_DECODED;
+
+    modifyResponse = UA_Client_MonitoredItems_modify(client, modifyRequest);
+    ck_assert_uint_eq(modifyResponse.resultsSize, 1);
+    ck_assert_uint_eq(modifyResponse.results[0].statusCode, UA_STATUSCODE_GOOD);
+    UA_ModifyMonitoredItemsResponse_deleteMembers(&modifyResponse);
+
+    /* Sleep longer than the publishing interval */
+    UA_fakeSleep((UA_UInt32)publishingInterval + 1);
+    UA_realSleep((UA_UInt32)publishingInterval + 1);
+
+    notificationReceived = false;
+    countNotificationReceived = 0;
+    retval = UA_Client_run_iterate(client, (UA_UInt16)(publishingInterval + 1));
+    ck_assert_uint_eq(retval, UA_STATUSCODE_GOOD);
+    ck_assert_uint_eq(notificationReceived, false);
+    ck_assert_uint_eq(countNotificationReceived, 0);
+
+    /* Sleep long enough to trigger the next sampling.
+     * This should now generate a value with the timestamp. */
+    UA_fakeSleep((UA_UInt32)(publishingInterval * 0.6));
+    UA_realSleep((UA_UInt32)(publishingInterval * 0.6));
+
+    /* Sleep long enough to trigger the publish callback */
+    UA_fakeSleep((UA_UInt32)publishingInterval + 1);
+    retval = UA_Client_run_iterate(client, (UA_UInt16)(publishingInterval + 1));
+    ck_assert_uint_eq(retval, UA_STATUSCODE_GOOD);
+    ck_assert_uint_eq(notificationReceived, true);
+    ck_assert_uint_eq(countNotificationReceived, 1);
+
+    /* Delete and clean up */
+    UA_DeleteMonitoredItemsRequest deleteRequest;
+    UA_DeleteMonitoredItemsRequest_init(&deleteRequest);
+    deleteRequest.subscriptionId = subId;
+    deleteRequest.monitoredItemIds = newMonitoredItemIds;
+    deleteRequest.monitoredItemIdsSize = 1;
+
+    UA_DeleteMonitoredItemsResponse deleteResponse =
+        UA_Client_MonitoredItems_delete(client, deleteRequest);
+
+    ck_assert_uint_eq(deleteResponse.responseHeader.serviceResult, UA_STATUSCODE_GOOD);
+    ck_assert_uint_eq(deleteResponse.resultsSize, 1);
+    UA_DeleteMonitoredItemsResponse_deleteMembers(&deleteResponse);
+
+    retval = UA_Client_Subscriptions_deleteSingle(client, subId);
+    ck_assert_uint_eq(retval, UA_STATUSCODE_GOOD);
+
+    UA_Client_disconnect(client);
+    UA_Client_delete(client);
+}
+END_TEST
+
+START_TEST(Client_subscription_createDataChanges_async) {
+    UA_UInt32 reqId = 0;
+    UA_Client *client = UA_Client_new();
+    UA_ClientConfig_setDefault(UA_Client_getConfig(client));
+    UA_StatusCode retval = UA_Client_connect(client, "opc.tcp://localhost:4840");
+    ck_assert_uint_eq(retval, UA_STATUSCODE_GOOD);
+
+    UA_Client_recv = client->connection.recv;
+    client->connection.recv = UA_Client_recvTesting;
+
     // Async subscription creation is tested in Client_subscription_async
     // simplify test case using synchronous here
     UA_CreateSubscriptionRequest request = UA_CreateSubscriptionRequest_default();
@@ -467,28 +612,10 @@
     /* monitor the server state */
     items[0] = UA_MonitoredItemCreateRequest_default(
         UA_NODEID_NUMERIC(0, UA_NS0ID_SERVER_SERVERSTATUS_STATE));
-=======
-    UA_CreateSubscriptionRequest request = UA_CreateSubscriptionRequest_default();
-    UA_CreateSubscriptionResponse response = UA_Client_Subscriptions_create(client, request,
-                                                                            NULL, NULL, NULL);
-    ck_assert_uint_eq(response.responseHeader.serviceResult, UA_STATUSCODE_GOOD);
-    UA_UInt32 subId = response.subscriptionId;
-
-    UA_MonitoredItemCreateRequest items[1];
-    UA_UInt32 newMonitoredItemIds[1];
-    UA_Client_DataChangeNotificationCallback callbacks[1];
-    UA_Client_DeleteMonitoredItemCallback deleteCallbacks[1];
-    void *contexts[1];
-
-    /* Monitor the server state. Does not change during the unit test. */
-    items[0] = UA_MonitoredItemCreateRequest_default(UA_NODEID_NUMERIC(0, UA_NS0ID_SERVER_SERVERSTATUS_STATE));
-    items[0].requestedParameters.samplingInterval = publishingInterval * 0.2;
->>>>>>> e5ebb2a1
     callbacks[0] = dataChangeHandler;
     contexts[0] = NULL;
     deleteCallbacks[0] = NULL;
 
-<<<<<<< HEAD
     /* monitor invalid node */
     items[1] = UA_MonitoredItemCreateRequest_default(UA_NODEID_NUMERIC(0, 999999));
     callbacks[1] = dataChangeHandler;
@@ -559,114 +686,10 @@
     running = true;
     THREAD_CREATE(server_thread, serverloop);
 
-=======
-    UA_CreateMonitoredItemsRequest createRequest;
-    UA_CreateMonitoredItemsRequest_init(&createRequest);
-    createRequest.subscriptionId = subId;
-    createRequest.timestampsToReturn = UA_TIMESTAMPSTORETURN_NEITHER;
-    createRequest.itemsToCreate = items;
-    createRequest.itemsToCreateSize = 1;
-    UA_CreateMonitoredItemsResponse createResponse =
-       UA_Client_MonitoredItems_createDataChanges(client, createRequest, contexts,
-                                                  callbacks, deleteCallbacks);
-
-    ck_assert_uint_eq(createResponse.responseHeader.serviceResult, UA_STATUSCODE_GOOD);
-    ck_assert_uint_eq(createResponse.resultsSize, 1);
-    ck_assert_uint_eq(createResponse.results[0].statusCode, UA_STATUSCODE_GOOD);
-    newMonitoredItemIds[0] = createResponse.results[0].monitoredItemId;
-    UA_CreateMonitoredItemsResponse_deleteMembers(&createResponse);
-
-    UA_fakeSleep((UA_UInt32)publishingInterval + 1);
-
-    /* Receive the initial value */
-    notificationReceived = false;
-    countNotificationReceived = 0;
-    retval = UA_Client_run_iterate(client, (UA_UInt16)(publishingInterval + 1));
-    ck_assert_uint_eq(retval, UA_STATUSCODE_GOOD);
-    ck_assert_uint_eq(notificationReceived, true);
-    ck_assert_uint_eq(countNotificationReceived, 1);
-
-    /* No further update */
-    notificationReceived = false;
-    retval = UA_Client_run_iterate(client, (UA_UInt16)(publishingInterval + 1));
-    ck_assert_uint_eq(retval, UA_STATUSCODE_GOOD);
-    ck_assert_uint_eq(notificationReceived, false);
-    ck_assert_uint_eq(countNotificationReceived, 1);
-
-    /* Modify the MonitoredItem and change the sampling interval */
-    UA_MonitoredItemModifyRequest modify1;
-    UA_MonitoredItemModifyRequest_init(&modify1);
-    modify1.monitoredItemId = newMonitoredItemIds[0];
-    modify1.requestedParameters.samplingInterval = publishingInterval * 1.5;
-
-    UA_ModifyMonitoredItemsRequest modifyRequest;
-    UA_ModifyMonitoredItemsRequest_init(&modifyRequest);
-    modifyRequest.subscriptionId = subId;
-    modifyRequest.itemsToModify = &modify1;
-    modifyRequest.itemsToModifySize = 1;
-
-    UA_ModifyMonitoredItemsResponse modifyResponse =
-        UA_Client_MonitoredItems_modify(client, modifyRequest);
-    ck_assert_uint_eq(modifyResponse.resultsSize, 1);
-    ck_assert_uint_eq(modifyResponse.results[0].statusCode, UA_STATUSCODE_GOOD);
-    UA_ModifyMonitoredItemsResponse_deleteMembers(&modifyResponse);
-
-    /* Sleep longer than the publishing interval */
-    UA_fakeSleep((UA_UInt32)publishingInterval + 1);
-
-    /* Don't receive an immediate update */
-    notificationReceived = false;
-    countNotificationReceived = 0;
-    retval = UA_Client_run_iterate(client, (UA_UInt16)(publishingInterval + 1));
-    ck_assert_uint_eq(retval, UA_STATUSCODE_GOOD);
-    ck_assert_uint_eq(notificationReceived, false);
-    ck_assert_uint_eq(countNotificationReceived, 0);
-
-    /* Modify the MonitoredItem and change the trigger. We want to see an
-     * update. But not immediately. */
-    UA_DataChangeFilter filter;
-    UA_DataChangeFilter_init(&filter);
-    filter.trigger = UA_DATACHANGETRIGGER_STATUSVALUETIMESTAMP;
-    modify1.requestedParameters.filter.content.decoded.data = &filter;
-    modify1.requestedParameters.filter.content.decoded.type =
-        &UA_TYPES[UA_TYPES_DATACHANGEFILTER];
-    modify1.requestedParameters.filter.encoding = UA_EXTENSIONOBJECT_DECODED;
-
-    modifyResponse = UA_Client_MonitoredItems_modify(client, modifyRequest);
-    ck_assert_uint_eq(modifyResponse.resultsSize, 1);
-    ck_assert_uint_eq(modifyResponse.results[0].statusCode, UA_STATUSCODE_GOOD);
-    UA_ModifyMonitoredItemsResponse_deleteMembers(&modifyResponse);
-
-    /* Sleep longer than the publishing interval */
-    UA_fakeSleep((UA_UInt32)publishingInterval + 1);
-    UA_realSleep((UA_UInt32)publishingInterval + 1);
-
-    notificationReceived = false;
-    countNotificationReceived = 0;
-    retval = UA_Client_run_iterate(client, (UA_UInt16)(publishingInterval + 1));
-    ck_assert_uint_eq(retval, UA_STATUSCODE_GOOD);
-    ck_assert_uint_eq(notificationReceived, false);
-    ck_assert_uint_eq(countNotificationReceived, 0);
-
-    /* Sleep long enough to trigger the next sampling.
-     * This should now generate a value with the timestamp. */
-    UA_fakeSleep((UA_UInt32)(publishingInterval * 0.6));
-    UA_realSleep((UA_UInt32)(publishingInterval * 0.6));
-
-    /* Sleep long enough to trigger the publish callback */
-    UA_fakeSleep((UA_UInt32)publishingInterval + 1);
-    retval = UA_Client_run_iterate(client, (UA_UInt16)(publishingInterval + 1));
-    ck_assert_uint_eq(retval, UA_STATUSCODE_GOOD);
-    ck_assert_uint_eq(notificationReceived, true);
-    ck_assert_uint_eq(countNotificationReceived, 1);
-
-    /* Delete and clean up */
->>>>>>> e5ebb2a1
     UA_DeleteMonitoredItemsRequest deleteRequest;
     UA_DeleteMonitoredItemsRequest_init(&deleteRequest);
     deleteRequest.subscriptionId = subId;
     deleteRequest.monitoredItemIds = newMonitoredItemIds;
-<<<<<<< HEAD
     deleteRequest.monitoredItemIdsSize = 3;
 
     UA_DeleteMonitoredItemsResponse deleteResponse;
@@ -687,17 +710,6 @@
 
     // Async subscription deletion is tested in Client_subscription_async
     // simplify test case using synchronous here
-=======
-    deleteRequest.monitoredItemIdsSize = 1;
-
-    UA_DeleteMonitoredItemsResponse deleteResponse =
-        UA_Client_MonitoredItems_delete(client, deleteRequest);
-
-    ck_assert_uint_eq(deleteResponse.responseHeader.serviceResult, UA_STATUSCODE_GOOD);
-    ck_assert_uint_eq(deleteResponse.resultsSize, 1);
-    UA_DeleteMonitoredItemsResponse_deleteMembers(&deleteResponse);
-
->>>>>>> e5ebb2a1
     retval = UA_Client_Subscriptions_deleteSingle(client, subId);
     ck_assert_uint_eq(retval, UA_STATUSCODE_GOOD);
 
@@ -1238,11 +1250,8 @@
     tcase_add_test(tc_client, Client_subscription_timeout);
     tcase_add_test(tc_client, Client_subscription_connectionClose);
     tcase_add_test(tc_client, Client_subscription_createDataChanges);
-<<<<<<< HEAD
+    tcase_add_test(tc_client, Client_subscription_modifyMonitoredItem);
     tcase_add_test(tc_client, Client_subscription_createDataChanges_async);
-=======
-    tcase_add_test(tc_client, Client_subscription_modifyMonitoredItem);
->>>>>>> e5ebb2a1
     tcase_add_test(tc_client, Client_subscription_keepAlive);
     tcase_add_test(tc_client, Client_subscription_without_notification);
     tcase_add_test(tc_client, Client_subscription_async_sub);
