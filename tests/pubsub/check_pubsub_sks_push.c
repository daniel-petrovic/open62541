--- conflicted
+++ resolved
@@ -297,16 +297,10 @@
 
     UA_StatusCode retval = encyrptedclientconnect(client);
 
-<<<<<<< HEAD
-    UA_LOCK(&server->serviceMutex);
+    lockServer(server);
     UA_PubSubManager *psm = getPSM(server);
     UA_PubSubKeyStorage *ks = UA_PubSubKeyStorage_find(psm, securityGroupId);
-    UA_UNLOCK(&server->serviceMutex);
-=======
-    lockServer(server);
-    UA_PubSubKeyStorage *ks = UA_PubSubKeyStorage_findKeyStorage(server, securityGroupId);
     unlockServer(server);
->>>>>>> 4f6d0c98
 
     retval = callSetSecurityKey(client, securityGroupId, currentTokenId, futureKeySize);
     ck_assert_msg(retval == UA_STATUSCODE_GOOD, "Expected StatusCode Good but erorr code : %s \n",
@@ -332,16 +326,10 @@
 
     UA_StatusCode retval = encyrptedclientconnect(client);
 
-<<<<<<< HEAD
-    UA_LOCK(&server->serviceMutex);
+    lockServer(server);
     UA_PubSubManager *psm = getPSM(server);
     UA_PubSubKeyStorage *ks = UA_PubSubKeyStorage_find(psm, securityGroupId);
-    UA_UNLOCK(&server->serviceMutex);
-=======
-    lockServer(server);
-    UA_PubSubKeyStorage *ks = UA_PubSubKeyStorage_findKeyStorage(server, securityGroupId);
     unlockServer(server);
->>>>>>> 4f6d0c98
 
     retval = callSetSecurityKey(client, securityGroupId, currentTokenId, futureKeySize);
     ck_assert_msg(retval == UA_STATUSCODE_GOOD, "Expected StatusCode Good but erorr code : %s \n", UA_StatusCode_name(retval));
@@ -362,16 +350,10 @@
     size_t keyListSize;
     UA_StatusCode retval = encyrptedclientconnect(client);
 
-<<<<<<< HEAD
-    UA_LOCK(&server->serviceMutex);
+    lockServer(server);
     UA_PubSubManager *psm = getPSM(server);
     UA_PubSubKeyStorage *ks = UA_PubSubKeyStorage_find(psm, securityGroupId);
-    UA_UNLOCK(&server->serviceMutex);
-=======
-    lockServer(server);
-    UA_PubSubKeyStorage *ks = UA_PubSubKeyStorage_findKeyStorage(server, securityGroupId);
     unlockServer(server);
->>>>>>> 4f6d0c98
 
     retval = callSetSecurityKey(client, securityGroupId, currentTokenId, futureKeySize);
     ck_assert_msg(retval == UA_STATUSCODE_GOOD, "Expected StatusCode Good but erorr code : %s \n", UA_StatusCode_name(retval));
@@ -402,16 +384,10 @@
 
     UA_StatusCode retval = encyrptedclientconnect(client);
 
-<<<<<<< HEAD
-    UA_LOCK(&server->serviceMutex);
+    lockServer(server);
     UA_PubSubManager *psm = getPSM(server);
     UA_PubSubKeyStorage *ks = UA_PubSubKeyStorage_find(psm, securityGroupId);
-    UA_UNLOCK(&server->serviceMutex);
-=======
-    lockServer(server);
-    UA_PubSubKeyStorage *ks = UA_PubSubKeyStorage_findKeyStorage(server, securityGroupId);
     unlockServer(server);
->>>>>>> 4f6d0c98
 
     retval = callSetSecurityKey(client, securityGroupId, currentTokenId, futureKeySize);
     ck_assert_msg(retval == UA_STATUSCODE_GOOD, "Expected StatusCode Good but erorr code : %s \n", UA_StatusCode_name(retval));
