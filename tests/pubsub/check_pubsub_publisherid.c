--- conflicted
+++ resolved
@@ -16,6 +16,7 @@
 #include <stdlib.h>
 
 static UA_Server *server = NULL;
+UA_Logger logger;
 
 /* global variables for test configuration */
 static UA_Boolean UseFastPath = UA_FALSE;
@@ -25,18 +26,15 @@
     UA_LOG_INFO(UA_Log_Stdout, UA_LOGCATEGORY_USERLAND, "setup");
     server = UA_Server_newForUnitTest();
     ck_assert(server != NULL);
-<<<<<<< HEAD
-=======
+
     UA_ServerConfig *config = UA_Server_getConfig(server);
     ck_assert(config != 0);
-    ck_assert_int_eq(UA_STATUSCODE_GOOD, UA_ServerConfig_setDefault(config));
 
     /* Silence the log, because this test might produce an enormous amount of noise */
-    UA_Logger logger = UA_Log_Stdout_withLevel(UA_LOGLEVEL_ERROR);
-    logger.clear = config->logging->clear;
+    logger = UA_Log_Stdout_withLevel(UA_LOGLEVEL_ERROR);
+    config->logging->clear(config->logging);
     *config->logging = logger;
 
->>>>>>> d4c5aaa2
     ck_assert_int_eq(UA_STATUSCODE_GOOD, UA_Server_run_startup(server));
 }
 
