/* This Source Code Form is subject to the terms of the Mozilla Public
 * License, v. 2.0. If a copy of the MPL was not distributed with this
 * file, You can obtain one at http://mozilla.org/MPL/2.0/.
 *
 * Copyright (c) 2022 Linutronix GmbH (Author: Muddasir Shakil)
 */

#include <open62541/client.h>
#include <open62541/client_config_default.h>
#include <open62541/client_highlevel.h>
#include <open62541/plugin/securitypolicy_default.h>
#include <open62541/server_config_default.h>
#include <open62541/server_pubsub.h>
#include <open62541/plugin/certificategroup_default.h>

#include "test_helpers.h"
#include "ua_pubsub_internal.h"
#include "ua_pubsub_keystorage.h"
#include "ua_server_internal.h"

#include <check.h>
#include <stdlib.h>

#include "../encryption/certificates.h"
#include "testing_clock.h"
#include "thread_wrapper.h"
#include "open62541/plugin/accesscontrol_default.h"

#define PUBLISHER_ID 2234             /*Publisher Id*/
#define WRITER_GROUP_ID 100           /*Writer group Id*/
#define DATASET_WRITER_ID 62541       /*Dataset Writer id*/
#define PUBLISHVARIABLE_NODEID 1000   /* Published data nodeId */
#define SUBSCRIBEVARIABLE_NODEID 1002 /* Subscribed data nodeId */
#define UA_PUBSUB_KEYMATERIAL_NONCELENGTH 32
#define policUri "http://opcfoundation.org/UA/SecurityPolicy#PubSub-Aes256-CTR"
#define testingSKSEndpointUrl "opc.tcp://localhost:4840"
#define MAX_RETRIES 1000

#define TESTINGSECURITYMODE UA_MESSAGESECURITYMODE_SIGNANDENCRYPT

static UA_UsernamePasswordLogin userNamePW[2] = {
    {UA_STRING_STATIC("user1"), UA_STRING_STATIC("password")},
    {UA_STRING_STATIC("user2"), UA_STRING_STATIC("password2")}
};


UA_Boolean running;
UA_UInt32 maxKeyCount;
UA_String securityGroupId;
THREAD_HANDLE server_thread;
UA_Server *sksServer, *publisherApp, *subscriberApp;
UA_NodeId writerGroupId, readerGroupId;
UA_NodeId publisherConnection, subscriberConnection;
UA_ByteString allowedUsername;
THREAD_CALLBACK(serverloop) {
    while(running)
        UA_Server_run_iterate(sksServer, true);
    return 0;
}

typedef struct {
    UA_Boolean allowAnonymous;
    size_t usernamePasswordLoginSize;
    UA_UsernamePasswordLogin *usernamePasswordLogin;
    UA_UsernamePasswordLoginCallback loginCallback;
    void *loginContext;
    UA_CertificateGroup verifyX509;
} AccessControlContext;

#define ANONYMOUS_POLICY "open62541-anonymous-policy"
#define CERTIFICATE_POLICY "open62541-certificate-policy"
#define USERNAME_POLICY "open62541-username-policy"
const UA_String anonymousPolicy = UA_STRING_STATIC(ANONYMOUS_POLICY);
const UA_String certificatePolicy = UA_STRING_STATIC(CERTIFICATE_POLICY);
const UA_String usernamePolicy = UA_STRING_STATIC(USERNAME_POLICY);


static void
disableAnonymous(UA_ServerConfig *config) {
    for(size_t i = 0; i < config->endpointsSize; i++) {
        UA_EndpointDescription *ep = &config->endpoints[i];

        for(size_t j = 0; j < ep->userIdentityTokensSize; j++) {
            UA_UserTokenPolicy *utp = &ep->userIdentityTokens[j];
            if(utp->tokenType != UA_USERTOKENTYPE_ANONYMOUS)
                continue;

            UA_UserTokenPolicy_clear(utp);
            /* Move the last to this position */
            if(j + 1 < ep->userIdentityTokensSize) {
                ep->userIdentityTokens[j] = ep->userIdentityTokens[ep->userIdentityTokensSize-1];
                j--;
            }
            ep->userIdentityTokensSize--;
        }

        /* Delete the entire array if the last UserTokenPolicy was removed */
        if(ep->userIdentityTokensSize == 0) {
            UA_free(ep->userIdentityTokens);
            ep->userIdentityTokens = NULL;
        }
    }
}

static void
addSecurityGroup(void) {
    UA_NodeId securityGroupParent =
        UA_NODEID_NUMERIC(0, UA_NS0ID_PUBLISHSUBSCRIBE_SECURITYGROUPS);
    UA_NodeId outNodeId;
    UA_SecurityGroupConfig config;
    memset(&config, 0, sizeof(UA_SecurityGroupConfig));
    config.keyLifeTime = 1000;
    config.securityPolicyUri = UA_STRING(policUri);
    config.securityGroupName = UA_STRING("TestSecurityGroup");
    config.maxFutureKeyCount = 1;
    config.maxPastKeyCount = 1;

    maxKeyCount = config.maxPastKeyCount + 1 + config.maxFutureKeyCount;

    UA_Server_addSecurityGroup(sksServer, securityGroupParent, &config, &outNodeId);
    securityGroupId = config.securityGroupName;

    allowedUsername = UA_STRING("user1");
    ck_assert_int_eq(UA_Server_setNodeContext(sksServer, outNodeId, &allowedUsername),
                     UA_STATUSCODE_GOOD);
}

static UA_Boolean
getUserExecutableOnObject_sks(UA_Server *server, UA_AccessControl *ac,
                              const UA_NodeId *sessionId, void *sessionContext,
                              const UA_NodeId *methodId, void *methodContext,
                              const UA_NodeId *objectId, void *objectContext) {
    if(!objectContext)
        return true;

    UA_Session *session = getSessionById(server, sessionId);
    UA_ByteString *username = (UA_ByteString *)objectContext;
    return UA_ByteString_equal(username, &session->clientUserIdOfSession);
}

static void
skssetup(void) {
    running = true;

    UA_ByteString certificate;
    certificate.length = CERT_DER_LENGTH;
    certificate.data = CERT_DER_DATA;

    UA_ByteString privateKey;
    privateKey.length = KEY_DER_LENGTH;
    privateKey.data = KEY_DER_DATA;

    UA_ByteString rootCa = {ROOT_CERT_DER_LENGTH, ROOT_CERT_DER_DATA};
    UA_ByteString rootCaCrl = {ROOT_CRL_PEM_LENGTH, ROOT_CRL_PEM_DATA};
    UA_ByteString intermediateCa = {INTERMEDIATE_CERT_DER_LENGTH, INTERMEDIATE_CERT_DER_DATA};
    UA_ByteString intermediateCaCrl = {INTERMEDIATE_EMPTY_CRL_PEM_LENGTH, INTERMEDIATE_EMPTY_CRL_PEM_DATA};

    /* Load the trustlist */
    size_t trustListSize = 2;
    UA_STACKARRAY(UA_ByteString, trustList, trustListSize);
    trustList[0] = intermediateCa;
    trustList[1] = rootCa;

    /* Load the issuerList */
    size_t issuerListSize = 2;
    UA_STACKARRAY(UA_ByteString, issuerList, issuerListSize);
    issuerList[0] = rootCa;
    issuerList[1] = intermediateCa;

    UA_ByteString *revocationList = NULL;
    size_t revocationListSize = 0;

    sksServer = UA_Server_newForUnitTestWithSecurityPolicies(4840, &certificate, &privateKey,
                                                             trustList, trustListSize,
                                                             issuerList, issuerListSize,
                                                             revocationList, revocationListSize);
    UA_ServerConfig *config = UA_Server_getConfig(sksServer);
    UA_String_clear(&config->applicationDescription.applicationUri);
    config->applicationDescription.applicationUri =
        UA_STRING_ALLOC("urn:unconfigured:application");

    UA_String basic256sha256 = UA_STRING("http://opcfoundation.org/UA/SecurityPolicy#Basic256Sha256");
    UA_AccessControl_default(config, true, &basic256sha256, 2, userNamePW);

    disableAnonymous(config);

    config->pubSubConfig.securityPolicies =
        (UA_PubSubSecurityPolicy *)UA_malloc(sizeof(UA_PubSubSecurityPolicy));
    config->pubSubConfig.securityPoliciesSize = 1;
    UA_PubSubSecurityPolicy_Aes256Ctr(config->pubSubConfig.securityPolicies,
                                      config->logging);

    /*User Access Control*/
    config->accessControl.getUserExecutableOnObject = getUserExecutableOnObject_sks;

    addSecurityGroup();

    UA_Server_run_startup(sksServer);
    THREAD_CREATE(server_thread, serverloop);
}

static void
publishersetup(void) {
    running = true;
    publisherApp = UA_Server_newForUnitTest();
    UA_StatusCode retVal = UA_STATUSCODE_GOOD;
    UA_ServerConfig *config = UA_Server_getConfig(publisherApp);
    retVal |= UA_ServerConfig_setMinimal(config, 4841, NULL);

    config->pubSubConfig.securityPolicies =
        (UA_PubSubSecurityPolicy *)UA_malloc(sizeof(UA_PubSubSecurityPolicy));
    config->pubSubConfig.securityPoliciesSize = 1;
    UA_PubSubSecurityPolicy_Aes256Ctr(config->pubSubConfig.securityPolicies,
                                      config->logging);

    UA_PubSubConnectionConfig connectionConfig;
    memset(&connectionConfig, 0, sizeof(UA_PubSubConnectionConfig));
    connectionConfig.name = UA_STRING("UADP Connection");
    UA_NetworkAddressUrlDataType networkAddressUrl = {
        UA_STRING_NULL, UA_STRING("opc.udp://224.0.0.22:4840/")};
    UA_Variant_setScalar(&connectionConfig.address, &networkAddressUrl,
                         &UA_TYPES[UA_TYPES_NETWORKADDRESSURLDATATYPE]);
    connectionConfig.transportProfileUri =
        UA_STRING("http://opcfoundation.org/UA-Profile/Transport/pubsub-udp-uadp");
    connectionConfig.publisherId.idType = UA_PUBLISHERIDTYPE_UINT16;
    connectionConfig.publisherId.id.uint16 = PUBLISHER_ID;
    retVal |= UA_Server_addPubSubConnection(publisherApp, &connectionConfig, &publisherConnection);
    retVal |= UA_Server_run_startup(publisherApp);
    ck_assert_int_eq(retVal, UA_STATUSCODE_GOOD);
}

static void
subscribersetup(void) {
    running = true;
    subscriberApp = UA_Server_newForUnitTest();
    UA_StatusCode retVal = UA_STATUSCODE_GOOD;
    UA_ServerConfig *config = UA_Server_getConfig(subscriberApp);
    retVal |= UA_ServerConfig_setMinimal(config, 4842, NULL);

    config->pubSubConfig.securityPolicies =
        (UA_PubSubSecurityPolicy *)UA_malloc(sizeof(UA_PubSubSecurityPolicy));
    config->pubSubConfig.securityPoliciesSize = 1;
    UA_PubSubSecurityPolicy_Aes256Ctr(config->pubSubConfig.securityPolicies,
                                      config->logging);

    UA_PubSubConnectionConfig connectionConfig;
    memset(&connectionConfig, 0, sizeof(UA_PubSubConnectionConfig));
    connectionConfig.name = UA_STRING("UADP Connection");
    UA_NetworkAddressUrlDataType networkAddressUrl = {
        UA_STRING_NULL, UA_STRING("opc.udp://224.0.0.22:4840/")};
    UA_Variant_setScalar(&connectionConfig.address, &networkAddressUrl,
                         &UA_TYPES[UA_TYPES_NETWORKADDRESSURLDATATYPE]);
    connectionConfig.transportProfileUri =
        UA_STRING("http://opcfoundation.org/UA-Profile/Transport/pubsub-udp-uadp");
    retVal |= UA_Server_addPubSubConnection(subscriberApp, &connectionConfig,
                                  &subscriberConnection);
    retVal |= UA_Server_run_startup(subscriberApp);
    ck_assert_int_eq(retVal, UA_STATUSCODE_GOOD);
}

static void
sksteardown(void) {
    running = false;
    THREAD_JOIN(server_thread);
    UA_Server_run_shutdown(sksServer);
    UA_Server_delete(sksServer);
}

static void
publisherteardown(void) {
    running = false;
    UA_Server_run_shutdown(publisherApp);
    UA_Server_delete(publisherApp);
}

static void
subscriberteardown(void) {
    running = false;
    UA_Server_run_shutdown(subscriberApp);
    UA_Server_delete(subscriberApp);
}

static UA_StatusCode
addPublisher(UA_Server *server) {
    UA_StatusCode retval = UA_STATUSCODE_BAD;
    UA_NodeId publishedDataSetIdent;
    UA_NodeId dataSetFieldIdent;
    UA_NodeId dataSetWriterIdent;

    UA_ServerConfig *config = UA_Server_getConfig(server);

    UA_WriterGroupConfig writerGroupConfig;
    memset(&writerGroupConfig, 0, sizeof(UA_WriterGroupConfig));
    writerGroupConfig.name = UA_STRING("Demo WriterGroup");
    writerGroupConfig.publishingInterval = 100;
    writerGroupConfig.writerGroupId = WRITER_GROUP_ID;
    writerGroupConfig.encodingMimeType = UA_PUBSUB_ENCODING_UADP;

    writerGroupConfig.securityMode = TESTINGSECURITYMODE;
    writerGroupConfig.securityGroupId = securityGroupId;
    writerGroupConfig.securityPolicy = &config->pubSubConfig.securityPolicies[0];

    writerGroupConfig.messageSettings.encoding = UA_EXTENSIONOBJECT_DECODED;
    writerGroupConfig.messageSettings.content.decoded.type =
        &UA_TYPES[UA_TYPES_UADPWRITERGROUPMESSAGEDATATYPE];
    UA_UadpWriterGroupMessageDataType *writerGroupMessage =
        UA_UadpWriterGroupMessageDataType_new();
    writerGroupMessage->networkMessageContentMask =
        (UA_UadpNetworkMessageContentMask)(UA_UADPNETWORKMESSAGECONTENTMASK_PUBLISHERID |
                                           (UA_UadpNetworkMessageContentMask)
                                               UA_UADPNETWORKMESSAGECONTENTMASK_GROUPHEADER |
                                           (UA_UadpNetworkMessageContentMask)
                                               UA_UADPNETWORKMESSAGECONTENTMASK_WRITERGROUPID |
                                           (UA_UadpNetworkMessageContentMask)
                                               UA_UADPNETWORKMESSAGECONTENTMASK_PAYLOADHEADER);
    writerGroupConfig.messageSettings.content.decoded.data = writerGroupMessage;

    retval = UA_Server_addWriterGroup(server, publisherConnection, &writerGroupConfig,
                                      &writerGroupId);
    ck_assert_int_eq(retval, UA_STATUSCODE_GOOD);
    UA_UadpWriterGroupMessageDataType_delete(writerGroupMessage);
    UA_PublishedDataSetConfig publishedDataSetConfig;
    memset(&publishedDataSetConfig, 0, sizeof(UA_PublishedDataSetConfig));
    publishedDataSetConfig.publishedDataSetType = UA_PUBSUB_DATASET_PUBLISHEDITEMS;
    publishedDataSetConfig.name = UA_STRING("test PDS");
    retval = UA_Server_addPublishedDataSet(server, &publishedDataSetConfig,
                                  &publishedDataSetIdent).addResult;
    ck_assert_int_eq(retval, UA_STATUSCODE_GOOD);
    /* Create variable to publish integer data */
    UA_NodeId publisherNode;
    UA_VariableAttributes attr = UA_VariableAttributes_default;
    attr.description = UA_LOCALIZEDTEXT("en-US", "The answer");
    attr.displayName = UA_LOCALIZEDTEXT("en-US", "The answer");
    attr.dataType = UA_TYPES[UA_TYPES_INT32].typeId;
    UA_Int32 publisherData = 42;
    UA_Variant_setScalar(&attr.value, &publisherData, &UA_TYPES[UA_TYPES_INT32]);

    retval = UA_Server_addVariableNode(
        server, UA_NODEID_NUMERIC(1, PUBLISHVARIABLE_NODEID),
        UA_NODEID_NUMERIC(0, UA_NS0ID_OBJECTSFOLDER),
        UA_NODEID_NUMERIC(0, UA_NS0ID_ORGANIZES), UA_QUALIFIEDNAME(1, "The answer"),
        UA_NODEID_NUMERIC(0, UA_NS0ID_BASEDATAVARIABLETYPE), attr, NULL, &publisherNode);
    ck_assert_int_eq(retval, UA_STATUSCODE_GOOD);

    UA_DataSetFieldConfig dataSetFieldConfig;
    memset(&dataSetFieldConfig, 0, sizeof(UA_DataSetFieldConfig));
    dataSetFieldConfig.dataSetFieldType = UA_PUBSUB_DATASETFIELD_VARIABLE;
    dataSetFieldConfig.field.variable.fieldNameAlias = UA_STRING("The answer");
    dataSetFieldConfig.field.variable.promotedField = UA_FALSE;
    dataSetFieldConfig.field.variable.publishParameters.publishedVariable = publisherNode;
    dataSetFieldConfig.field.variable.publishParameters.attributeId =
        UA_ATTRIBUTEID_VALUE;
    retval = UA_Server_addDataSetField(server, publishedDataSetIdent, &dataSetFieldConfig,
                              &dataSetFieldIdent).result;
    ck_assert_int_eq(retval , UA_STATUSCODE_GOOD);
    UA_DataSetWriterConfig dataSetWriterConfig;
    memset(&dataSetWriterConfig, 0, sizeof(UA_DataSetWriterConfig));
    dataSetWriterConfig.name = UA_STRING("Demo DataSetWriter");
    dataSetWriterConfig.dataSetWriterId = DATASET_WRITER_ID;
    dataSetWriterConfig.keyFrameCount = 10;
    retval = UA_Server_addDataSetWriter(server, writerGroupId, publishedDataSetIdent,
                               &dataSetWriterConfig, &dataSetWriterIdent);
    ck_assert_int_eq(retval , UA_STATUSCODE_GOOD);
    return retval;
}

static UA_StatusCode
addSubscriber(UA_Server *server) {
    UA_StatusCode retval = UA_STATUSCODE_BAD;
    UA_NodeId readerIdentifier;

    UA_ReaderGroupConfig readerGroupConfig;
    memset(&readerGroupConfig, 0, sizeof(UA_ReaderGroupConfig));
    readerGroupConfig.name = UA_STRING("ReaderGroup1");

    /* Encryption settings */
    UA_ServerConfig *config = UA_Server_getConfig(server);
    readerGroupConfig.securityMode = TESTINGSECURITYMODE;
    readerGroupConfig.securityGroupId = securityGroupId;
    readerGroupConfig.securityPolicy = &config->pubSubConfig.securityPolicies[0];

    retval |= UA_Server_addReaderGroup(server, subscriberConnection, &readerGroupConfig,
                                       &readerGroupId);

    UA_DataSetReaderConfig readerConfig;
    memset(&readerConfig, 0, sizeof(UA_DataSetReaderConfig));
    readerConfig.name = UA_STRING("DataSet Reader 1");
    UA_UInt16 publisherIdentifier = PUBLISHER_ID;
    readerConfig.publisherId.idType = UA_PUBLISHERIDTYPE_UINT16;
    readerConfig.publisherId.id.uint16 = publisherIdentifier;
    readerConfig.writerGroupId = WRITER_GROUP_ID;
    readerConfig.dataSetWriterId = DATASET_WRITER_ID;

    UA_DataSetMetaDataType_init(&readerConfig.dataSetMetaData);
    readerConfig.dataSetMetaData.name = UA_STRING("DataSet 1");

    readerConfig.dataSetMetaData.fieldsSize = 1;
    readerConfig.dataSetMetaData.fields = (UA_FieldMetaData *)UA_Array_new(
        readerConfig.dataSetMetaData.fieldsSize, &UA_TYPES[UA_TYPES_FIELDMETADATA]);

    UA_FieldMetaData_init(&readerConfig.dataSetMetaData.fields[0]);
    UA_NodeId_copy(&UA_TYPES[UA_TYPES_INT32].typeId,
                   &readerConfig.dataSetMetaData.fields[0].dataType);
    readerConfig.dataSetMetaData.fields[0].builtInType = UA_NS0ID_INT32;
    readerConfig.dataSetMetaData.fields[0].name = UA_STRING("The answer");
    readerConfig.dataSetMetaData.fields[0].valueRank = -1; /* scalar */

    retval = UA_Server_addDataSetReader(server, readerGroupId, &readerConfig,
                                        &readerIdentifier);
    UA_LOG_INFO(server->config.logging, UA_LOGCATEGORY_SERVER, "%s \n",
                UA_StatusCode_name(retval));
    /*Add Subscribed Variable and target variable */
    UA_NodeId folderId;
    UA_String folderName = readerConfig.dataSetMetaData.name;
    UA_ObjectAttributes oAttr = UA_ObjectAttributes_default;
    UA_QualifiedName folderBrowseName;
    if(folderName.length > 0) {
        oAttr.displayName.locale = UA_STRING("en-US");
        oAttr.displayName.text = folderName;
        folderBrowseName.namespaceIndex = 1;
        folderBrowseName.name = folderName;
    } else {
        oAttr.displayName = UA_LOCALIZEDTEXT("en-US", "Subscribed Variables");
        folderBrowseName = UA_QUALIFIEDNAME(1, "Subscribed Variables");
    }

    retval = UA_Server_addObjectNode(
        server, UA_NODEID_NULL, UA_NODEID_NUMERIC(0, UA_NS0ID_OBJECTSFOLDER),
        UA_NODEID_NUMERIC(0, UA_NS0ID_ORGANIZES), folderBrowseName,
        UA_NODEID_NUMERIC(0, UA_NS0ID_BASEOBJECTTYPE), oAttr, NULL, &folderId);

    ck_assert_int_eq(retval, UA_STATUSCODE_GOOD);    
    UA_FieldTargetDataType *targetVars = (UA_FieldTargetDataType*)
        UA_calloc(readerConfig.dataSetMetaData.fieldsSize, sizeof(UA_FieldTargetDataType));
    /* Variable to subscribe data */
    UA_VariableAttributes vAttr = UA_VariableAttributes_default;
    UA_LocalizedText_copy(&readerConfig.dataSetMetaData.fields->description,
                          &vAttr.description);
    vAttr.displayName.locale = UA_STRING("en-US");
    vAttr.displayName.text = readerConfig.dataSetMetaData.fields->name;
    vAttr.dataType = readerConfig.dataSetMetaData.fields->dataType;

    UA_NodeId newNode;
    retval = UA_Server_addVariableNode(
        server, UA_NODEID_NUMERIC(1, SUBSCRIBEVARIABLE_NODEID), folderId,
        UA_NODEID_NUMERIC(0, UA_NS0ID_HASCOMPONENT),
        UA_QUALIFIEDNAME(1, (char *)readerConfig.dataSetMetaData.fields->name.data),
        UA_NODEID_NUMERIC(0, UA_NS0ID_BASEDATAVARIABLETYPE), vAttr, NULL, &newNode);

    targetVars->attributeId = UA_ATTRIBUTEID_VALUE;
    targetVars->targetNodeId = newNode;

    retval = UA_Server_DataSetReader_createTargetVariables(server, readerIdentifier,
                                                           readerConfig.dataSetMetaData.fieldsSize,
                                                           targetVars);

    UA_free(targetVars);
    UA_free(readerConfig.dataSetMetaData.fields);
    return retval;
}

static UA_ClientConfig *
newEncryptedClientConfig(const char *username, const char *password) {
    UA_ByteString *trustList = NULL;
    size_t trustListSize = 0;
    UA_ByteString *revocationList = NULL;
    size_t revocationListSize = 0;

    /* Load certificate and private key */
    UA_ByteString certificate;
    certificate.length = APPLICATION_CERT_DER_LENGTH;
    certificate.data = APPLICATION_CERT_DER_DATA;

    UA_ByteString privateKey;
    privateKey.length = APPLICATION_KEY_DER_LENGTH;
    privateKey.data = APPLICATION_KEY_DER_DATA;

    /* Secure client initialization */

    UA_ClientConfig *cc = (UA_ClientConfig *)UA_calloc(1, sizeof(UA_ClientConfig));
    cc->securityMode = UA_MESSAGESECURITYMODE_SIGNANDENCRYPT;

    UA_ClientConfig_setDefaultEncryption(cc, certificate, privateKey, trustList,
                                         trustListSize, revocationList,
                                         revocationListSize);
    cc->securityPolicyUri =
        UA_STRING_ALLOC("http://opcfoundation.org/UA/SecurityPolicy#Basic256Sha256");

    UA_CertificateGroup_AcceptAll(&cc->certificateVerification);

    UA_UserNameIdentityToken* identityToken = UA_UserNameIdentityToken_new();
    identityToken->userName = UA_STRING_ALLOC(username);
    identityToken->password = UA_STRING_ALLOC(password);
    UA_ExtensionObject_clear(&cc->userIdentityToken);
    cc->userIdentityToken.encoding = UA_EXTENSIONOBJECT_DECODED;
    cc->userIdentityToken.content.decoded.type = &UA_TYPES[UA_TYPES_USERNAMEIDENTITYTOKEN];
    cc->userIdentityToken.content.decoded.data = identityToken;

    return cc;
}

UA_StatusCode sksPullStatus = UA_STATUSCODE_BAD;

static void
sksPullRequestCallback_publisher(UA_Server *server, UA_StatusCode sksPullRequestStatus, void *data) {
    sksPullStatus = sksPullRequestStatus;
    UA_Server_setWriterGroupActivateKey(server, writerGroupId);
}

static void
sksPullRequestCallback_subscriber(UA_Server *server, UA_StatusCode sksPullRequestStatus, void *data) {
    sksPullStatus = sksPullRequestStatus;
    UA_Server_setReaderGroupActivateKey(server, readerGroupId);
}

static void
sksPullRequestCallback_pubsub(UA_Server *server, UA_StatusCode sksPullRequestStatus, void *data) {
    sksPullStatus = sksPullRequestStatus;
    UA_Server_setWriterGroupActivateKey(server, writerGroupId);
    UA_Server_setReaderGroupActivateKey(server, readerGroupId);
}

START_TEST(AddValidSksClientwithWriterGroup) {
    UA_StatusCode retval = UA_STATUSCODE_BAD;
    int retryCnt = 0;
    UA_ClientConfig *config = newEncryptedClientConfig("user1", "password");

    retval = addPublisher(publisherApp);
    ck_assert(retval == UA_STATUSCODE_GOOD);

    retval = UA_Server_enableAllPubSubComponents(publisherApp);
    ck_assert(retval == UA_STATUSCODE_GOOD);

    ck_assert_msg(retval == UA_STATUSCODE_GOOD,
                  "Expected Statuscode to be Good, but failed with: %s ",
                  UA_StatusCode_name(retval));

    ck_assert_msg(retval == UA_STATUSCODE_GOOD,
                  "Expected Statuscode to be Good, but failed with: %s ",
                  UA_StatusCode_name(retval));

    retval = UA_Server_setSksClient(publisherApp, securityGroupId, config,
                                    testingSKSEndpointUrl, sksPullRequestCallback_publisher, NULL);
    ck_assert_msg(retval == UA_STATUSCODE_GOOD,
                  "Expected Statuscode to be Good, but failed with: %s ",
                  UA_StatusCode_name(retval));
    while(UA_StatusCode_isBad(sksPullStatus) && (retryCnt++ < MAX_RETRIES)) {
        UA_Server_run_iterate(publisherApp, true);
        UA_fakeSleep(50);
    }
    ck_assert_msg(sksPullStatus == UA_STATUSCODE_GOOD,
                  "Expected Statuscode to be Good, but failed with: %s (%u retries)",
                  UA_StatusCode_name(sksPullStatus), retryCnt);
    UA_PubSubManager *psm = getPSM(publisherApp);
    UA_WriterGroup *wg = UA_WriterGroup_find(psm, writerGroupId);
    ck_assert(wg != NULL);
    
    ck_assert(wg->keyStorage->keyListSize > 0);
<<<<<<< HEAD
    UA_LOCK(&sksServer->serviceMutex);
    UA_PubSubManager *sksPsm = getPSM(sksServer);
    UA_PubSubKeyListItem *sksKsItr =
        UA_PubSubKeyStorage_find(sksPsm, securityGroupId)->currentItem;
    UA_UNLOCK(&sksServer->serviceMutex);
=======
    lockServer(sksServer);
    UA_PubSubKeyListItem *sksKsItr =
        UA_PubSubKeyStorage_findKeyStorage(sksServer, securityGroupId)
            ->currentItem;
    unlockServer(sksServer);
>>>>>>> 4f6d0c98
    UA_PubSubKeyListItem *wgKsItr = TAILQ_FIRST(&wg->keyStorage->keyList);
    for(size_t i = 0; i < wg->keyStorage->keyListSize; i++) {
        ck_assert_msg(UA_ByteString_equal(&sksKsItr->key, &wgKsItr->key) == UA_TRUE,
                      "Expected the Current Key and future keys in the SKS to be equal "
                      "to the Current and future keys in Publisher");
        ck_assert_uint_eq(sksKsItr->keyID, wgKsItr->keyID);
        sksKsItr = TAILQ_NEXT(sksKsItr, keyListEntry);
        wgKsItr = TAILQ_NEXT(wgKsItr, keyListEntry);
    }
    UA_free(config);
}
END_TEST

START_TEST(AddValidSksClientwithReaderGroup) {
    UA_StatusCode retval = UA_STATUSCODE_BAD;
    UA_ClientConfig *config = newEncryptedClientConfig("user1", "password");
    int retryCnt = 0;
    retval = addSubscriber(subscriberApp);

    retval = UA_Server_enableAllPubSubComponents(subscriberApp);
    ck_assert(retval == UA_STATUSCODE_GOOD);

    ck_assert_msg(retval == UA_STATUSCODE_GOOD,
                  "Expected Statuscode to be Good but failed with: %s ",
                  UA_StatusCode_name(retval));
    retval = UA_Server_setSksClient(subscriberApp, securityGroupId, config, testingSKSEndpointUrl, sksPullRequestCallback_subscriber, NULL);
    ck_assert_msg(retval == UA_STATUSCODE_GOOD,
                  "Expected Statuscode to be Good, but failed with: %s ",
                  UA_StatusCode_name(retval));
    sksPullStatus = UA_STATUSCODE_BAD;
    while(UA_StatusCode_isBad(sksPullStatus) && (retryCnt++ < MAX_RETRIES)) {
        UA_Server_run_iterate(subscriberApp, true);
        UA_fakeSleep(50);
    }
    ck_assert_msg(sksPullStatus == UA_STATUSCODE_GOOD,
                  "Expected Statuscode to be Good, but failed with: %s (%u retries)",
                  UA_StatusCode_name(sksPullStatus), retryCnt);
    UA_PubSubManager *psm = getPSM(subscriberApp);
    UA_ReaderGroup *rg = UA_ReaderGroup_find(psm, readerGroupId);
    ck_assert(rg != NULL);

    ck_assert_msg(retval == UA_STATUSCODE_GOOD,
                  "Expected Statuscode to be Good, but failed with: %s ",
                  UA_StatusCode_name(retval));
    ck_assert(rg->keyStorage->keyListSize > 0);
<<<<<<< HEAD
    UA_LOCK(&sksServer->serviceMutex);
    UA_PubSubManager *sksPsm = getPSM(sksServer);
    UA_PubSubKeyListItem *sksKsItr =
        UA_PubSubKeyStorage_find(sksPsm, securityGroupId)->currentItem;
    UA_UNLOCK(&sksServer->serviceMutex);
=======
    lockServer(sksServer);
    UA_PubSubKeyListItem *sksKsItr =
        UA_PubSubKeyStorage_findKeyStorage(sksServer, securityGroupId)
            ->currentItem;
    unlockServer(sksServer);
>>>>>>> 4f6d0c98
    UA_PubSubKeyListItem *rgKsItr = TAILQ_FIRST(&rg->keyStorage->keyList);
    for(size_t i = 0; i < rg->keyStorage->keyListSize; i++) {
        ck_assert_msg(UA_ByteString_equal(&sksKsItr->key, &rgKsItr->key) == UA_TRUE,
                      "Expected the Current Key and future keys in the SKS to be equal "
                      "to the Current and future keys in Publisher");
        ck_assert_uint_eq(sksKsItr->keyID, rgKsItr->keyID);
        sksKsItr = TAILQ_NEXT(sksKsItr, keyListEntry);
        rgKsItr = TAILQ_NEXT(rgKsItr, keyListEntry);
    }
    ck_assert(rg->keyStorage->keyListSize > 0);
    UA_free(config);
}
END_TEST

START_TEST(SetInvalidSKSClient) {
    addPublisher(publisherApp);
    UA_Client *client = UA_Client_newForUnitTest();
    UA_ClientConfig *config = UA_Client_getConfig(client);
    int retryCnt = 0;
    UA_Server_setSksClient(publisherApp, securityGroupId, config, testingSKSEndpointUrl, sksPullRequestCallback_pubsub, NULL);
    sksPullStatus = UA_STATUSCODE_GOOD;
    while(UA_StatusCode_isGood(sksPullStatus) && (retryCnt++ < MAX_RETRIES)) {
        UA_Server_run_iterate(publisherApp, true);
        UA_fakeSleep(50);
    }
    ck_assert_msg(sksPullStatus != UA_STATUSCODE_GOOD,
                  "Expected Statuscode not to be GOOD: (%u retries)", retryCnt);
    UA_Client_delete(client);
}
END_TEST

START_TEST(SetInvalidSKSEndpointUrl) {
    UA_StatusCode retval = UA_STATUSCODE_BAD;
    retval = addPublisher(publisherApp);
    UA_Client *client = UA_Client_newForUnitTest();
    UA_ClientConfig *config = UA_Client_getConfig(client);
    retval = UA_Server_setSksClient(publisherApp, securityGroupId, config, "opc.tcp:[invalid:host]:4840", sksPullRequestCallback_publisher, NULL);
    ck_assert_msg(retval == UA_STATUSCODE_BADTCPENDPOINTURLINVALID,
                  "Expected Statuscode to be BADTCPENDPOINTURLINVALID, but failed with: %s ",
                  UA_StatusCode_name(retval));
    UA_Client_delete(client);
}
END_TEST

START_TEST(SetWrongSKSEndpointUrl) {
    UA_StatusCode retval = UA_STATUSCODE_BAD;
    retval = addPublisher(publisherApp);
    UA_Client *client = UA_Client_newForUnitTest();
    UA_ClientConfig *config = UA_Client_getConfig(client);
    retval = UA_Server_setSksClient(publisherApp, securityGroupId, config, "opc.tcp://WrongHost:4840", sksPullRequestCallback_publisher, NULL);
    ck_assert_msg(retval == UA_STATUSCODE_BADCONNECTIONCLOSED,
                  "Expected Statuscode to be BADCONNECTIONCLOSED, but failed with: %s ",
                  UA_StatusCode_name(retval));
    UA_Client_delete(client);
}
END_TEST

START_TEST(CheckPublishedValuesInUserLand) {
    UA_StatusCode retval = UA_STATUSCODE_BAD;
    int retryCnt = 0;
    retval = addPublisher(publisherApp);
    ck_assert(retval == UA_STATUSCODE_GOOD);
    retval = addSubscriber(subscriberApp);
    ck_assert(retval == UA_STATUSCODE_GOOD);

    retval = UA_Server_enableAllPubSubComponents(publisherApp);
    ck_assert(retval == UA_STATUSCODE_GOOD);
    retval = UA_Server_enableAllPubSubComponents(subscriberApp);
    ck_assert(retval == UA_STATUSCODE_GOOD);

    UA_ClientConfig *pubSksClientConfig = newEncryptedClientConfig("user1", "password");
    retval = UA_Server_setSksClient(publisherApp, securityGroupId, pubSksClientConfig,
                                    testingSKSEndpointUrl,
                                    sksPullRequestCallback_publisher, NULL);
    ck_assert(retval == UA_STATUSCODE_GOOD);
    sksPullStatus = UA_STATUSCODE_BAD;
    while(UA_StatusCode_isBad(sksPullStatus) && (retryCnt++ < MAX_RETRIES)) {
        UA_Server_run_iterate(publisherApp, true);
        UA_fakeSleep(50);
    }
    ck_assert_msg(sksPullStatus == UA_STATUSCODE_GOOD,
                  "Expected Statuscode to be Good, but failed with: %s (%u retries)",
                  UA_StatusCode_name(sksPullStatus), retryCnt);

    UA_ClientConfig *subSksClientConfig = newEncryptedClientConfig("user1", "password");
    retval = UA_Server_setSksClient(subscriberApp, securityGroupId, subSksClientConfig,
                                    testingSKSEndpointUrl,
                                    sksPullRequestCallback_subscriber, NULL);
    ck_assert(retval == UA_STATUSCODE_GOOD);
    sksPullStatus = UA_STATUSCODE_BAD;
    retryCnt = 0;
    while(UA_StatusCode_isBad(sksPullStatus) && (retryCnt++ < MAX_RETRIES)) {
        UA_Server_run_iterate(subscriberApp, true);
        UA_fakeSleep(50);
    }
    ck_assert(retryCnt < MAX_RETRIES);

    /* run server - publisher and subscriber */
    UA_fakeSleep(100 + 1);
    UA_Server_run_iterate(publisherApp, true);
    UA_Server_run_iterate(subscriberApp, true);
    UA_fakeSleep(100 + 1);
    UA_Server_run_iterate(publisherApp, true);
    UA_Server_run_iterate(subscriberApp, true);

    UA_Variant *publishedNodeData = UA_Variant_new();
    retval = UA_Server_readValue(publisherApp,
                                 UA_NODEID_NUMERIC(1, PUBLISHVARIABLE_NODEID),
                                 publishedNodeData);
    ck_assert_int_eq(retval, UA_STATUSCODE_GOOD);

    while(true) {
        UA_Variant *subscribedNodeData = UA_Variant_new();
        retval = UA_Server_readValue(subscriberApp,
                                     UA_NODEID_NUMERIC(1, SUBSCRIBEVARIABLE_NODEID),
                                     subscribedNodeData);
        ck_assert_int_eq(retval, UA_STATUSCODE_GOOD);
        UA_Boolean isEqual = (UA_order(publishedNodeData->data, subscribedNodeData->data,
                                       publishedNodeData->type) == UA_ORDER_EQ);
        UA_Variant_delete(subscribedNodeData);
        if(isEqual)
            break;
        UA_Server_run_iterate(publisherApp, false);
        UA_Server_run_iterate(subscriberApp, false);
        UA_fakeSleep(50);
    }
    UA_Variant_delete(publishedNodeData);
    UA_free(pubSksClientConfig);
    UA_free(subSksClientConfig);
}
END_TEST

START_TEST(PublisherSubscriberTogethor) {
    UA_StatusCode retval = UA_STATUSCODE_BAD;
    int retryCnt = 0;
    retval = addSubscriber(publisherApp);
    ck_assert(retval == UA_STATUSCODE_GOOD);
     retval = addPublisher(publisherApp);
    ck_assert(retval == UA_STATUSCODE_GOOD);

    retval = UA_Server_enableAllPubSubComponents(publisherApp);
    ck_assert(retval == UA_STATUSCODE_GOOD);
    retval = UA_Server_enableAllPubSubComponents(subscriberApp);
    ck_assert(retval == UA_STATUSCODE_GOOD);
    
    UA_ClientConfig *pubSksClientConfig = newEncryptedClientConfig("user1", "password");
    retval = UA_Server_setSksClient(publisherApp, securityGroupId, pubSksClientConfig,
                                    testingSKSEndpointUrl,
                                    sksPullRequestCallback_pubsub, NULL);
    ck_assert(retval == UA_STATUSCODE_GOOD);

    sksPullStatus = UA_STATUSCODE_BAD;
    while(UA_StatusCode_isBad(sksPullStatus) && (retryCnt++ < MAX_RETRIES)) {
        UA_Server_run_iterate(publisherApp, true);
        UA_fakeSleep(50);
    }
    ck_assert_msg(sksPullStatus == UA_STATUSCODE_GOOD,
                  "Expected Statuscode to be Good, but failed with: %s (%u retries)",
                  UA_StatusCode_name(sksPullStatus), retryCnt);

    /* run server - publisher and subscriber */
    UA_fakeSleep(100 + 1);
    UA_Server_run_iterate(publisherApp, true);
    UA_fakeSleep(100 + 1);
    UA_Server_run_iterate(publisherApp, true);
    
    UA_Variant *publishedNodeData = UA_Variant_new();
    retval = UA_Server_readValue(publisherApp,
                                 UA_NODEID_NUMERIC(1, PUBLISHVARIABLE_NODEID),
                                 publishedNodeData);
    ck_assert_int_eq(retval, UA_STATUSCODE_GOOD);

    while(true) {
        UA_Variant *subscribedNodeData = UA_Variant_new();
        retval = UA_Server_readValue(publisherApp,
                                     UA_NODEID_NUMERIC(1, SUBSCRIBEVARIABLE_NODEID),
                                     subscribedNodeData);
        ck_assert_int_eq(retval, UA_STATUSCODE_GOOD);
        UA_Boolean isEqual = (UA_order(publishedNodeData->data, subscribedNodeData->data,
                                       publishedNodeData->type) == UA_ORDER_EQ);
        UA_Variant_delete(subscribedNodeData);
        if(isEqual)
            break;
        UA_Server_run_iterate(publisherApp, false);
        UA_Server_run_iterate(subscriberApp, false);
        UA_fakeSleep(50);
    }

    UA_Variant_delete(publishedNodeData);
    UA_free(pubSksClientConfig);
}
END_TEST

START_TEST(PublisherDelayedSubscriberTogethor) {
    UA_StatusCode retval = UA_STATUSCODE_BAD;
    int retryCnt = 0;

    retval = addPublisher(publisherApp);
    ck_assert(retval == UA_STATUSCODE_GOOD);

    UA_ClientConfig *pubSksClientConfig = newEncryptedClientConfig("user1", "password");

    retval = addSubscriber(publisherApp);
    ck_assert(retval == UA_STATUSCODE_GOOD);

    retval = UA_Server_enableAllPubSubComponents(publisherApp);
    ck_assert(retval == UA_STATUSCODE_GOOD);

    retval =
        UA_Server_setSksClient(publisherApp, securityGroupId, pubSksClientConfig, testingSKSEndpointUrl, sksPullRequestCallback_pubsub, NULL);
    ck_assert(retval == UA_STATUSCODE_GOOD);

    sksPullStatus = UA_STATUSCODE_BAD;
    while(UA_StatusCode_isBad(sksPullStatus) && (retryCnt++ < MAX_RETRIES)) {
        UA_Server_run_iterate(publisherApp, true);
        UA_fakeSleep(50);
    }
    ck_assert_msg(sksPullStatus == UA_STATUSCODE_GOOD,
                  "Expected Statuscode to be Good, but failed with: %s (%u retries)",
                  UA_StatusCode_name(sksPullStatus), retryCnt);

    /* run server - publisher and subscriber */
    UA_fakeSleep(100 + 1);
    UA_Server_run_iterate(publisherApp, true);
    UA_fakeSleep(100 + 1);
    UA_Server_run_iterate(publisherApp, true);

    UA_PubSubManager *psm = getPSM(publisherApp);
    UA_ReaderGroup *rg = UA_ReaderGroup_find(psm, readerGroupId);
    ck_assert(rg->securityPolicyContext != NULL);
    UA_Variant *publishedNodeData = UA_Variant_new();
    retval = UA_Server_readValue(
        publisherApp, UA_NODEID_NUMERIC(1, PUBLISHVARIABLE_NODEID), publishedNodeData);
    ck_assert_int_eq(retval, UA_STATUSCODE_GOOD);

    while(true) {
        UA_Variant *subscribedNodeData = UA_Variant_new();
        retval = UA_Server_readValue(publisherApp,
                                     UA_NODEID_NUMERIC(1, SUBSCRIBEVARIABLE_NODEID),
                                     subscribedNodeData);
        ck_assert_int_eq(retval, UA_STATUSCODE_GOOD);
        UA_Boolean isEqual = (UA_order(publishedNodeData->data, subscribedNodeData->data,
                                       publishedNodeData->type) == UA_ORDER_EQ);
        UA_Variant_delete(subscribedNodeData);
        if(isEqual)
            break;
        UA_Server_run_iterate(publisherApp, false);
        UA_Server_run_iterate(subscriberApp, false);
        UA_fakeSleep(50);
    }

    UA_Variant_delete(publishedNodeData);
    UA_free(pubSksClientConfig);
}
END_TEST

START_TEST(FetchNextbatchOfKeys) {
    UA_StatusCode retval = UA_STATUSCODE_BAD;
    int retryCnt = 0;

    retval = addPublisher(publisherApp);
    ck_assert(retval == UA_STATUSCODE_GOOD);

    UA_ClientConfig *pubSksClientConfig = newEncryptedClientConfig("user1", "password");
    retval =
        UA_Server_setSksClient(publisherApp, securityGroupId, pubSksClientConfig, testingSKSEndpointUrl, sksPullRequestCallback_publisher, NULL);
    ck_assert(retval == UA_STATUSCODE_GOOD);

    sksPullStatus = UA_STATUSCODE_BAD;
    while(UA_StatusCode_isBad(sksPullStatus) && (retryCnt++ < MAX_RETRIES)) {
        UA_Server_run_iterate(publisherApp, true);
        UA_fakeSleep(50);
    }
    ck_assert_msg(sksPullStatus == UA_STATUSCODE_GOOD,
                  "Expected Statuscode to be Good, but failed with: %s (%u retries)",
                  UA_StatusCode_name(sksPullStatus), retryCnt);

    retval = addSubscriber(subscriberApp);
    ck_assert(retval == UA_STATUSCODE_GOOD);

    retval = UA_Server_enableAllPubSubComponents(publisherApp);
    ck_assert(retval == UA_STATUSCODE_GOOD);
    retval = UA_Server_enableAllPubSubComponents(subscriberApp);
    ck_assert(retval == UA_STATUSCODE_GOOD);

    UA_ClientConfig *subSksClientConfig = newEncryptedClientConfig("user1", "password");

    retval =
        UA_Server_setSksClient(subscriberApp, securityGroupId, subSksClientConfig, testingSKSEndpointUrl, sksPullRequestCallback_subscriber, NULL);
    ck_assert(retval == UA_STATUSCODE_GOOD);

    sksPullStatus = UA_STATUSCODE_BAD;
    retryCnt = 0;
    while(UA_StatusCode_isBad(sksPullStatus) && (retryCnt++ < MAX_RETRIES)) {
        UA_Server_run_iterate(subscriberApp, true);
        UA_fakeSleep(50);
    }
    ck_assert(retryCnt < MAX_RETRIES);

<<<<<<< HEAD
    UA_LOCK(&publisherApp->serviceMutex);
    UA_PubSubManager *pubPsm = getPSM(publisherApp);
    UA_PubSubKeyStorage *pubKs = UA_PubSubKeyStorage_find(pubPsm, securityGroupId);
    UA_UNLOCK(&publisherApp->serviceMutex);
    UA_LOCK(&subscriberApp->serviceMutex);
    UA_PubSubManager *subPsm = getPSM(publisherApp);
    UA_PubSubKeyStorage *subKs = UA_PubSubKeyStorage_find(subPsm, securityGroupId);
    UA_UNLOCK(&subscriberApp->serviceMutex);
=======
    lockServer(publisherApp);
    UA_PubSubKeyStorage *pubKs = UA_PubSubKeyStorage_findKeyStorage(
        publisherApp, securityGroupId);
    unlockServer(publisherApp);
    lockServer(subscriberApp);
    UA_PubSubKeyStorage *subKs = UA_PubSubKeyStorage_findKeyStorage(
        subscriberApp, securityGroupId);
    unlockServer(subscriberApp);
    retval = UA_Server_setWriterGroupOperational(publisherApp, writerGroupId);
    ck_assert(retval == UA_STATUSCODE_GOOD);

    retval = UA_Server_setReaderGroupOperational(subscriberApp, readerGroupId);
    ck_assert(retval == UA_STATUSCODE_GOOD);
>>>>>>> 4f6d0c98

    sksPullStatus = UA_STATUSCODE_BAD;
    UA_UInt16 sksPullIteration = 0;
    while(true) {
        UA_Server_run_iterate(subscriberApp, true);
        UA_Server_run_iterate(publisherApp, true);
        /* we make sure to iterate for few sks pull cycles */
        if(UA_StatusCode_isGood(sksPullStatus)) {
            sksPullStatus = UA_STATUSCODE_BAD;
            ++sksPullIteration;
        }
        /* we need to run extra iterations for key rollover callbacks */
        if(sksPullIteration > 10 &&
           subKs->currentItem->keyID == pubKs->currentItem->keyID)
            break;
        UA_fakeSleep(50);
    }
    ck_assert(subKs->currentItem->keyID == pubKs->currentItem->keyID);
    ck_assert(UA_ByteString_equal(&subKs->currentItem->key, &pubKs->currentItem->key));
    UA_Variant *publishedNodeData = UA_Variant_new();
    retval = UA_Server_readValue(
        publisherApp, UA_NODEID_NUMERIC(1, PUBLISHVARIABLE_NODEID), publishedNodeData);
    ck_assert_int_eq(retval, UA_STATUSCODE_GOOD);
    UA_Variant *subscribedNodeData = UA_Variant_new();
    retval =
        UA_Server_readValue(subscriberApp, UA_NODEID_NUMERIC(1, SUBSCRIBEVARIABLE_NODEID),
                            subscribedNodeData);
    ck_assert_int_eq(retval, UA_STATUSCODE_GOOD);
    ck_assert_int_eq(*(UA_Int32 *)publishedNodeData->data,
                     *(UA_Int32 *)subscribedNodeData->data);
    UA_Variant_delete(subscribedNodeData);
    UA_Variant_delete(publishedNodeData);
    UA_free(pubSksClientConfig);
    UA_free(subSksClientConfig);
}
END_TEST

int
main(void) {
    int number_failed = 0;
    TCase *tc_pubsub_sks_client = tcase_create("PubSub SKS Client");
    tcase_add_checked_fixture(tc_pubsub_sks_client, skssetup, sksteardown);
    tcase_add_checked_fixture(tc_pubsub_sks_client, publishersetup, publisherteardown);
    tcase_add_checked_fixture(tc_pubsub_sks_client, subscribersetup, subscriberteardown);
    tcase_add_test(tc_pubsub_sks_client, AddValidSksClientwithWriterGroup);
    tcase_add_test(tc_pubsub_sks_client, AddValidSksClientwithReaderGroup);
    tcase_add_test(tc_pubsub_sks_client, SetInvalidSKSClient);
    tcase_add_test(tc_pubsub_sks_client, SetInvalidSKSEndpointUrl);
    tcase_add_test(tc_pubsub_sks_client, SetWrongSKSEndpointUrl);
    tcase_add_test(tc_pubsub_sks_client, CheckPublishedValuesInUserLand);
    tcase_add_test(tc_pubsub_sks_client, PublisherSubscriberTogethor);
    tcase_add_test(tc_pubsub_sks_client, PublisherDelayedSubscriberTogethor);
    tcase_add_test(tc_pubsub_sks_client, FetchNextbatchOfKeys);

    Suite *s = suite_create("PubSub SKS Client");
    suite_add_tcase(s, tc_pubsub_sks_client);

    SRunner *sr = srunner_create(s);
    srunner_set_fork_status(sr, CK_NOFORK);
    srunner_run_all(sr, CK_NORMAL);
    number_failed = srunner_ntests_failed(sr);
    srunner_free(sr);
    return (number_failed == 0) ? EXIT_SUCCESS : EXIT_FAILURE;
}<|MERGE_RESOLUTION|>--- conflicted
+++ resolved
@@ -556,19 +556,11 @@
     ck_assert(wg != NULL);
     
     ck_assert(wg->keyStorage->keyListSize > 0);
-<<<<<<< HEAD
-    UA_LOCK(&sksServer->serviceMutex);
+    lockServer(sksServer);
     UA_PubSubManager *sksPsm = getPSM(sksServer);
     UA_PubSubKeyListItem *sksKsItr =
         UA_PubSubKeyStorage_find(sksPsm, securityGroupId)->currentItem;
-    UA_UNLOCK(&sksServer->serviceMutex);
-=======
-    lockServer(sksServer);
-    UA_PubSubKeyListItem *sksKsItr =
-        UA_PubSubKeyStorage_findKeyStorage(sksServer, securityGroupId)
-            ->currentItem;
     unlockServer(sksServer);
->>>>>>> 4f6d0c98
     UA_PubSubKeyListItem *wgKsItr = TAILQ_FIRST(&wg->keyStorage->keyList);
     for(size_t i = 0; i < wg->keyStorage->keyListSize; i++) {
         ck_assert_msg(UA_ByteString_equal(&sksKsItr->key, &wgKsItr->key) == UA_TRUE,
@@ -614,19 +606,11 @@
                   "Expected Statuscode to be Good, but failed with: %s ",
                   UA_StatusCode_name(retval));
     ck_assert(rg->keyStorage->keyListSize > 0);
-<<<<<<< HEAD
-    UA_LOCK(&sksServer->serviceMutex);
+    lockServer(sksServer);
     UA_PubSubManager *sksPsm = getPSM(sksServer);
     UA_PubSubKeyListItem *sksKsItr =
         UA_PubSubKeyStorage_find(sksPsm, securityGroupId)->currentItem;
-    UA_UNLOCK(&sksServer->serviceMutex);
-=======
-    lockServer(sksServer);
-    UA_PubSubKeyListItem *sksKsItr =
-        UA_PubSubKeyStorage_findKeyStorage(sksServer, securityGroupId)
-            ->currentItem;
     unlockServer(sksServer);
->>>>>>> 4f6d0c98
     UA_PubSubKeyListItem *rgKsItr = TAILQ_FIRST(&rg->keyStorage->keyList);
     for(size_t i = 0; i < rg->keyStorage->keyListSize; i++) {
         ck_assert_msg(UA_ByteString_equal(&sksKsItr->key, &rgKsItr->key) == UA_TRUE,
@@ -926,30 +910,14 @@
     }
     ck_assert(retryCnt < MAX_RETRIES);
 
-<<<<<<< HEAD
-    UA_LOCK(&publisherApp->serviceMutex);
+    lockServer(publisherApp);
     UA_PubSubManager *pubPsm = getPSM(publisherApp);
     UA_PubSubKeyStorage *pubKs = UA_PubSubKeyStorage_find(pubPsm, securityGroupId);
-    UA_UNLOCK(&publisherApp->serviceMutex);
-    UA_LOCK(&subscriberApp->serviceMutex);
+    unlockServer(publisherApp);
+    lockServer(subscriberApp);
     UA_PubSubManager *subPsm = getPSM(publisherApp);
     UA_PubSubKeyStorage *subKs = UA_PubSubKeyStorage_find(subPsm, securityGroupId);
-    UA_UNLOCK(&subscriberApp->serviceMutex);
-=======
-    lockServer(publisherApp);
-    UA_PubSubKeyStorage *pubKs = UA_PubSubKeyStorage_findKeyStorage(
-        publisherApp, securityGroupId);
-    unlockServer(publisherApp);
-    lockServer(subscriberApp);
-    UA_PubSubKeyStorage *subKs = UA_PubSubKeyStorage_findKeyStorage(
-        subscriberApp, securityGroupId);
     unlockServer(subscriberApp);
-    retval = UA_Server_setWriterGroupOperational(publisherApp, writerGroupId);
-    ck_assert(retval == UA_STATUSCODE_GOOD);
-
-    retval = UA_Server_setReaderGroupOperational(subscriberApp, readerGroupId);
-    ck_assert(retval == UA_STATUSCODE_GOOD);
->>>>>>> 4f6d0c98
 
     sksPullStatus = UA_STATUSCODE_BAD;
     UA_UInt16 sksPullIteration = 0;
