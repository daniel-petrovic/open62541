/*
 ============================================================================
 Name        : opcuaServer.c
 Author      :
 Version     :
 Copyright   : Your copyright notice
 Description :
 ============================================================================
 */

#include <stdio.h>
#include <stdlib.h>


//#include "opcua_binaryEncDec.h"
#include "opcua_builtInDatatypes.h"
<<<<<<< HEAD
#include "opcua_transportLayer.h"
=======
#include "opcua_types.h"
>>>>>>> 073fe3d9

/*#include <sys/socket.h>
#include <netinet/in.h>
*/

int main(void)
{
<<<<<<< HEAD
	puts("OPC ua Stack");
	//struct BED_ApplicationDescription nStruct;
	//UA_String s;
	puts("running tests...");
	TL_getMessageHeader_test();
	TL_getHELMessage_test();
	puts("...done");
=======
	puts("OPC ua Server");
	T_ApplicationDescription nStruct;
	UA_String s;

>>>>>>> 073fe3d9

	server_init();
	server_run();

	return EXIT_SUCCESS;

}

void server_init()
{
	puts("starting demo Server");
	//call listen

}
void server_run()
{
	while(1)
	{
		//call recv (nonblocking)

		//call TL_getPacketType

		//if newData
		//
		UA_connection connection;
		AD_RawMessage *rawMessage;
		switch(server_state)
		{

			recv_data :
			{
				//call receive function

				break;
			}
			send_data :
			{
				//call send function
				break;
			}
			new_client :
			{
				if(connection->transportLayer.connectionState != connectionState_ESTABLISHED)
				{
					TL_open(connection,rawMessage);
				}
/*				else
				{
					SL_open(connection,rawMessage);

				}
*/
			}
			new_request :
			{


				break;
			}

		}
		//if newClient


		//TL_processHELMessage(&connection,);

		//--------
		//call listen
	}

}
<|MERGE_RESOLUTION|>--- conflicted
+++ resolved
@@ -14,11 +14,8 @@
 
 //#include "opcua_binaryEncDec.h"
 #include "opcua_builtInDatatypes.h"
-<<<<<<< HEAD
 #include "opcua_transportLayer.h"
-=======
 #include "opcua_types.h"
->>>>>>> 073fe3d9
 
 /*#include <sys/socket.h>
 #include <netinet/in.h>
@@ -26,7 +23,6 @@
 
 int main(void)
 {
-<<<<<<< HEAD
 	puts("OPC ua Stack");
 	//struct BED_ApplicationDescription nStruct;
 	//UA_String s;
@@ -34,12 +30,6 @@
 	TL_getMessageHeader_test();
 	TL_getHELMessage_test();
 	puts("...done");
-=======
-	puts("OPC ua Server");
-	T_ApplicationDescription nStruct;
-	UA_String s;
-
->>>>>>> 073fe3d9
 
 	server_init();
 	server_run();
@@ -56,6 +46,12 @@
 }
 void server_run()
 {
+	int server_state = 0;
+	int recv_data = 0;
+	int send_data = 1;
+	int new_client = 2;
+	int new_request = 3;
+
 	while(1)
 	{
 		//call recv (nonblocking)
