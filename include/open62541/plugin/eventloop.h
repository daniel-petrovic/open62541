/* This Source Code Form is subject to the terms of the Mozilla Public
 * License, v. 2.0. If a copy of the MPL was not distributed with this
 * file, You can obtain one at http://mozilla.org/MPL/2.0/.
 *
 *    Copyright 2021 (c) Fraunhofer IOSB (Author: Julius Pfrommer)
 *    Copyright 2021 (c) Fraunhofer IOSB (Author: Jan Hermes)
 */

#ifndef UA_EVENTLOOP_H_
#define UA_EVENTLOOP_H_

#include <open62541/types.h>
#include <open62541/types_generated.h>
#include <open62541/util.h>
#include <open62541/plugin/log.h>

_UA_BEGIN_DECLS

struct UA_EventLoop;
typedef struct UA_EventLoop UA_EventLoop;

struct UA_EventSource;
typedef struct UA_EventSource UA_EventSource;

struct UA_ConnectionManager;
typedef struct UA_ConnectionManager UA_ConnectionManager;

struct UA_InterruptManager;
typedef struct UA_InterruptManager UA_InterruptManager;

/**
 * EventLoop Plugin API
 * ====================
 * An OPC UA-enabled application can have several clients and servers. And
 * server can serve different transport-level protocols for OPC UA. The
 * EventLoop is a central module that provides a unified control-flow for all of
 * these. Hence, several applications can share an EventLoop.
 *
 * The EventLoop and the ConnectionManager implementation is
 * architecture-specific. The goal is to have a single call to "poll" (epoll,
 * kqueue, ...) in the EventLoop that covers all ConnectionManagers. Hence the
 * EventLoop plugin implementation must know implementation details of the
 * ConnectionManager implementations. So the EventLoop can extract socket
 * information, etc. from the ConnectionManagers.
 *
 * Timer Policies
 * --------------
 * A timer comes with a periodic interval in which a callback is executed. If an
 * application is congested the interval can be missed. Two different policies
 * can be used when this happens. Either schedule the next execution after the
 * interval has elapsed again from the current time onwards or stay within the
 * regular interval with respect to the original basetime. */

typedef enum {
    UA_TIMERPOLICY_ONCE = 0,        /* Execute the timer once and remove */
    UA_TIMERPOLICY_CURRENTTIME = 1, /* Repeated timer. Upon cycle miss, execute
                                     * "now" and wait exactly for the interval
                                     * until the next execution (new basetime). */
    UA_TIMERPOLICY_BASETIME = 2,    /* Repeated timer. Upon cycle miss, execute
                                     * "now" and fall back into the regular
                                     * cycle from the original basetime (the
                                     * next execution might come after less
                                     * delay than the interval defines). */
} UA_TimerPolicy;

/**
 * Event Loop
 * ----------
 * The EventLoop implementation is part of the selected architecture. For
 * example, "Win32/POSIX" stands for a Windows environment with an EventLoop
 * that uses the POSIX API. Several EventLoops can be instantiated in parallel.
 * But the globally defined functions are the same everywhere. */

typedef void (*UA_Callback)(void *application, void *context);

/* Delayed callbacks are executed not when they are registered, but in the
 * following EventLoop cycle */
typedef struct UA_DelayedCallback {
    struct UA_DelayedCallback *next;
    UA_Callback callback;
    void *application;
    void *context;
} UA_DelayedCallback;

typedef enum {
    UA_EVENTLOOPSTATE_FRESH = 0,
    UA_EVENTLOOPSTATE_STOPPED,
    UA_EVENTLOOPSTATE_STARTED,
    UA_EVENTLOOPSTATE_STOPPING /* Stopping in progress, needs EventLoop
                                * cycles to finish */
} UA_EventLoopState;

struct UA_EventLoop {
    /* Configuration
     * ~~~~~~~~~~~~~~~
     * The configuration should be set before the EventLoop is started */

    const UA_Logger *logger;

    /* See the implementation-specific documentation for possible parameters.
     * The params map is cleaned up when the EventLoop is _free'd. */
    UA_KeyValueMap params;

    /* EventLoop Lifecycle
     * ~~~~~~~~~~~~~~~~~~~~
     * The EventLoop state also controls the state of the configured
     * EventSources. Stopping the EventLoop gracefully closes e.g. the open
     * network connections. The only way to process incoming events is to call
     * the 'run' method. Events are then triggering their respective callbacks
     * from within that method.*/

    const volatile UA_EventLoopState state; /* Only read the state from outside */

    /* Start the EventLoop and start all already registered EventSources */
    UA_StatusCode (*start)(UA_EventLoop *el);

    /* Stop all EventSources. This is asynchronous and might need a few
     * iterations of the main-loop to succeed. */
    void (*stop)(UA_EventLoop *el);

    /* Clean up the EventLoop and free allocated memory. Can fail if the
     * EventLoop is not stopped. */
    UA_StatusCode (*free)(UA_EventLoop *el);

    /* Wait for events and processs them for at most "timeout" ms or until an
     * unrecoverable error occurs. If timeout==0, then only already received
     * events are processed. Returns immediately after processing the first
     * (batch of) event(s). */
    UA_StatusCode (*run)(UA_EventLoop *el, UA_UInt32 timeout);

    /* The "run" method is blocking and waits for events during a timeout
     * period. This cancels the "run" method to return immediately. */
    void (*cancel)(UA_EventLoop *el);

    /* EventLoop Time Domain
     * ~~~~~~~~~~~~~~~~~~~~~
     * Each EventLoop instance can manage its own time domain. This affects the
     * execution of timed callbacks and time-based sending of network packets.
     * Managing independent time domains is important when different parts of
     * the same system are synchronized to different external master clocks.
     *
     * Each EventLoop uses a "normal" and a "monotonic" clock. The monotonic
     * clock does not (necessarily) conform to the current wallclock date. But
     * its time intervals are more precise. So it is used for all internally
     * scheduled events of the EventLoop (e.g. timed callbacks and time-based
     * sending of network packets). The normal and monotonic clock sources can
     * be configured via parameters before starting the EventLoop. See the
     * architecture-specific documentation for that.
     *
     * Note that the logger configured in the EventLoop generates timestamps
     * independently. If the logger uses a different time domain than the
     * EventLoop, discrepancies may appear in the logs.
     *
     * The EventLoop clocks can be read via the following functons. See
     * `open62541/types.h` for the documentation of their equivalent globally
     * defined functions. */

    UA_DateTime (*dateTime_now)(UA_EventLoop *el);
    UA_DateTime (*dateTime_nowMonotonic)(UA_EventLoop *el);
    UA_Int64    (*dateTime_localTimeUtcOffset)(UA_EventLoop *el);

    /* Timer Callbacks
     * ~~~~~~~~~~~~~~~
<<<<<<< HEAD
     * Timer callbacks are executed at a defined time or regularly with a
     * periodic interval. */

    /* Time of the next timer. Returns the UA_DATETIME_MAX if no timer is
     * registered. */
    UA_DateTime (*nextTimer)(UA_EventLoop *el);
=======
     * Cyclic callbacks are executed regularly with an interval. A timed
     * callback is executed only once. The timer subsystem always uses the
     * monotonic clock. */

    /* Time of the next cyclic callback. Returns the max DateTime if no cyclic
     * callback is registered. Returns the current monotonic time if a delayed
     * callback is registered for immediate execution. */
    UA_DateTime (*nextCyclicTime)(UA_EventLoop *el);
>>>>>>> 199a29d3

    /* The execution interval is in ms. The first execution time is baseTime +
     * interval. If baseTime is NULL, then the current time is used for the base
     * time. The timerId is written if the pointer is non-NULL. */
    UA_StatusCode
    (*addTimer)(UA_EventLoop *el, UA_Callback cb, void *application,
                void *data, UA_Double interval_ms, UA_DateTime *baseTime,
                UA_TimerPolicy timerPolicy, UA_UInt64 *timerId);

    /* If baseTime is NULL, use the current time as the base. */
    UA_StatusCode
    (*modifyTimer)(UA_EventLoop *el, UA_UInt64 timerId,
                   UA_Double interval_ms, UA_DateTime *baseTime,
                   UA_TimerPolicy timerPolicy);

    void (*removeTimer)(UA_EventLoop *el, UA_UInt64 timerId);

    /* Delayed Callbacks
     * ~~~~~~~~~~~~~~~~~
     * Delayed callbacks are executed once in the next iteration of the
     * EventLoop and then deregistered automatically. A typical use case is to
     * delay a resource cleanup to a point where it is known that the resource
     * has no remaining users.
     *
     * The delayed callbacks are processed in each cycle of the EventLoop
     * between the handling of periodic callbacks and polling for (network)
     * events. The memory for the delayed callback is *NOT* automatically freed
     * after the execution. But this can be done from within the callback.
     *
     * Delayed callbacks are processed in the order in which they are added.
     *
     * The delayed callback API is thread-safe. addDelayedCallback is
     * non-blocking and can be called from an interrupt context.
     * removeDelayedCallback can take a mutex and is blocking. */

    void (*addDelayedCallback)(UA_EventLoop *el, UA_DelayedCallback *dc);
    void (*removeDelayedCallback)(UA_EventLoop *el, UA_DelayedCallback *dc);

    /* EventSources
     * ~~~~~~~~~~~~
     * EventSources are stored in a singly-linked list for direct access. But
     * only the below methods shall be used for adding and removing - this
     * impacts the lifecycle of the EventSource. For example it may be
     * auto-started if the EventLoop is already running. */

    /* Linked list of EventSources */
    UA_EventSource *eventSources;

    /* Register the ES. Immediately starts the ES if the EventLoop is already
     * started. Otherwise the ES is started together with the EventLoop. */
    UA_StatusCode
    (*registerEventSource)(UA_EventLoop *el, UA_EventSource *es);

    /* Stops the EventSource before deregistrering it */
    UA_StatusCode
    (*deregisterEventSource)(UA_EventLoop *el, UA_EventSource *es);

    /* Locking
     * ~~~~~~~
     *
     * For multi-threading the EventLoop is protected by a mutex. The mutex is
     * expected to be recursive (can be taken more than once from the same
     * thread). A common approach to avoid deadlocks is to establish an absolute
     * ordering between the locks. Where the "lower" locks needs to be taken
     * before the "upper" lock. The EventLoop-mutex is exposed here to allow it
     * to be taken from the outside. */
    void (*lock)(UA_EventLoop *el);
    void (*unlock)(UA_EventLoop *el);
};

/**
 * Event Source
 * ------------
 * Event Sources are attached to an EventLoop. Typically the event source and
 * the EventLoop are developed together and share a private API in the
 * background. */

typedef enum {
    UA_EVENTSOURCESTATE_FRESH = 0,
    UA_EVENTSOURCESTATE_STOPPED,      /* Registered but stopped */
    UA_EVENTSOURCESTATE_STARTING,
    UA_EVENTSOURCESTATE_STARTED,
    UA_EVENTSOURCESTATE_STOPPING      /* Stopping in progress, needs
                                       * EventLoop cycles to finish */
} UA_EventSourceState;

/* Type-tag for proper casting of the difference EventSource (e.g. when they are
 * looked up via UA_EventLoop_findEventSource). */
typedef enum {
    UA_EVENTSOURCETYPE_CONNECTIONMANAGER,
    UA_EVENTSOURCETYPE_INTERRUPTMANAGER
} UA_EventSourceType;

struct UA_EventSource {
    struct UA_EventSource *next; /* Singly-linked list for use by the
                                  * application that registered the ES */

    UA_EventSourceType eventSourceType;

    /* Configuration
     * ~~~~~~~~~~~~~ */
    UA_String name;                 /* Unique name of the ES */
    UA_EventLoop *eventLoop;        /* EventLoop where the ES is registered */
    UA_KeyValueMap params;

    /* Lifecycle
     * ~~~~~~~~~ */
    UA_EventSourceState state;
    UA_StatusCode (*start)(UA_EventSource *es);
    void (*stop)(UA_EventSource *es); /* Asynchronous. Iterate theven EventLoop
                                       * until the EventSource is stopped. */
    UA_StatusCode (*free)(UA_EventSource *es);
};

/**
 * Connection Manager
 * ------------------
 * Every Connection is created by a ConnectionManager. Every ConnectionManager
 * belongs to just one application. A ConnectionManager can act purely as a
 * passive "Factory" for Connections. But it can also be stateful. For example,
 * it can keep a session to an MQTT broker open which is used by individual
 * connections that are each bound to an MQTT topic. */

/* The ConnectionCallback is the only interface from the connection back to
 * the application.
 *
 * - The connectionId is initially unknown to the target application and
 *   "announced" to the application when first used first in this callback.
 *
 * - The context is attached to the connection. Initially a default context
 *   is set. The context can be replaced within the callback (via the
 *   double-pointer).
 *
 * - The state argument indicates the lifecycle of the connection. Every
 *   connection calls the callback a last time with UA_CONNECTIONSTATE_CLOSING.
 *   Protocols individually can forward diagnostic information relevant to the
 *   state as part of the key-value parameters.
 *
 * - The parameters are a key-value list with additional information. The
 *   possible keys and their meaning are documented for the individual
 *   ConnectionManager implementations.
 *
 * - The msg ByteString is the message (or packet) received on the
 *   connection. Can be empty. */
typedef void
(*UA_ConnectionManager_connectionCallback)
     (UA_ConnectionManager *cm, uintptr_t connectionId,
      void *application, void **connectionContext, UA_ConnectionState state,
      const UA_KeyValueMap *params, UA_ByteString msg);

struct UA_ConnectionManager {
    /* Every ConnectionManager is treated like an EventSource from the
     * perspective of the EventLoop. */
    UA_EventSource eventSource;

    /* Name of the protocol supported by the ConnectionManager. For example
     * "mqtt", "udp", "mqtt". */
    UA_String protocol;

    /* Open a Connection
     * ~~~~~~~~~~~~~~~~~
     * Connecting is asynchronous. The connection-callback is called when the
     * connection is open (status=GOOD) or aborted (status!=GOOD) when
     * connecting failed.
     *
     * Some ConnectionManagers can also passively listen for new connections.
     * Configuration parameters for this are passed via the key-value list. The
     * `context` pointer of the listening connection is also set as the initial
     * context of newly opened connections.
     *
     * The parameters describe the connection. For example hostname and port
     * (for TCP). Other protocols (e.g. MQTT, AMQP, etc.) may required
     * additional arguments to open a connection in the key-value list.
     *
     * The provided context is set as the initial context attached to this
     * connection. It is already set before the first call to
     * connectionCallback.
     *
     * The connection can be opened synchronously or asynchronously.
     *
     * - For synchronous connection, the connectionCallback is called with the
     *   status UA_CONNECTIONSTATE_ESTABLISHED immediately from within the
     *   openConnection operation.
     *
     * - In the asynchronous case the connectionCallback is called immediately
     *   from within the openConnection operation with the status
     *   UA_CONNECTIONSTATE_OPENING. The connectionCallback is called with the
     *   status UA_CONNECTIONSTATE_ESTABLISHED once the connection has fully
     *   opened.
     *
     * Note that a single call to openConnection might open multiple
     * connections. For example listening on IPv4 and IPv6 for a single
     * hostname. Each protocol implementation documents whether multiple
     * connections might be opened at once. */
    UA_StatusCode
    (*openConnection)(UA_ConnectionManager *cm, const UA_KeyValueMap *params,
                      void *application, void *context,
                      UA_ConnectionManager_connectionCallback connectionCallback);

    /* Send a message over a Connection
     * ~~~~~~~~~~~~~~~~~~~~~~~~~~~~~~~~
     * Sending is asynchronous. That is, the function returns before the message
     * is ACKed from remote. The memory for the buffer is expected to be
     * allocated with allocNetworkBuffer and is released internally (also if
     * sending fails).
     *
     * Some ConnectionManagers can accept additional parameters for sending. For
     * example a tx-time for sending in time-synchronized TSN settings. */
    UA_StatusCode
    (*sendWithConnection)(UA_ConnectionManager *cm, uintptr_t connectionId,
                          const UA_KeyValueMap *params, UA_ByteString *buf);

    /* Close a Connection
     * ~~~~~~~~~~~~~~~~~~
     * When a connection is closed its `connectionCallback` is called with
     * (status=BadConnectionClosed, msg=empty). Then the connection is cleared
     * up inside the ConnectionManager. This is the case both for connections
     * that are actively closed and those that are closed remotely. The return
     * code is non-good only if the connection is already closed. */
    UA_StatusCode
    (*closeConnection)(UA_ConnectionManager *cm, uintptr_t connectionId);

    /* Buffer Management
     * ~~~~~~~~~~~~~~~~~
     * Each ConnectionManager allocates and frees his own memory for the network
     * buffers. This enables, for example, zero-copy neworking mechanisms. The
     * connectionId is part of the API to enable cases where memory is
     * statically allocated for every connection */
    UA_StatusCode
    (*allocNetworkBuffer)(UA_ConnectionManager *cm, uintptr_t connectionId,
                          UA_ByteString *buf, size_t bufSize);
    void
    (*freeNetworkBuffer)(UA_ConnectionManager *cm, uintptr_t connectionId,
                         UA_ByteString *buf);
};

/**
 * Interrupt Manager
 * -----------------
 * The Interrupt Manager allows to register to listen for system interrupts.
 * Triggering the interrupt calls the callback associated with it.
 *
 * The implementations of the interrupt manager for the different platforms
 * shall be designed such that:
 *
 * - Registered interrupts are only intercepted from within the running EventLoop
 * - Processing an interrupt in the EventLoop is handled similarly to handling a
 *   network event: all methods and also memory allocation are available from
 *   within the interrupt callback. */

/* Interrupts can have additional key-value 'instanceInfos' for each individual
 * triggering. See the architecture-specific documentation. */
typedef void
(*UA_InterruptCallback)(UA_InterruptManager *im,
                        uintptr_t interruptHandle, void *interruptContext,
                        const UA_KeyValueMap *instanceInfos);

struct UA_InterruptManager {
    /* Every InterruptManager is treated like an EventSource from the
     * perspective of the EventLoop. */
    UA_EventSource eventSource;

    /* Register an interrupt. The handle and context information is passed
     * through to the callback.
     *
     * The interruptHandle is a numerical identifier of the interrupt. In some
     * cases, such as POSIX signals, this is enough information to register
     * callback. For other interrupt systems (architectures) additional
     * parameters may be required and can be passed in via the parameters
     * key-value list. See the implementation-specific documentation.
     *
     * The interruptContext is opaque user-defined information and passed
     * through to the callback without modification. */
    UA_StatusCode
    (*registerInterrupt)(UA_InterruptManager *im, uintptr_t interruptHandle,
                         const UA_KeyValueMap *params,
                         UA_InterruptCallback callback, void *interruptContext);

    /* Remove a registered interrupt. Returns no error code if the interrupt is
     * already deregistered. */
    void
    (*deregisterInterrupt)(UA_InterruptManager *im, uintptr_t interruptHandle);
};

#if defined(UA_ARCHITECTURE_POSIX) || defined(UA_ARCHITECTURE_WIN32)

/**
 * POSIX EventLop Implementation
 * -----------------------------
 * The POSIX compatibility of Win32 is 'close enough'. So a joint implementation
 * is provided. The configuration paramaters must be set before starting the
 * EventLoop.
 *
 * **Clock configuration (Linux and BSDs only)**
 *
 * 0:clock-source [int32]
 *    Clock source (default: CLOCK_REALTIME).
 *
 * 0:clock-source-monotonic [int32]:
 *   Clock source used for time intervals. A non-monotonic source can be used as
 *   well. But expect accordingly longer sleep-times for timed events when the
 *   clock is set to the past. See the man-page of "clock_gettime" on how to get
 *   a clock source id for a character-device such as /dev/ptp0. (default:
 *   CLOCK_MONOTONIC_RAW) */

UA_EXPORT UA_EventLoop *
UA_EventLoop_new_POSIX(const UA_Logger *logger);

/**
 * TCP Connection Manager
 * ~~~~~~~~~~~~~~~~~~~~~~
 * Listens on the network and manages TCP connections. This should be available
 * for all architectures.
 *
 * The `openConnection` callback is used to create both client and server
 * sockets. A server socket listens and accepts incoming connections (creates an
 * active connection). This is distinguished by the key-value parameters passed
 * to `openConnection`. Note that a single call to `openConnection` for a server
 * connection may actually create multiple connections (one per hostname /
 * device).
 *
 * The `connectionCallback` of the server socket and `context` of the server
 * socket is reused for each new connection. But the key-value parameters for
 * the first callback are different between server and client connections.
 *
 * **Configuration parameters for the ConnectionManager (set before start)**
 *
 * 0:recv-bufsize [uint32]
 *    Size of the buffer that is statically allocated for receiving messages
 *    (default 64kB).
 *
 * 0:send-bufsize [uint32]
 *    Size of the statically allocated buffer for sending messages. This then
 *    becomes an upper bound for the message size. If undefined a fresh buffer
 *    is allocated for every `allocNetworkBuffer` (default: no buffer).
 *
 * **Open Connection Parameters:**
 *
 * 0:address [string | array of string]
 *    Hostname or IPv4/v6 address for the connection (scalar parameter required
 *    for active connections). For listen-connections the address contains the
 *    local hostnames or IP addresses for listening. If undefined, listen on all
 *    interfaces INADDR_ANY. (default: undefined)
 *
 * 0:port [uint16]
 *    Port of the target host (required).
 *
 * 0:listen [boolean]
 *    Listen-connection or active-connection (default: false)
 *
 * 0:validate [boolean]
 *    If true, the connection setup will act as a dry-run without actually
 *    creating any connection but solely validating the provided parameters
 *    (default: false)
 *
 * **Active Connection Connection Callback Parameters (first callback only):**
 *
 * 0:remote-address [string]
 *    Address of the remote side (hostname or IP address).
 *
 * **Listen Connection Connection Callback Parameters (first callback only):**
 *
 * 0:listen-address [string]
 *    Local address (IP or hostname) for the new listen-connection.
 *
 * 0:listen-port [uint16]
 *    Port on which the new connection listens.
 *
 * **Send Parameters:**
 *
 * No additional parameters for sending over an established TCP socket
 * defined. */
UA_EXPORT UA_ConnectionManager *
UA_ConnectionManager_new_POSIX_TCP(const UA_String eventSourceName);

/**
 * UDP Connection Manager
 * ~~~~~~~~~~~~~~~~~~~~~~
 * Manages UDP connections. This should be available for all architectures. The
 * configuration parameters have to set before calling _start to take effect.
 *
 * **Configuration parameters for the ConnectionManager (set before start)**
 *
 * 0:recv-bufsize [uint32]
 *    Size of the buffer that is statically allocated for receiving messages
 *    (default 64kB).
 *
 * 0:send-bufsize [uint32]
 *    Size of the statically allocated buffer for sending messages. This then
 *    becomes an upper bound for the message size. If undefined a fresh buffer
 *    is allocated for every `allocNetworkBuffer` (default: no buffer).
 *
 * **Open Connection Parameters:**
 *
 * 0:listen [boolean]
 *    Use the connection for listening or for sending (default: false)
 *
 * 0:address [string | string array]
 *    Hostname (or IPv4/v6 address) for sending or receiving. A scalar is
 *    required for sending. For listening a string array for the list-hostnames
 *    is possible as well (default: list on all hostnames).
 *
 * 0:port [uint16]
 *    Port for sending or listening (required).
 *
 * 0:interface [string]
 *    Network interface for listening or sending (e.g. when using multicast
 *    addresses). Can be either the IP address of the network interface
 *    or the interface name (e.g. 'eth0').
 *
 * 0:ttl [uint32]
 *    Multicast time to live, (optional, default: 1 - meaning multicast is
 *    available only to the local subnet).
 *
 * 0:loopback [boolean]
 *    Whether or not to use multicast loopback, enabling local interfaces
 *    belonging to the multicast group to receive packages. (default: enabled).
 *
 * 0:reuse [boolean]
 *    Enables sharing of the same listening address on different sockets
 *    (default: disabled).
 *
 * 0:sockpriority [uint32]
 *    The socket priority (optional) - only available on linux. packets with a
 *    higher priority may be processed first depending on the selected device
 *    queueing discipline. Setting a priority outside the range 0 to 6 requires
 *    the CAP_NET_ADMIN capability (on Linux).
 *
 * 0:validate [boolean]
 *    If true, the connection setup will act as a dry-run without actually
 *    creating any connection but solely validating the provided parameters
 *    (default: false)
 *
 * **Connection Callback Parameters:**
 *
 * 0:remote-address [string]
 *    Contains the remote IP address.
 *
 * 0:remote-port [uint16]
 *    Contains the remote port.
 *
 * **Send Parameters:**
 *
 * No additional parameters for sending over an UDP connection defined. */
UA_EXPORT UA_ConnectionManager *
UA_ConnectionManager_new_POSIX_UDP(const UA_String eventSourceName);

#if defined(__linux__) /* Linux only so far */

/**
 * Ethernet Connection Manager
 * ~~~~~~~~~~~~~~~~~~~~~~~~~~~
 * Listens on the network and manages UDP connections. This should be available
 * for all architectures. The configuration parameters have to set before
 * calling _start to take effect.
 *
 * **Configuration parameters for the ConnectionManager (set before start)**
 *
 * 0:recv-bufsize [uint32]
 *    Size of the buffer that is statically allocated for receiving messages
 *    (default 64kB).
 *
 * 0:send-bufsize [uint32]
 *    Size of the statically allocated buffer for sending messages. This then
 *    becomes an upper bound for the message size. If undefined a fresh buffer
 *    is allocated for every `allocNetworkBuffer` (default: no buffer).
 *
 * **Open Connection Parameters:**
 *
 * 0:listen [bool]
 *    The connection is either for sending or for listening (default: false).
 *
 * 0:interface [string]
 *    The name of the Ethernet interface to use (required).
 *
 * 0:address [string]
 *    MAC target address consisting of six groups of hexadecimal digits
 *    separated by hyphens such as 01-23-45-67-89-ab. For sending this is a
 *    required parameter. For listening this is a multicast address that the
 *    connections tries to register for.
 *
 * 0:priority [int32]
 *    Set the socket priority for sending (cf. SO_PRIORITY)
 *
 * 0:ethertype [uint16]
 *    EtherType for sending and receiving frames (optional). For listening
 *    connections, this filters out all frames with different EtherTypes.
 *
 * 0:promiscuous [bool]
 *    Receive frames also for different target addresses. Defined only for
 *    listening connections (default: false).
 *
 * 0:vid [uint16]
 *    12-bit VLAN identifier (optional for send connections).
 *
 * 0:pcp [byte]
 *    3-bit priority code point (optional for send connections).
 *
 * 0:dei [bool]
 *    1-bit drop eligible indicator (optional for send connections).
 *
 * 0:validate [boolean]
 *    If true, the connection setup will act as a dry-run without actually
 *    creating any connection but solely validating the provided parameters
 *    (default: false)
 *
 * Sending with a txtime (for Time-Sensitive Networking) is possible on recent
 * Linux kernels, If enabled for the socket, then a txtime parameters can be
 * passed to `sendWithConnection`. Note that the clock source for txtime sending
 * is the monotonic clock source set for the entire EventLoop. Check the
 * EventLoop parameters for how to set that e.g. to a PTP clock source. The
 * txtime parameters uses Linux conventions.
 *
 * 0:txtime-enable [bool]
 *    Enable sending with a txtime for the connection (default: false).
 *
 * 0:txtime-flags [uint32]
 *    txtime flags set for the socket (default: SOF_TXTIME_REPORT_ERRORS).
 *
 * **Send Parameters (only with txtime enabled for the connection)**
 *
 * 0:txtime [datetime]
 *    Time when the message is sent out (Datetime has 100ns precision) for the
 *    "monotonic" clock source of the EventLoop.
 *
 * 0:txtime-pico [uint16]
 *    Picoseconds added to the txtime timestamp (default: 0).
 *
 * 0:txtime-drop-late [bool]
 *    Drop message if it cannot be sent in time (default: true). */
UA_EXPORT UA_ConnectionManager *
UA_ConnectionManager_new_POSIX_Ethernet(const UA_String eventSourceName);
#endif

/**
 * MQTT Connection Manager
 * ~~~~~~~~~~~~~~~~~~~~~~~
 * The MQTT ConnectionManager reuses the TCP ConnectionManager that is
 * configured in the EventLoop. Hence the MQTT ConnectionManager is platform
 * agnostic and does not require porting. An MQTT connection is for a
 * combination of broker and topic. The MQTT ConnectionManager can group
 * connections to the same broker in the background. Hence adding multiple
 * connections for the same broker is "cheap". To have individual control,
 * separate connections are created for each topic and for each direction
 * (publishing / subscribing).
 *
 * **Open Connection Parameters:**
 *
 * 0:address [string]
 *    Hostname or IPv4/v6 address of the MQTT broker (required).
 *
 * 0:port [uint16]
 *    Port of the MQTT broker (default: 1883).
 *
 * 0:username [string]
 *    Username to use (default: none)
 *
 * 0:password [string]
 *    Password to use (default: none)
 *
 * 0:keep-alive [uint16]
 *   Number of seconds for the keep-alive (ping) (default: 400).
 *
 * 0:validate [boolean]
 *    If true, the connection setup will act as a dry-run without actually
 *    creating any connection but solely validating the provided parameters
 *    (default: false)
 *
 * 0:topic [string]
 *    Topic to which the connection is associated (required).
 *
 * 0:subscribe [bool]
 *    Subscribe to the topic (default: false). Otherwise it is only possible to
 *    publish on the topic. Subscribed topics can also be published to.
 *
 * **Connection Callback Parameters:**
 *
 * 0:topic [string]
 *    The value set during connect.
 *
 * 0:subscribe [bool]
 *    The value set during connect.
 *
 * **Send Parameters:**
 *
 * No additional parameters for sending over an Ethernet connection defined. */
UA_EXPORT UA_ConnectionManager *
UA_ConnectionManager_new_MQTT(const UA_String eventSourceName);

/**
 * Signal Interrupt Manager
 * ~~~~~~~~~~~~~~~~~~~~~~~~
 * Create an instance of the interrupt manager that handles POSX signals. This
 * interrupt manager takes the numerical interrupt identifiers from <signal.h>
 * for the interruptHandle. */
UA_EXPORT UA_InterruptManager *
UA_InterruptManager_new_POSIX(const UA_String eventSourceName);

#elif defined(UA_ARCHITECTURE_ZEPHYR)

UA_EXPORT UA_EventLoop *
UA_EventLoop_new_Zephyr(const UA_Logger *logger);

UA_EXPORT UA_ConnectionManager *
UA_ConnectionManager_new_Zephyr_TCP(const UA_String eventSourceName);

#endif

_UA_END_DECLS

#endif /* UA_EVENTLOOP_H_ */<|MERGE_RESOLUTION|>--- conflicted
+++ resolved
@@ -161,23 +161,14 @@
 
     /* Timer Callbacks
      * ~~~~~~~~~~~~~~~
-<<<<<<< HEAD
      * Timer callbacks are executed at a defined time or regularly with a
-     * periodic interval. */
+     * periodic interval. The timer subsystem always uses the
+     * monotonic clock. */
 
     /* Time of the next timer. Returns the UA_DATETIME_MAX if no timer is
-     * registered. */
+     * registered. Returns the current monotonic time if a delayed
+     * callback is registered for immediate execution. */
     UA_DateTime (*nextTimer)(UA_EventLoop *el);
-=======
-     * Cyclic callbacks are executed regularly with an interval. A timed
-     * callback is executed only once. The timer subsystem always uses the
-     * monotonic clock. */
-
-    /* Time of the next cyclic callback. Returns the max DateTime if no cyclic
-     * callback is registered. Returns the current monotonic time if a delayed
-     * callback is registered for immediate execution. */
-    UA_DateTime (*nextCyclicTime)(UA_EventLoop *el);
->>>>>>> 199a29d3
 
     /* The execution interval is in ms. The first execution time is baseTime +
      * interval. If baseTime is NULL, then the current time is used for the base
