--- conflicted
+++ resolved
@@ -442,13 +442,8 @@
     cc->endpointUrl = UA_STRING_ALLOC(endpointUrl);
 
     /* Connect */
-<<<<<<< HEAD
-    return __UA_Client_connect(client, false);
-})
-=======
     return __UA_Client_connect(client, true);
-}
->>>>>>> a709a0e8
+})
 
 /* Connect to the server and create+activate a Session with the given username
  * and password. This first set the UserIdentityToken in the client config and
