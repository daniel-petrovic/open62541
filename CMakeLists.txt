cmake_minimum_required(VERSION 3.13)

# Default android platform of android.toolchain.cmake is "19" but we need "24" for "epoll_create1" and "<ifaddrs.h>"
set(ANDROID_PLATFORM 24)

if(UA_BUILD_FUZZING OR UA_BUILD_OSS_FUZZ OR UA_BUILD_FUZZING_CORPUS)
    project(open62541) # We need to have C++ support configured for fuzzing
else()
    project(open62541 C) # Do not look for a C++ compiler
endif()

if(ZEPHYR_BASE)
  if(NOT CONFIG_OPEN62541)
    return()
  endif()
  include(arch/zephyr/zephyr.cmake)
endif()

# set(CMAKE_VERBOSE_MAKEFILE ON)

set(CMAKE_MODULE_PATH "${PROJECT_SOURCE_DIR}/tools/cmake")

find_package(Python3 REQUIRED)
find_package(Git)

include(AssignSourceGroup)
include(GNUInstallDirs)
include(open62541Macros)

#############################
# Compiled binaries folders #
#############################

set(CMAKE_RUNTIME_OUTPUT_DIRECTORY ${CMAKE_BINARY_DIR}/bin)
set(CMAKE_LIBRARY_OUTPUT_DIRECTORY ${CMAKE_BINARY_DIR}/bin)
set(CMAKE_ARCHIVE_OUTPUT_DIRECTORY ${CMAKE_BINARY_DIR}/bin)

###########
# Version #
###########

# The current version information. On the master branch, we take the version
# number from the latest release plus the "-undefined" label. Will be
# overwritten with more detailed information if git is available.
set(OPEN62541_VER_MAJOR 1)
set(OPEN62541_VER_MINOR 4)
set(OPEN62541_VER_PATCH 11)
set(OPEN62541_VER_LABEL "-undefined") # like "-rc1" or "-g4538abcd" or "-g4538abcd-dirty"
set(OPEN62541_VER_COMMIT "unknown-commit")

# Overwrite the version information based on git if available and we are the main cmake project.
if (CMAKE_SOURCE_DIR STREQUAL PROJECT_SOURCE_DIR)
    include(SetGitBasedVersion)
    set_open62541_version()
endif()

# Examples for the version string are:
# v1.2
# v1.2.3
# v1.2.3-rc1
# v1.2.3-rc1-dirty
# v1.2.3-5-g4538abcd
# v1.2.3-5-g4538abcd-dirty
set(OPEN62541_VERSION "v${OPEN62541_VER_MAJOR}.${OPEN62541_VER_MINOR}.${OPEN62541_VER_PATCH}${OPEN62541_VER_LABEL}")
MESSAGE(STATUS "open62541 Version: ${OPEN62541_VERSION}")

################
# Architecture #
################

set(UA_ARCHITECTURES "none" "posix" "win32" "zephyr")
set(UA_ARCHITECTURE "" CACHE STRING "Architecture to build open62541 for")
SET_PROPERTY(CACHE UA_ARCHITECTURE PROPERTY STRINGS "" ${UA_ARCHITECTURES})

if("${UA_ARCHITECTURE}" STREQUAL "")
    if(WIN32)
        set(UA_ARCHITECTURE "win32" CACHE STRING ""  FORCE)
    else()
        set(UA_ARCHITECTURE "posix" CACHE STRING "" FORCE)
    endif()
endif()

message(STATUS "The selected architecture is: ${UA_ARCHITECTURE}")
if("${UA_ARCHITECTURE}" STREQUAL "posix")
    set(UA_ARCHITECTURE_POSIX 1)
elseif("${UA_ARCHITECTURE}" STREQUAL "win32")
    set(UA_ARCHITECTURE_WIN32 1)
elseif("${UA_ARCHITECTURE}" STREQUAL "zephyr")
    set(UA_ARCHITECTURE_ZEPHYR 1)
endif()

#################
# Build Options #
#################

# Set default build type.
if(NOT CMAKE_BUILD_TYPE)
    message(STATUS "CMAKE_BUILD_TYPE not given; setting to 'Debug'")
    set(CMAKE_BUILD_TYPE "Debug" CACHE STRING "Choose the type of build" FORCE)
endif()

string(TOLOWER "${CMAKE_BUILD_TYPE}" BUILD_TYPE_LOWER_CASE)

option(UA_ENABLE_AMALGAMATION "Concatenate the library to a single file open62541.h/.c" OFF)
option(BUILD_SHARED_LIBS "Enable building of shared libraries (dll/so)" OFF)
set(UA_LOGLEVEL 100 CACHE STRING "Minimal level for logs (in addition to the log plugin settings) (100=TRACE, 200=DEBUG, 300=INFO, 400=WARNING, 500=ERROR, 600=FATAL)")
option(UA_ENABLE_DIAGNOSTICS "Enable diagnostics information exposed by the server" ON)
option(UA_ENABLE_METHODCALLS "Enable the Method service set" ON)
option(UA_ENABLE_SUBSCRIPTIONS "Enable subscriptions support" ON)
option(UA_ENABLE_SUBSCRIPTIONS_EVENTS "Enable event monitoring" ON)
option(UA_ENABLE_DA "Enable OPC UA DataAccess (Part 8) definitions" ON)
option(UA_ENABLE_HISTORIZING "Enable basic support for historical access (client and server)" ON)
option(UA_ENABLE_DISCOVERY "Enable Discovery Service (LDS)" ON)
option(UA_ENABLE_JSON_ENCODING "Enable JSON encoding" ON)
option(UA_ENABLE_XML_ENCODING "Enable XML encoding" ON)
option(UA_ENABLE_NODESETLOADER "Enable nodesetLoader public API" OFF)
option(UA_ENABLE_GDS_PUSHMANAGEMENT "Enable GDS pushManagement support" OFF)
option(UA_ENABLE_DATATYPES_ALL "Generate all datatypes for namespace zero (uses more binary space)" ON)

option(UA_ENABLE_JSON_ENCODING_LEGACY "Use the old JSON encoding before the v1.05 spec" OFF)
mark_as_advanced(UA_ENABLE_JSON_ENCODING_LEGACY)
if(UA_ENABLE_JSON_ENCODING_LEGACY AND NOT UA_ENABLE_JSON_ENCODING)
    message(FATAL_ERROR "UA_ENABLE_JSON_ENCODING_LEGACY requires UA_ENABLE_JSON_ENCODING also")
endif()

if(UA_INFORMATION_MODEL_AUTOLOAD AND NOT UA_BUILD_FUZZING)
    set(UA_ENABLE_NODESET_INJECTOR ON)
endif()

set(MULTITHREADING_DEFAULT 0)
if(WIN32 OR UNIX)
  # Enable multithreading by default on Windows and POSIX-like (Unix) systems
  set(MULTITHREADING_DEFAULT 100)
endif()
set(UA_MULTITHREADING ${MULTITHREADING_DEFAULT} CACHE STRING
    "Multithreading support (<100: No multithreading support, >=100: Thread-safety enabled (internal mutexes)")

option(UA_ENABLE_SUBSCRIPTIONS_ALARMS_CONDITIONS "Enable the use of A&C. (EXPERIMENTAL)" OFF)
mark_as_advanced(UA_ENABLE_SUBSCRIPTIONS_ALARMS_CONDITIONS)

option(UA_ENABLE_NODEMANAGEMENT "Enable dynamic addition and removal of nodes at runtime" ON)
mark_as_advanced(UA_ENABLE_NODEMANAGEMENT)

option(UA_ENABLE_PARSING "Utility functions that require parsing (e.g. NodeId expressions)" ON)
mark_as_advanced(UA_ENABLE_PARSING)

option(UA_ENABLE_INLINABLE_EXPORT "Export 'static inline' methods as regular API" OFF)
mark_as_advanced(UA_ENABLE_INLINABLE_EXPORT)

# mDNS provider
set(UA_MDNS_PLUGINS "MDNSD" "AVAHI")
set(UA_ENABLE_DISCOVERY_MULTICAST "OFF" CACHE STRING "mDNS discovery support")
mark_as_advanced(UA_ENABLE_DISCOVERY_MULTICAST)
SET_PROPERTY(CACHE UA_ENABLE_DISCOVERY_MULTICAST PROPERTY STRINGS "OFF" ${UA_MDNS_PLUGINS})
option(UA_ENABLE_DISCOVERY_MULTICAST_MDNSD "Enable mDNS discovery support (uses mdnsd)" OFF)
mark_as_advanced(UA_ENABLE_DISCOVERY_MULTICAST_MDNSD)
option(UA_ENABLE_DISCOVERY_MULTICAST_AVAHI "Enable mDNS discovery support (uses Avahi)" OFF)
mark_as_advanced(UA_ENABLE_DISCOVERY_MULTICAST_AVAHI)

list (FIND UA_MDNS_PLUGINS ${UA_ENABLE_DISCOVERY_MULTICAST} _tmp)
if(UA_ENABLE_DISCOVERY_MULTICAST STREQUAL "OFF" OR ${_tmp} GREATER -1)
    set(UA_ENABLE_DISCOVERY_MULTICAST_MDNSD OFF)
    set(UA_ENABLE_DISCOVERY_MULTICAST_AVAHI OFF)
    if(UA_ENABLE_DISCOVERY_MULTICAST STREQUAL "MDNSD")
        set(UA_ENABLE_DISCOVERY_MULTICAST_MDNSD ON)
    elseif(UA_ENABLE_DISCOVERY_MULTICAST STREQUAL "AVAHI")
        set(UA_ENABLE_DISCOVERY_MULTICAST_AVAHI ON)
    endif()
# Only for backward compatability
elseif(UA_ENABLE_DISCOVERY_MULTICAST OR UA_ENABLE_DISCOVERY_MULTICAST STREQUAL "ON")
    message(DEPRECATION "Set UA_ENABLE_DISCOVERY_MULTICAST to the desired mDNS library." )
    if(NOT UA_ENABLE_DISCOVERY_MULTICAST_AVAHI)
    set(UA_ENABLE_DISCOVERY_MULTICAST_MDNSD ON)
    endif()
else()
    message(DEPRECATION "Set UA_ENABLE_DISCOVERY_MULTICAST to the desired mDNS library." )
    if(UA_ENABLE_DISCOVERY_MULTICAST_MDNSD)
        set(UA_ENABLE_DISCOVERY_MULTICAST "MDNSD")
        set(UA_ENABLE_DISCOVERY_MULTICAST_AVAHI OFF)
    endif()
    if(UA_ENABLE_DISCOVERY_MULTICAST_AVAHI)
        set(UA_ENABLE_DISCOVERY_MULTICAST "AVAHI")
        set(UA_ENABLE_DISCOVERY_MULTICAST_MDNSD OFF)
    endif()
endif()

# security provider
set(UA_ENCRYPTION_PLUGINS "MBEDTLS" "OPENSSL" "LIBRESSL")
set(UA_ENABLE_ENCRYPTION OFF CACHE STRING "Encryption support (LibreSSL EXPERIMENTAL)")
SET_PROPERTY(CACHE UA_ENABLE_ENCRYPTION PROPERTY STRINGS "OFF" ${UA_ENCRYPTION_PLUGINS})
option(UA_ENABLE_ENCRYPTION_OPENSSL "Deprecated: Enable encryption support (uses openssl)" OFF)
mark_as_advanced(UA_ENABLE_ENCRYPTION_OPENSSL)
option(UA_ENABLE_ENCRYPTION_MBEDTLS "Deprecated: Enable encryption support (uses mbedTLS)" OFF)
mark_as_advanced(UA_ENABLE_ENCRYPTION_MBEDTLS)

list (FIND UA_ENCRYPTION_PLUGINS ${UA_ENABLE_ENCRYPTION} _tmp)
if(UA_ENABLE_ENCRYPTION STREQUAL "OFF" OR ${_tmp} GREATER -1)
    set(UA_ENABLE_ENCRYPTION_OPENSSL OFF)
    set(UA_ENABLE_ENCRYPTION_MBEDTLS OFF)
    set(UA_ENABLE_ENCRYPTION_LIBRESSL OFF)
    if(UA_ENABLE_ENCRYPTION STREQUAL "MBEDTLS")
        set(UA_ENABLE_ENCRYPTION_MBEDTLS ON)
    elseif(UA_ENABLE_ENCRYPTION STREQUAL "OPENSSL")
        set(UA_ENABLE_ENCRYPTION_OPENSSL ON)
    elseif(UA_ENABLE_ENCRYPTION STREQUAL "LIBRESSL")
        set(UA_ENABLE_ENCRYPTION_LIBRESSL ON)
    endif()
# Only for backward compatability
elseif(UA_ENABLE_ENCRYPTION)
    message(DEPRECATION "Set UA_ENABLE_ENCRYPTION to the desired encryption library." )
    if(NOT UA_ENABLE_ENCRYPTION_OPENSSL)
    set(UA_ENABLE_ENCRYPTION_MBEDTLS ON)
    endif()
else()
    message(DEPRECATION "Set UA_ENABLE_ENCRYPTION to the desired encryption library." )
    if(UA_ENABLE_ENCRYPTION_MBEDTLS)
        set(UA_ENABLE_ENCRYPTION "MBEDTLS")
        set(UA_ENABLE_ENCRYPTION_OPENSSL OFF)
    endif()
    if(UA_ENABLE_ENCRYPTION_OPENSSL)
        set(UA_ENABLE_ENCRYPTION "OPENSSL")
        set(UA_ENABLE_ENCRYPTION_MBEDTLS OFF)
    endif()
endif()

# TPM Security
set(UA_ENABLE_ENCRYPTION_TPM2 "OFF" CACHE STRING "TPM encryption support")
SET_PROPERTY(CACHE UA_ENABLE_ENCRYPTION_TPM2 PROPERTY STRINGS "ON" "OFF")

if(UA_ENABLE_ENCRYPTION_TPM2 STREQUAL "OFF")
    set(UA_ENABLE_TPM2_SECURITY OFF)
    set(UA_ENABLE_TPM2_KEYSTORE OFF)
else()
    set(UA_ENABLE_TPM2_SECURITY ON)
    set(UA_ENABLE_TPM2_KEYSTORE ON)
endif()

if(UA_ENABLE_TPM2_SECURITY)
    if(NOT UA_ENABLE_ENCRYPTION)
        message(FATAL_ERROR "TPM2 encryption cannot be used with disabled UA_ENABLE_ENCRYPTION")
    endif()
    find_library(TPM2_LIB tpm2_pkcs11)
    message(${TPM2_LIB})
endif()

if(UA_ENABLE_TPM2_KEYSTORE)
    if(NOT UA_ENABLE_ENCRYPTION)
        message(FATAL_ERROR "TPM2 Keystore cannot be used with disabled UA_ENABLE_ENCRYPTION")
    endif()
endif()

# Namespace Zero
set(UA_NAMESPACE_ZERO "REDUCED" CACHE STRING "Completeness of the generated namespace zero (minimal/reduced/full)")
SET_PROPERTY(CACHE UA_NAMESPACE_ZERO PROPERTY STRINGS "MINIMAL" "REDUCED" "FULL")
if(UA_NAMESPACE_ZERO STREQUAL "MINIMAL")
    set(UA_GENERATED_NAMESPACE_ZERO OFF)
else()
    set(UA_GENERATED_NAMESPACE_ZERO ON)
endif()

if(UA_NAMESPACE_ZERO STREQUAL "FULL")
    set(UA_GENERATED_NAMESPACE_ZERO_FULL ON)
else()
    set(UA_GENERATED_NAMESPACE_ZERO_FULL OFF)
endif()

if(MSVC AND UA_NAMESPACE_ZERO STREQUAL "FULL")
    # For the full NS0 we need a stack size of 8MB (as it is default on linux)
    # See https://github.com/open62541/open62541/issues/1326
    set(CMAKE_EXE_LINKER_FLAGS "${CMAKE_EXE_LINKER_FLAGS} /STACK:8000000")
endif()

if(UA_BUILD_FUZZING OR UA_BUILD_OSS_FUZZ OR UA_BUILD_FUZZING_CORPUS)
    # Force enable options not passed in the build script, to also fuzzy-test this code
    set(UA_ENABLE_DISCOVERY ON CACHE STRING "" FORCE)
    set(UA_ENABLE_DISCOVERY_MULTICAST MDNSD CACHE STRING "" FORCE)
    set(UA_ENABLE_DISCOVERY_MULTICAST_MDNSD ON CACHE STRING "" FORCE)
    set(UA_ENABLE_ENCRYPTION ON CACHE STRING "OFF" FORCE)
    set(UA_ENABLE_ENCRYPTION_MBEDTLS ON CACHE STRING "" FORCE)
    set(UA_ENABLE_HISTORIZING ON CACHE STRING "" FORCE)
    set(UA_ENABLE_JSON_ENCODING ON CACHE STRING "" FORCE)
    set(UA_ENABLE_SUBSCRIPTIONS ON CACHE STRING "" FORCE)
    set(UA_ENABLE_SUBSCRIPTIONS_EVENTS ON CACHE STRING "" FORCE)
endif()

# It should not be possible to enable events without enabling subscriptions and full ns0
#if((UA_ENABLE_SUBSCRIPTIONS_EVENTS) AND (NOT (UA_ENABLE_SUBSCRIPTIONS AND UA_NAMESPACE_ZERO STREQUAL "FULL")))
#    message(FATAL_ERROR "Unable to enable events without UA_ENABLE_SUBSCRIPTIONS and full namespace 0")
#endif()

# It should not be possible to enable Alarms and Condition without enabling Events and full ns0
if((UA_ENABLE_SUBSCRIPTIONS_ALARMS_CONDITIONS) AND (NOT (UA_ENABLE_SUBSCRIPTIONS_EVENTS AND UA_NAMESPACE_ZERO STREQUAL "FULL")))
    message(FATAL_ERROR "Unable to enable A&C without UA_ENABLE_SUBSCRIPTIONS_EVENTS and full namespace 0")
endif()

if(UA_ENABLE_DISCOVERY_MULTICAST AND NOT UA_ENABLE_DISCOVERY)
    MESSAGE(WARNING "UA_ENABLE_DISCOVERY_MULTICAST is enabled, but not UA_ENABLE_DISCOVERY. UA_ENABLE_DISCOVERY_MULTICAST will be set to OFF")
    SET(UA_ENABLE_DISCOVERY_MULTICAST_MDNSD OFF CACHE BOOL "Enable Discovery Service with multicast support (LDS-ME)" FORCE)
endif()

# Advanced options
option(UA_ENABLE_COVERAGE "Enable gcov coverage" OFF)
mark_as_advanced(UA_ENABLE_COVERAGE)
if(UA_ENABLE_COVERAGE)
    # We are using the scripts provided at for coverage testing: https://github.com/RWTH-HPC/CMake-codecov
    set(ENABLE_COVERAGE ON)
    find_package(codecov REQUIRED)
endif()

option(UA_ENABLE_QUERY "Enable query support in the client (most servers don't support it)" OFF)
mark_as_advanced(UA_ENABLE_QUERY)

option(UA_FORCE_32BIT "Force compilation as 32-bit executable" OFF)
mark_as_advanced(UA_FORCE_32BIT)

option(UA_FORCE_WERROR "Force compilation with -Werror (or /WX on MSVC)" OFF)
mark_as_advanced(UA_FORCE_WERROR)

option(UA_ENABLE_DEBUG_SANITIZER "Use sanitizer in debug mode" ON)
mark_as_advanced(UA_ENABLE_DEBUG_SANITIZER)

# General PubSub setup
option(UA_ENABLE_PUBSUB "Enable the PubSub protocol" ON)

option(UA_ENABLE_PUBSUB_SKS "Enable Security Key Service support for publisher and subscriber" OFF)
mark_as_advanced(UA_ENABLE_PUBSUB_SKS)
if(UA_ENABLE_PUBSUB_SKS)
    message(WARNING "The PubSub SKS feature is under development and not yet ready.")
    if(NOT UA_ENABLE_ENCRYPTION)
        message(FATAL_ERROR "PubSub SKS cannot be used with disabled UA_ENABLE_ENCRYPTION")
    endif()
    if(NOT UA_NAMESPACE_ZERO STREQUAL "FULL")
        message(FATAL_ERROR "PubSub SKS needs the full Namespace Zero")
    endif()
endif()

option(UA_ENABLE_PUBSUB_INFORMATIONMODEL "Enable PubSub information model twin" ON)
if(UA_ENABLE_PUBSUB_INFORMATIONMODEL)
    if(NOT UA_ENABLE_PUBSUB)
        message(FATAL_ERROR "PubSub information model representation cannot be used with disabled PubSub function.")
    endif()
    if(UA_NAMESPACE_ZERO STREQUAL "MINIMAL")
        message(FATAL_ERROR "PubSub information model representation cannot be used with MINIMAL namespace zero.")
    endif()
endif()

option(UA_ENABLE_PUBSUB_FILE_CONFIG "Enable loading PubSub Config from file extension" OFF)
mark_as_advanced(UA_ENABLE_PUBSUB_FILE_CONFIG)
if(UA_ENABLE_PUBSUB_FILE_CONFIG)
    if(NOT UA_ENABLE_PUBSUB)
        message(FATAL_ERROR "For UA_ENABLE_PUBSUB_FILE_CONFIG PubSub needs to be enabled")
    endif()
endif()

option(UA_ENABLE_MQTT "Enable MQTT connections for the EventLoop" OFF)
mark_as_advanced(UA_ENABLE_MQTT)
if(UA_ENABLE_MQTT)
    if(NOT EXISTS "${UA_FILE_MQTT}")
        message(STATUS "Submodule update")
        execute_process(COMMAND ${GIT_EXECUTABLE} submodule update --init --recursive
                        WORKING_DIRECTORY ${PROJECT_SOURCE_DIR}
                        RESULT_VARIABLE GIT_SUBMOD_RESULT)
        if(NOT GIT_SUBMOD_RESULT EQUAL "0")
            message(FATAL_ERROR "git submodule update --init --recursive failed with ${GIT_SUBMOD_RESULT}")
        endif()
    endif()
    include_directories("${PROJECT_SOURCE_DIR}/deps/mqtt-c/include")
endif()

option(UA_ENABLE_STATUSCODE_DESCRIPTIONS "Enable conversion of StatusCode to human-readable error message" ON)
mark_as_advanced(UA_ENABLE_STATUSCODE_DESCRIPTIONS)

option(UA_ENABLE_TYPEDESCRIPTION "Add the type and member names to the UA_DataType structure" ON)
mark_as_advanced(UA_ENABLE_TYPEDESCRIPTION)

option(UA_ENABLE_NODESET_COMPILER_DESCRIPTIONS "Set node description attribute for nodeset compiler generated nodes" ON)
mark_as_advanced(UA_ENABLE_NODESET_COMPILER_DESCRIPTIONS)

option(UA_ENABLE_DETERMINISTIC_RNG "Do not seed the random number generator (e.g. for unit tests)." OFF)
mark_as_advanced(UA_ENABLE_DETERMINISTIC_RNG)

option(UA_ENABLE_MALLOC_SINGLETON
       "Use a global variable pointer for malloc (and free, ...) that can be switched at runtime" OFF)
mark_as_advanced(UA_ENABLE_MALLOC_SINGLETON)

option(UA_MSVC_FORCE_STATIC_CRT "Force linking with the static C-runtime library when compiling to static library with MSVC" ON)
mark_as_advanced(UA_MSVC_FORCE_STATIC_CRT)

option(UA_FILE_NS0 "Override the NodeSet xml file used to generate namespace zero")
mark_as_advanced(UA_FILE_NS0)

# Blacklist file passed as --blacklist to the nodeset compiler. All the given nodes will be removed from the generated
# nodeset, including all the references to and from that node. The format is a node id per line.
# Supported formats: "i=123" (for NS0), "ns=2;s=asdf" (matches NS2 in that specific file), or recommended
# "ns=http://opcfoundation.org/UA/DI/;i=123" namespace index independent node id
option(UA_FILE_NS0_BLACKLIST "File containing blacklisted nodes which should not be included in the generated nodeset code.")
mark_as_advanced(UA_FILE_NS0_BLACKLIST)

# Semaphores/file system may not be available on embedded devices. It can be
# disabled with the following option
option(UA_ENABLE_DISCOVERY_SEMAPHORE "Enable Discovery Semaphore support" ON)
mark_as_advanced(UA_ENABLE_DISCOVERY_SEMAPHORE)

option(UA_ENABLE_UNIT_TESTS_MEMCHECK "Use Valgrind (Linux) or DrMemory (Windows) to detect memory leaks when running the unit tests" OFF)
mark_as_advanced(UA_ENABLE_UNIT_TESTS_MEMCHECK)

# Build options for debugging
option(UA_DEBUG "Enable assertions and additional functionality that should not be included in release builds" OFF)
mark_as_advanced(UA_DEBUG)
if(CMAKE_BUILD_TYPE STREQUAL "Debug")
    set(UA_DEBUG ON)
endif()

option(UA_DEBUG_DUMP_PKGS "Dump every package received by the server as hexdump format" OFF)
mark_as_advanced(UA_DEBUG_DUMP_PKGS)

if(CMAKE_VERSION VERSION_GREATER 3.6)
    set(UA_ENABLE_STATIC_ANALYZER "OFF" CACHE STRING "Enable installed static analyzer during build process (off/minimal/reduced/full)")
    mark_as_advanced(UA_ENABLE_STATIC_ANALYZER)
    SET_PROPERTY(CACHE UA_ENABLE_STATIC_ANALYZER PROPERTY STRINGS "OFF" "MINIMAL" "REDUCED" "FULL")
endif()

option(UA_DEBUG_FILE_LINE_INFO "Enable file and line information as additional debugging output for error messages" OFF)
mark_as_advanced(UA_DEBUG_FILE_LINE_INFO)

if(CMAKE_BUILD_TYPE MATCHES DEBUG)
    set(UA_DEBUG_FILE_LINE_INFO ON)
endif()

# Build Targets
option(UA_BUILD_EXAMPLES "Build example servers and clients" OFF)
option(UA_BUILD_TOOLS "Build OPC UA shell tools" OFF)
option(UA_BUILD_UNIT_TESTS "Build the unit tests" OFF)
option(UA_BUILD_FUZZING "Build the fuzzing executables" OFF)
mark_as_advanced(UA_BUILD_FUZZING)
if(UA_BUILD_FUZZING)
    # oss-fuzz already defines this by default
    add_definitions(-DFUZZING_BUILD_MODE_UNSAFE_FOR_PRODUCTION)
endif()

option(UA_BUILD_FUZZING_CORPUS "Build the fuzzing corpus" OFF)
mark_as_advanced(UA_BUILD_FUZZING_CORPUS)
if(UA_BUILD_FUZZING_CORPUS)
    add_definitions(-DUA_DEBUG_DUMP_PKGS_FILE)
    set(UA_ENABLE_TYPEDESCRIPTION ON CACHE STRING "" FORCE)
    #set(UA_DEBUG_DUMP_PKGS ON CACHE STRING "" FORCE)
endif()

option(UA_BUILD_OSS_FUZZ "Special build switch used in oss-fuzz" OFF)
mark_as_advanced(UA_BUILD_OSS_FUZZ)

# Android platform message
if(ANDROID_NDK_TOOLCHAIN_INCLUDED)
	MESSAGE("Platform is ${CMAKE_SYSTEM_NAME}")
endif()

##########################
# Advanced Build Targets #
##########################

# Building shared libs (dll, so). This option is written into ua_config.h.
set(UA_DYNAMIC_LINKING OFF)
if(BUILD_SHARED_LIBS)
  set(UA_DYNAMIC_LINKING ON)
  if(UA_ENABLE_DISCOVERY_MULTICAST)
      set(MDNSD_DYNAMIC_LINKING ON)
  endif()
endif()

if(UA_ENABLE_SUBSCRIPTIONS_ALARMS_CONDITIONS)
    MESSAGE(WARNING "UA_ENABLE_SUBSCRIPTIONS_ALARMS_CONDITIONS is enabled. The feature is under development and marked as EXPERIMENTAL")
endif()

if(UA_ENABLE_SUBSCRIPTIONS_EVENTS AND (NOT UA_ENABLE_SUBSCRIPTIONS))
    MESSAGE(WARNING "UA_ENABLE_SUBSCRIPTIONS_EVENTS needs Subscriptions enabled")
    set(UA_ENABLE_SUBSCRIPTIONS_EVENTS OFF)
endif()

if(UA_ENABLE_HISTORIZING AND (NOT UA_ENABLE_SUBSCRIPTIONS))
    MESSAGE(FATAL_ERROR "UA_ENABLE_HISTORIZING needs Subscriptions enabled")
endif()

######################
# External Libraries #
######################

set(open62541_LIBRARIES "")
set(open62541_PUBLIC_LIBRARIES "")
if("${UA_ARCHITECTURE}" STREQUAL "posix")
    list(APPEND open62541_LIBRARIES "m")
    if(UA_MULTITHREADING GREATER_EQUAL 100 OR UA_BUILD_UNIT_TESTS AND NOT ANDROID_NDK_TOOLCHAIN_INCLUDED)
        list(APPEND open62541_PUBLIC_LIBRARIES "pthread")
    endif()
    if(NOT APPLE AND (NOT ${CMAKE_SYSTEM_NAME} MATCHES "OpenBSD") AND NOT ANDROID_NDK_TOOLCHAIN_INCLUDED)
        list(APPEND open62541_LIBRARIES "rt")
    endif()
elseif("${UA_ARCHITECTURE}" STREQUAL "win32")
    list(APPEND open62541_LIBRARIES "ws2_32")
    list(APPEND open62541_LIBRARIES "iphlpapi")
endif()

if(UA_ENABLE_ENCRYPTION_OPENSSL)
    # use the OpenSSL encryption library
    # https://cmake.org/cmake/help/v3.13/module/FindOpenSSL.html
    find_package(OpenSSL REQUIRED)
    list(APPEND open62541_LIBRARIES "${OPENSSL_LIBRARIES}")
    if(WIN32)
        # Add bestcrypt for windows systems
        list(APPEND open62541_LIBRARIES bcrypt)
    endif()
endif()

if(UA_ENABLE_ENCRYPTION_LIBRESSL)
    # See https://github.com/libressl-portable/portable/blob/master/FindLibreSSL.cmake
    find_package(LibreSSL REQUIRED)
    list(APPEND open62541_LIBRARIES ${LIBRESSL_LIBRARIES})
    if(WIN32)
        # Add bestcrypt for random generator and ws2_32 for crypto
        list(APPEND open62541_LIBRARIES ws2_32 bcrypt)
    endif()
endif()

if(UA_ENABLE_ENCRYPTION_MBEDTLS)
    # The recommended way is to install mbedtls via the OS package manager. If
    # that is not possible, manually compile mbedTLS and set the cmake variables
    # defined in /tools/cmake/FindMbedTLS.cmake.
    find_package(MbedTLS REQUIRED)
    list(APPEND open62541_LIBRARIES ${MBEDTLS_LIBRARIES})
    if(WIN32)
        # Add bestcrypt for windows systems
        list(APPEND open62541_LIBRARIES bcrypt)
    endif()
endif()

if(UA_ENABLE_TPM2_SECURITY)
    list(APPEND open62541_LIBRARIES ${TPM2_LIB})
endif()

if(MINGW)
    # GCC stack protector support
    list(APPEND open62541_LIBRARIES ws2_32 ssp)
endif()

if(UA_ENABLE_DISCOVERY_MULTICAST_AVAHI)
    find_package(PkgConfig REQUIRED)
    pkg_search_module(AVAHI REQUIRED avahi-client avahi-common)
    include_directories(${AVAHI_INCLUDE_DIRS})
    list(APPEND open62541_LIBRARIES "${AVAHI_LIBRARIES}")
endif()

#####################
# Compiler Settings #
#####################

# Check if a C compiler flag is supported and add it (if supported)
# Taken from https://stackoverflow.com/a/33266748
include(CheckCCompilerFlag)
function(check_add_cc_flag CC_FLAG)
    string(FIND "${CMAKE_C_FLAGS}" "${CC_FLAG}" flag_already_set)
    if(flag_already_set EQUAL -1)
        message(STATUS "Test CC flag ${CC_FLAG}")
        check_c_compiler_flag("${CC_FLAG}" flag_supported)
        if(flag_supported)
            set(CMAKE_C_FLAGS "${CMAKE_C_FLAGS} ${CC_FLAG}" CACHE INTERNAL "C Compiler Flags")
        endif()
        unset(flag_supported CACHE)
    endif()
endfunction()
function(add_cc_flag CC_FLAG)
    string(FIND "${CMAKE_C_FLAGS}" "${CC_FLAG}" flag_already_set)
    if(flag_already_set EQUAL -1)
        set(CMAKE_C_FLAGS "${CMAKE_C_FLAGS} ${CC_FLAG}" CACHE INTERNAL "C Compiler Flags")
    endif()
endfunction()

if((CMAKE_COMPILER_IS_GNUCC OR CMAKE_C_COMPILER_ID STREQUAL "Clang") AND
    NOT ${UA_ARCHITECTURE} STREQUAL "zephyr")

    check_add_cc_flag("-std=c99")   # C99 mode
    check_add_cc_flag("-pipe")      # Avoid writing temporary files (for compiler speed)
    check_add_cc_flag("-Wall")      # Warnings
    check_add_cc_flag("-Wextra")    # More warnings
    check_add_cc_flag("-Wpedantic") # Standard compliance
    if(UA_FORCE_WERROR)
        check_add_cc_flag("-Werror") # All warnings are errors
        check_add_cc_flag("-Wunused-command-line-argument") # Warning for command line args instead of error
    endif()

    check_add_cc_flag("-Wno-static-in-inline") # Clang doesn't like the use of static inline methods inside static inline methods
    check_add_cc_flag("-Wno-overlength-strings") # May happen in the nodeset compiler when complex values are directly encoded
    check_add_cc_flag("-Wno-unused-parameter") # some methods may require unused arguments to cast to a method pointer
    check_add_cc_flag("-Wno-maybe-uninitialized") # too many false positives

    # Use a strict subset of the C and C++ languages

    check_add_cc_flag("-Wc++-compat")

    # Check that format strings (printf/scanf) are sane
    check_add_cc_flag("-Wformat")
    check_add_cc_flag("-Wformat-security")
    check_add_cc_flag("-Wformat-nonliteral")

    # Check prototype definitions
    check_add_cc_flag("-Wmissing-prototypes")
    check_add_cc_flag("-Wstrict-prototypes")

    check_add_cc_flag("-Wredundant-decls")

    check_add_cc_flag("-Wuninitialized")
    check_add_cc_flag("-Winit-self")
    check_add_cc_flag("-Wcast-qual")
    check_add_cc_flag("-Wstrict-overflow")

    check_add_cc_flag("-Wnested-externs")
    check_add_cc_flag("-Wmultichar")
    check_add_cc_flag("-Wundef")
    check_add_cc_flag("-fno-strict-aliasing") # fewer compiler assumptions about pointer types
    check_add_cc_flag("-fexceptions") # recommended for multi-threaded C code, also in combination with C++ code

    # Tree-shaking so that only used functions and data get linked into static binaries
    # To be used in combination with --gc-sections below
    check_add_cc_flag("-ffunction-sections")
    check_add_cc_flag("-fdata-sections")

    # Generate position-independent code for shared libraries (adds a performance penalty)
    if(BUILD_SHARED_LIBS)
        add_cc_flag("-fPIC")
    endif()

    if(UA_MULTITHREADING GREATER_EQUAL 100 AND NOT WIN32)
        check_add_cc_flag("-pthread")
    endif()

    # Force 32bit build
    if(UA_FORCE_32BIT)
        if(MSVC)
            message(FATAL_ERROR "Select the 32bit (cross-) compiler instead of forcing compiler options")
        endif()
        set(CMAKE_C_FLAGS "${CMAKE_C_FLAGS} -m32") # GCC and Clang, possibly more
    endif()

<<<<<<< HEAD
    # Coverage
    if(UA_ENABLE_COVERAGE)
        check_add_cc_flag("--coverage")
        if(CMAKE_C_COMPILER_ID STREQUAL "Clang")
            check_add_cc_flag("-fprofile-instr-generate")
            check_add_cc_flag("-fcoverage-mapping")
            check_add_cc_flag("-fprofile-arcs")
            check_add_cc_flag("-ftest-coverage")
        endif()
    endif()

    if(NOT MINGW AND NOT UA_BUILD_OSS_FUZZ)
        # IPO requires too much memory for unit tests
        # GCC docu recommends to compile all files with the same options, therefore ignore it completely
        if(NOT UA_BUILD_UNIT_TESTS AND NOT DEFINED CMAKE_INTERPROCEDURAL_OPTIMIZATION)
            # needed to check if IPO is supported (check needs cmake > 3.9)
            if("${CMAKE_VERSION}" VERSION_GREATER 3.9)
                cmake_policy(SET CMP0069 NEW) # needed as long as required cmake < 3.9
                include(CheckIPOSupported)
                check_ipo_supported(RESULT CC_HAS_IPO) # Inter Procedural Optimization / Link Time Optimization (should be same as -flto)
                if(CC_HAS_IPO AND NOT UA_DEBUG)
                    set(CMAKE_INTERPROCEDURAL_OPTIMIZATION ON)
                endif()
            endif()
=======
    if(UA_ENABLE_HARDENING)
        check_add_cc_flag("-fhardened") # See the GCC docs on which precise flags this enables
    endif()

    # Inter Procedural Optimization / Link Time Optimization (should be same as -flto)
    # IPO requires too much memory for unit tests
    # GCC docu recommends to compile all files with the same options, therefore ignore it completely
    if(NOT UA_BUILD_UNIT_TESTS AND NOT DEFINED CMAKE_INTERPROCEDURAL_OPTIMIZATION)
        include(CheckIPOSupported)
        check_ipo_supported(RESULT CC_HAS_IPO)
        if(CC_HAS_IPO)
            set(CMAKE_INTERPROCEDURAL_OPTIMIZATION ON)
>>>>>>> 79bc02fc
        endif()
    endif()

    # Linker
    set(CMAKE_SHARED_LIBRARY_LINK_C_FLAGS "") # cmake sets -rdynamic by default
    if(APPLE)
        set(CMAKE_C_LINK_FLAGS "${CMAKE_C_LINK_FLAGS} -Wl,-dead_strip")
        set(CMAKE_SHARED_LINKER_FLAGS "${CMAKE_SHARED_LINKER_FLAGS} -Wl,-dead_strip")
    else()
        set(CMAKE_C_LINK_FLAGS "${CMAKE_C_LINK_FLAGS} -Wl,--gc-sections")
        set(CMAKE_SHARED_LINKER_FLAGS "${CMAKE_SHARED_LINKER_FLAGS} -Wl,--gc-sections")
    endif()

    # Debug
    if(UA_ENABLE_DEBUG_SANITIZER AND BUILD_TYPE_LOWER_CASE STREQUAL "debug" AND UNIX AND NOT UA_BUILD_OSS_FUZZ AND
       CMAKE_C_COMPILER_ID STREQUAL "Clang" AND NOT UA_ENABLE_UNIT_TESTS_MEMCHECK)
        # Add default sanitizer settings when using clang and Debug build.
        # This allows e.g. CLion to find memory locations for SegFaults
        message(STATUS "Sanitizer enabled")
        set(SANITIZER_FLAGS "-g -fno-omit-frame-pointer -gline-tables-only -fsanitize=address -fsanitize-address-use-after-scope -fsanitize=leak -fsanitize=undefined")
        if(CMAKE_CXX_COMPILER_VERSION AND CMAKE_CXX_COMPILER_VERSION VERSION_LESS 10.0)
            set(SANITIZER_FLAGS "${SANITIZER_FLAGS} -fsanitize-coverage=trace-pc-guard")
        endif()
        set(CMAKE_C_FLAGS "${CMAKE_C_FLAGS} ${SANITIZER_FLAGS}")
        set(CMAKE_CXX_FLAGS "${CMAKE_CXX_FLAGS} ${SANITIZER_FLAGS}")
    endif()

    # Strip release builds
    if(CMAKE_BUILD_TYPE STREQUAL "MinSizeRel" OR CMAKE_BUILD_TYPE STREQUAL "Release")
        check_add_cc_flag("-fno-unwind-tables")
        check_add_cc_flag("-fno-asynchronous-unwind-tables")
        check_add_cc_flag("-fno-math-errno")
#        check_add_cc_flag("-fno-ident")

        # remove stack-protector with MinSizeRel
        if(CMAKE_BUILD_TYPE STREQUAL "MinSizeRel")
            check_add_cc_flag("-fno-stack-protector")
        endif()
        if(NOT OS9)
            set(CMAKE_C_LINK_FLAGS "${CMAKE_C_LINK_FLAGS} -s")
            set(CMAKE_SHARED_LINKER_FLAGS "${CMAKE_SHARED_LINKER_FLAGS} -s")
        endif()
        if(NOT WIN32 AND NOT CYGWIN AND NOT APPLE)
            # these settings reduce the binary size by ~2kb
            set(CMAKE_C_LINK_FLAGS "${CMAKE_C_LINK_FLAGS} -Wl,-z,norelro -Wl,--hash-style=gnu -Wl,--build-id=none")
        endif()
    endif()
endif()

if(APPLE)
    set(CMAKE_MACOSX_RPATH 1)
    set(CMAKE_C_FLAGS "${CMAKE_C_FLAGS} -D_DARWIN_C_SOURCE=1")
endif()

if(MSVC)
  set(CMAKE_C_FLAGS "${CMAKE_C_FLAGS} /W3 /w44996")
  if(UA_FORCE_WERROR)
      set(CMAKE_C_FLAGS "${CMAKE_C_FLAGS} /WX") # Compiler warnings, error on warning
  endif()

  if(UA_MSVC_FORCE_STATIC_CRT AND NOT BUILD_SHARED_LIBS)
    set(CompilerFlags CMAKE_CXX_FLAGS CMAKE_CXX_FLAGS_DEBUG CMAKE_CXX_FLAGS_RELEASE CMAKE_C_FLAGS
        CMAKE_C_FLAGS_DEBUG CMAKE_C_FLAGS_RELEASE)
    foreach(CompilerFlag ${CompilerFlags})
      string(REPLACE "/MD" "/MT" ${CompilerFlag} "${${CompilerFlag}}")
    endforeach()
  endif()
endif()

if(UA_BUILD_FUZZING OR UA_BUILD_OSS_FUZZ)
    set(UA_ENABLE_MALLOC_SINGLETON ON)
endif()

#########################
# Generate Main Library #
#########################

# Directory for generated sources
file(MAKE_DIRECTORY "${PROJECT_BINARY_DIR}/src_generated")

# Generate the config.h
configure_file(include/open62541/config.h.in ${PROJECT_BINARY_DIR}/src_generated/open62541/config.h)

if(UA_ENABLE_DISCOVERY_MULTICAST_MDNSD)
  include(GenerateExportHeader)
    set(MDNSD_LOGLEVEL 300 CACHE STRING "Level at which logs shall be reported" FORCE)
    
    # create a "fake" empty library to generate the export header macros
    if (APPLE)
    	add_library(libmdnsd INTERFACE ${PROJECT_SOURCE_DIR}/deps/mdnsd/libmdnsd/mdnsd.h)
    else()
    	add_library(libmdnsd ${PROJECT_SOURCE_DIR}/deps/mdnsd/libmdnsd/mdnsd.h)
    endif()
    
    set_property(TARGET libmdnsd PROPERTY LINKER_LANGUAGE C)
    set_property(TARGET libmdnsd PROPERTY DEFINE_SYMBOL "MDNSD_DYNAMIC_LINKING_EXPORT")
    configure_file("deps/mdnsd/libmdnsd/mdnsd_config_extra.in"
                   "${PROJECT_BINARY_DIR}/src_generated/mdnsd_config_extra")
    file(READ "${PROJECT_BINARY_DIR}/src_generated/mdnsd_config_extra" MDNSD_CONFIG_EXTRA)
    generate_export_header(libmdnsd EXPORT_FILE_NAME "${PROJECT_BINARY_DIR}/src_generated/mdnsd_config.h"
                           BASE_NAME MDNSD DEFINE_NO_DEPRECATED CUSTOM_CONTENT_FROM_VARIABLE MDNSD_CONFIG_EXTRA)
endif()

# Exported headers
set(exported_headers ${PROJECT_BINARY_DIR}/src_generated/open62541/config.h
                     ${PROJECT_BINARY_DIR}/src_generated/open62541/statuscodes.h
                     ${PROJECT_BINARY_DIR}/src_generated/open62541/nodeids.h
                     ${PROJECT_SOURCE_DIR}/include/open62541/common.h
                     ${PROJECT_SOURCE_DIR}/include/open62541/types.h
                     ${PROJECT_BINARY_DIR}/src_generated/open62541/types_generated.h
                     ${PROJECT_SOURCE_DIR}/include/open62541/plugin/log.h
                     ${PROJECT_SOURCE_DIR}/include/open62541/util.h
                     ${PROJECT_SOURCE_DIR}/include/open62541/plugin/accesscontrol.h
                     ${PROJECT_SOURCE_DIR}/include/open62541/plugin/certificategroup.h
                     ${PROJECT_SOURCE_DIR}/include/open62541/plugin/securitypolicy.h
                     ${PROJECT_SOURCE_DIR}/include/open62541/plugin/eventloop.h
                     ${PROJECT_SOURCE_DIR}/include/open62541/plugin/nodestore.h
                     ${PROJECT_SOURCE_DIR}/include/open62541/plugin/historydatabase.h
                     ${PROJECT_SOURCE_DIR}/include/open62541/client.h
                     ${PROJECT_SOURCE_DIR}/include/open62541/client_highlevel_async.h
                     ${PROJECT_SOURCE_DIR}/include/open62541/client_subscriptions.h
                     ${PROJECT_SOURCE_DIR}/include/open62541/client_highlevel.h
                     ${PROJECT_SOURCE_DIR}/include/open62541/server_pubsub.h
                     ${PROJECT_SOURCE_DIR}/include/open62541/server.h
                     ${PROJECT_SOURCE_DIR}/include/open62541/pubsub.h)

# Main Library

set(lib_headers ${PROJECT_SOURCE_DIR}/deps/open62541_queue.h
                ${PROJECT_SOURCE_DIR}/deps/pcg_basic.h
                ${PROJECT_SOURCE_DIR}/deps/libc_time.h
                ${PROJECT_SOURCE_DIR}/deps/base64.h
                ${PROJECT_SOURCE_DIR}/deps/dtoa.h
                ${PROJECT_SOURCE_DIR}/deps/musl_inet_pton.h
                ${PROJECT_SOURCE_DIR}/deps/mp_printf.h
                ${PROJECT_SOURCE_DIR}/deps/utf8.h
                ${PROJECT_SOURCE_DIR}/deps/itoa.h
                ${PROJECT_SOURCE_DIR}/deps/ziptree.h
                ${PROJECT_SOURCE_DIR}/src/ua_types_encoding_binary.h
                ${PROJECT_SOURCE_DIR}/src/util/ua_util_internal.h
                ${PROJECT_BINARY_DIR}/src_generated/open62541/transport_generated.h
                ${PROJECT_SOURCE_DIR}/src/ua_securechannel.h
                ${PROJECT_SOURCE_DIR}/src/server/ua_session.h
                ${PROJECT_SOURCE_DIR}/src/server/ua_subscription.h
                ${PROJECT_SOURCE_DIR}/src/server/ua_services.h
                ${PROJECT_SOURCE_DIR}/src/server/ua_server_async.h
                ${PROJECT_SOURCE_DIR}/src/server/ua_server_internal.h
                ${PROJECT_SOURCE_DIR}/src/client/ua_client_internal.h
                ${PROJECT_SOURCE_DIR}/src/pubsub/ua_pubsub_networkmessage.h
                ${PROJECT_SOURCE_DIR}/src/pubsub/ua_pubsub_internal.h
                ${PROJECT_SOURCE_DIR}/src/pubsub/ua_pubsub_keystorage.h)

if(UA_ENABLE_ENCRYPTION AND UA_ARCHITECTURE_WIN32)
    list(APPEND lib_headers ${PROJECT_SOURCE_DIR}/deps/tr_dirent.h)
endif()

set(lib_sources ${PROJECT_SOURCE_DIR}/src/ua_types.c
                ${PROJECT_SOURCE_DIR}/src/ua_types_encoding_binary.c
                ${PROJECT_BINARY_DIR}/src_generated/open62541/types_generated.c
                ${PROJECT_BINARY_DIR}/src_generated/open62541/transport_generated.c
                ${PROJECT_BINARY_DIR}/src_generated/open62541/statuscodes.c
                ${PROJECT_SOURCE_DIR}/src/util/ua_util.c
                ${PROJECT_SOURCE_DIR}/src/ua_securechannel.c
                ${PROJECT_SOURCE_DIR}/src/ua_securechannel_crypto.c
                # server
                ${PROJECT_SOURCE_DIR}/src/server/ua_session.c
                ${PROJECT_SOURCE_DIR}/src/server/ua_nodes.c
                ${PROJECT_SOURCE_DIR}/src/server/ua_server.c
                ${PROJECT_SOURCE_DIR}/src/server/ua_server_ns0.c
                ${PROJECT_SOURCE_DIR}/src/server/ua_server_ns0_diagnostics.c
                ${PROJECT_SOURCE_DIR}/src/server/ua_server_ns0_gds.c
                ${PROJECT_SOURCE_DIR}/src/server/ua_server_config.c
                ${PROJECT_SOURCE_DIR}/src/server/ua_server_binary.c
                ${PROJECT_SOURCE_DIR}/src/server/ua_server_utils.c
                ${PROJECT_SOURCE_DIR}/src/server/ua_server_async.c
                ${PROJECT_SOURCE_DIR}/src/server/ua_services.c
                ${PROJECT_SOURCE_DIR}/src/server/ua_services_view.c
                ${PROJECT_SOURCE_DIR}/src/server/ua_services_method.c
                ${PROJECT_SOURCE_DIR}/src/server/ua_services_session.c
                ${PROJECT_SOURCE_DIR}/src/server/ua_services_attribute.c
                ${PROJECT_SOURCE_DIR}/src/server/ua_services_discovery.c
                ${PROJECT_SOURCE_DIR}/src/server/ua_services_subscription.c
                ${PROJECT_SOURCE_DIR}/src/server/ua_services_monitoreditem.c
                ${PROJECT_SOURCE_DIR}/src/server/ua_services_securechannel.c
                ${PROJECT_SOURCE_DIR}/src/server/ua_services_nodemanagement.c
                # pubsub
                ${PROJECT_SOURCE_DIR}/src/pubsub/ua_pubsub_networkmessage_binary.c
                ${PROJECT_SOURCE_DIR}/src/pubsub/ua_pubsub_connection.c
                ${PROJECT_SOURCE_DIR}/src/pubsub/ua_pubsub_dataset.c
                ${PROJECT_SOURCE_DIR}/src/pubsub/ua_pubsub_writer.c
                ${PROJECT_SOURCE_DIR}/src/pubsub/ua_pubsub_writergroup.c
                ${PROJECT_SOURCE_DIR}/src/pubsub/ua_pubsub_reader.c
                ${PROJECT_SOURCE_DIR}/src/pubsub/ua_pubsub_readergroup.c
                ${PROJECT_SOURCE_DIR}/src/pubsub/ua_pubsub_manager.c
                ${PROJECT_SOURCE_DIR}/src/pubsub/ua_pubsub_ns0.c
                ${PROJECT_SOURCE_DIR}/src/pubsub/ua_pubsub_keystorage.c
                ${PROJECT_SOURCE_DIR}/src/pubsub/ua_pubsub_securitygroup.c
                ${PROJECT_SOURCE_DIR}/src/pubsub/ua_pubsub_config.c
                # client
                ${PROJECT_SOURCE_DIR}/src/client/ua_client.c
                ${PROJECT_SOURCE_DIR}/src/client/ua_client_connect.c
                ${PROJECT_SOURCE_DIR}/src/client/ua_client_discovery.c
                ${PROJECT_SOURCE_DIR}/src/client/ua_client_highlevel.c
                ${PROJECT_SOURCE_DIR}/src/client/ua_client_subscriptions.c
                # dependencies
                ${PROJECT_SOURCE_DIR}/deps/libc_time.c
                ${PROJECT_SOURCE_DIR}/deps/pcg_basic.c
                ${PROJECT_SOURCE_DIR}/deps/base64.c
                ${PROJECT_SOURCE_DIR}/deps/dtoa.c
                ${PROJECT_SOURCE_DIR}/deps/musl_inet_pton.c
                ${PROJECT_SOURCE_DIR}/deps/mp_printf.c
                ${PROJECT_SOURCE_DIR}/deps/utf8.c
                ${PROJECT_SOURCE_DIR}/deps/itoa.c
                ${PROJECT_SOURCE_DIR}/deps/ziptree.c)

if(UA_GENERATED_NAMESPACE_ZERO)
    list(APPEND lib_headers ${PROJECT_BINARY_DIR}/src_generated/open62541/namespace0_generated.h)
    list(APPEND lib_sources ${PROJECT_BINARY_DIR}/src_generated/open62541/namespace0_generated.c)
endif()

if(UA_ENABLE_PARSING)
    if(NOT UA_ENABLE_JSON_ENCODING)
        message(FATAL_ERROR "Parsing features require JSON to be enabled")
    endif()
    list(APPEND lib_sources ${PROJECT_SOURCE_DIR}/src/util/ua_types_lex.c)
    if(UA_ENABLE_SUBSCRIPTIONS_EVENTS)
        list(APPEND lib_headers ${PROJECT_SOURCE_DIR}/src/util/ua_eventfilter_parser.h)
        list(APPEND lib_sources ${PROJECT_SOURCE_DIR}/src/util/ua_eventfilter_parser.c
                                ${PROJECT_SOURCE_DIR}/src/util/ua_eventfilter_lex.c
                                ${PROJECT_SOURCE_DIR}/src/util/ua_eventfilter_grammar.c)
    endif()
endif()

if(UA_ENABLE_JSON_ENCODING)
    list(APPEND lib_headers ${PROJECT_SOURCE_DIR}/deps/cj5.h
                            ${PROJECT_SOURCE_DIR}/deps/parse_num.h
                            ${PROJECT_SOURCE_DIR}/src/ua_types_encoding_json.h)
    list(APPEND lib_sources ${PROJECT_SOURCE_DIR}/deps/cj5.c
                            ${PROJECT_SOURCE_DIR}/deps/parse_num.c
                            ${PROJECT_SOURCE_DIR}/src/ua_types_encoding_json.c
                            ${PROJECT_SOURCE_DIR}/src/ua_types_encoding_json_105.c
                            ${PROJECT_SOURCE_DIR}/src/pubsub/ua_pubsub_networkmessage_json.c)
endif()

if(UA_ENABLE_XML_ENCODING)
    if(NOT UA_ENABLE_JSON_ENCODING)
        list(APPEND lib_headers ${PROJECT_SOURCE_DIR}/deps/parse_num.h)
        list(APPEND lib_sources ${PROJECT_SOURCE_DIR}/deps/parse_num.c)
    endif()
    list(APPEND lib_headers ${PROJECT_SOURCE_DIR}/deps/yxml.h
                            ${PROJECT_SOURCE_DIR}/src/ua_types_encoding_xml.h)
    list(APPEND lib_sources ${PROJECT_SOURCE_DIR}/deps/yxml.c
                            ${PROJECT_SOURCE_DIR}/src/ua_types_encoding_xml.c)
endif()

if(UA_ENABLE_SUBSCRIPTIONS)
    list(APPEND lib_sources ${PROJECT_SOURCE_DIR}/src/server/ua_subscription.c
                            ${PROJECT_SOURCE_DIR}/src/server/ua_subscription_datachange.c)
    if(UA_ENABLE_SUBSCRIPTIONS_EVENTS)
        if(UA_NAMESPACE_ZERO STREQUAL "MINIMAL")
            message(FATAL_ERROR "Events require at least the reduced Namespace Zero")
        endif()
        list(APPEND lib_sources
                    ${PROJECT_SOURCE_DIR}/src/server/ua_subscription_event.c
                    ${PROJECT_SOURCE_DIR}/src/server/ua_subscription_eventfilter.c)
        if(UA_ENABLE_SUBSCRIPTIONS_ALARMS_CONDITIONS)
            list(APPEND lib_sources ${PROJECT_SOURCE_DIR}/src/server/ua_subscription_alarms_conditions.c)
        endif()
    endif()
endif()

if(UA_DEBUG_DUMP_PKGS)
    list(APPEND lib_sources ${PROJECT_SOURCE_DIR}/plugins/ua_debug_dump_pkgs.c)
endif()

if(UA_ENABLE_DISCOVERY_MULTICAST_MDNSD)
    # prepend in list, otherwise it complains that winsock2.h has to be included before windows.h
    list(APPEND lib_headers
        ${PROJECT_BINARY_DIR}/src_generated/mdnsd_config.h
        ${PROJECT_SOURCE_DIR}/deps/mdnsd/libmdnsd/1035.h
        ${PROJECT_SOURCE_DIR}/deps/mdnsd/libmdnsd/xht.h
        ${PROJECT_SOURCE_DIR}/deps/mdnsd/libmdnsd/sdtxt.h
        ${PROJECT_SOURCE_DIR}/deps/mdnsd/libmdnsd/mdnsd.h)
    list(APPEND lib_sources
        ${PROJECT_SOURCE_DIR}/src/server/ua_discovery_mdns.c
        ${PROJECT_SOURCE_DIR}/deps/mdnsd/libmdnsd/1035.c
        ${PROJECT_SOURCE_DIR}/deps/mdnsd/libmdnsd/xht.c
        ${PROJECT_SOURCE_DIR}/deps/mdnsd/libmdnsd/sdtxt.c
        ${PROJECT_SOURCE_DIR}/deps/mdnsd/libmdnsd/mdnsd.c)
elseif(UA_ENABLE_DISCOVERY_MULTICAST_AVAHI)
    list(APPEND lib_sources
      ${PROJECT_SOURCE_DIR}/src/server/ua_discovery_mdns_avahi.c
    )
endif()

if(UA_BUILD_FUZZING OR UA_BUILD_OSS_FUZZ)
    list(APPEND lib_sources ${PROJECT_SOURCE_DIR}/tests/fuzz/custom_memory_manager.c)
endif()

# Plugins
set(plugin_headers ${PROJECT_SOURCE_DIR}/plugins/include/open62541/plugin/accesscontrol_default.h
                   ${PROJECT_SOURCE_DIR}/plugins/include/open62541/plugin/certificategroup_default.h
                   ${PROJECT_SOURCE_DIR}/plugins/include/open62541/plugin/log_stdout.h
                   ${PROJECT_SOURCE_DIR}/plugins/include/open62541/plugin/nodestore_default.h
                   ${PROJECT_SOURCE_DIR}/plugins/include/open62541/server_config_default.h
                   ${PROJECT_SOURCE_DIR}/plugins/include/open62541/client_config_default.h
                   ${PROJECT_SOURCE_DIR}/plugins/include/open62541/plugin/securitypolicy_default.h
                   ${PROJECT_SOURCE_DIR}/plugins/include/open62541/plugin/create_certificate.h)

set(plugin_sources ${PROJECT_SOURCE_DIR}/plugins/ua_log_stdout.c
                   ${PROJECT_SOURCE_DIR}/plugins/ua_accesscontrol_default.c
                   ${PROJECT_SOURCE_DIR}/plugins/ua_nodestore_ziptree.c
                   ${PROJECT_SOURCE_DIR}/plugins/ua_nodestore_hashmap.c
                   ${PROJECT_SOURCE_DIR}/plugins/ua_config_default.c
                   ${PROJECT_SOURCE_DIR}/plugins/crypto/ua_certificategroup_none.c
                   ${PROJECT_SOURCE_DIR}/plugins/crypto/ua_securitypolicy_none.c)

if(UA_ARCHITECTURE_POSIX OR UA_ARCHITECTURE_WIN32)
    list(APPEND plugin_sources
         ${PROJECT_SOURCE_DIR}/arch/common/timer.h
         ${PROJECT_SOURCE_DIR}/arch/common/timer.c
         ${PROJECT_SOURCE_DIR}/arch/posix/clock_posix.c
         ${PROJECT_SOURCE_DIR}/arch/common/eventloop_common.h
         ${PROJECT_SOURCE_DIR}/arch/common/eventloop_common.c
         ${PROJECT_SOURCE_DIR}/arch/posix/eventloop_posix.h
         ${PROJECT_SOURCE_DIR}/arch/posix/eventloop_posix.c
         ${PROJECT_SOURCE_DIR}/arch/posix/eventloop_posix_tcp.c
         ${PROJECT_SOURCE_DIR}/arch/posix/eventloop_posix_udp.c
         ${PROJECT_SOURCE_DIR}/arch/posix/eventloop_posix_eth.c
         ${PROJECT_SOURCE_DIR}/arch/posix/eventloop_posix_interrupt.c)
endif()

if(UA_ARCHITECTURE_ZEPHYR)
    list(APPEND plugin_sources
         ${PROJECT_SOURCE_DIR}/arch/common/timer.h
         ${PROJECT_SOURCE_DIR}/arch/common/timer.c
         ${PROJECT_SOURCE_DIR}/arch/zephyr/clock_zephyr.c
         ${PROJECT_SOURCE_DIR}/arch/common/eventloop_common.h
         ${PROJECT_SOURCE_DIR}/arch/common/eventloop_common.c
         ${PROJECT_SOURCE_DIR}/arch/zephyr/eventloop_zephyr.h
         ${PROJECT_SOURCE_DIR}/arch/zephyr/eventloop_zephyr.c
         ${PROJECT_SOURCE_DIR}/arch/zephyr/eventloop_zephyr_tcp.c)
endif()

if(UA_ENABLE_MQTT)
    list(APPEND plugin_sources ${PROJECT_SOURCE_DIR}/arch/common/eventloop_mqtt.c)
endif()
     
# For file based server configuration
if(UA_ENABLE_JSON_ENCODING)
    list(APPEND plugin_headers ${PROJECT_SOURCE_DIR}/plugins/include/open62541/server_config_file_based.h)
    list(APPEND plugin_sources ${PROJECT_SOURCE_DIR}/plugins/ua_config_json.c)
endif()

if(UA_ENABLE_HISTORIZING)
    list(APPEND plugin_headers
         ${PROJECT_SOURCE_DIR}/plugins/include/open62541/plugin/historydata/history_data_backend.h
         ${PROJECT_SOURCE_DIR}/plugins/include/open62541/plugin/historydata/history_data_gathering.h
         ${PROJECT_SOURCE_DIR}/plugins/include/open62541/plugin/historydata/history_database_default.h
         ${PROJECT_SOURCE_DIR}/plugins/include/open62541/plugin/historydata/history_data_gathering_default.h
         ${PROJECT_SOURCE_DIR}/plugins/include/open62541/plugin/historydata/history_data_backend_memory.h)
    list(APPEND plugin_sources
         ${PROJECT_SOURCE_DIR}/plugins/historydata/ua_history_data_backend_memory.c
         ${PROJECT_SOURCE_DIR}/plugins/historydata/ua_history_data_gathering_default.c
         ${PROJECT_SOURCE_DIR}/plugins/historydata/ua_history_database_default.c)
endif()

# Syslog-logging on Linux and Unices
if(UNIX)
    list(APPEND plugin_headers ${PROJECT_SOURCE_DIR}/plugins/include/open62541/plugin/log_syslog.h)
    list(APPEND plugin_sources ${PROJECT_SOURCE_DIR}/plugins/ua_log_syslog.c)
endif()

# Always include encryption plugins into the amalgamation
# Use guards in the files to ensure that UA_ENABLE_ENCRYPTON_MBEDTLS and UA_ENABLE_ENCRYPTION_OPENSSL are honored.

if(((UNIX OR UA_ARCHITECTURE_WIN32) AND UA_ENABLE_ENCRYPTION) OR UA_ENABLE_AMALGAMATION)
    list(APPEND plugin_sources ${PROJECT_SOURCE_DIR}/plugins/crypto/ua_filestore_common.h
                               ${PROJECT_SOURCE_DIR}/plugins/crypto/ua_filestore_common.c
                               ${PROJECT_SOURCE_DIR}/plugins/crypto/ua_certificategroup_filestore.c
                               ${PROJECT_SOURCE_DIR}/plugins/crypto/ua_securitypolicy_filestore.c)
endif()

if(UA_ENABLE_ENCRYPTION_MBEDTLS OR UA_ENABLE_AMALGAMATION)
    list(INSERT plugin_sources 0
         ${PROJECT_SOURCE_DIR}/plugins/crypto/mbedtls/securitypolicy_common.h)
    list(APPEND plugin_sources
         ${PROJECT_SOURCE_DIR}/plugins/crypto/mbedtls/securitypolicy_common.c
         ${PROJECT_SOURCE_DIR}/plugins/crypto/mbedtls/securitypolicy_basic128rsa15.c
         ${PROJECT_SOURCE_DIR}/plugins/crypto/mbedtls/securitypolicy_basic256.c
         ${PROJECT_SOURCE_DIR}/plugins/crypto/mbedtls/securitypolicy_basic256sha256.c
         ${PROJECT_SOURCE_DIR}/plugins/crypto/mbedtls/securitypolicy_aes128sha256rsaoaep.c
         ${PROJECT_SOURCE_DIR}/plugins/crypto/mbedtls/securitypolicy_aes256sha256rsapss.c
         ${PROJECT_SOURCE_DIR}/plugins/crypto/mbedtls/securitypolicy_pubsub_aes128ctr.c
         ${PROJECT_SOURCE_DIR}/plugins/crypto/mbedtls/securitypolicy_pubsub_aes256ctr.c
         ${PROJECT_SOURCE_DIR}/plugins/crypto/mbedtls/create_certificate.c
         ${PROJECT_SOURCE_DIR}/plugins/crypto/mbedtls/certificategroup.c)
endif()

if(UA_ENABLE_ENCRYPTION_OPENSSL OR UA_ENABLE_ENCRYPTION_LIBRESSL OR UA_ENABLE_AMALGAMATION)
    list(INSERT plugin_sources 0
         ${PROJECT_SOURCE_DIR}/plugins/crypto/openssl/securitypolicy_common.h)
    list(APPEND plugin_sources
         ${PROJECT_SOURCE_DIR}/plugins/crypto/openssl/securitypolicy_common.c
         ${PROJECT_SOURCE_DIR}/plugins/crypto/openssl/securitypolicy_basic128rsa15.c
         ${PROJECT_SOURCE_DIR}/plugins/crypto/openssl/securitypolicy_basic256.c
         ${PROJECT_SOURCE_DIR}/plugins/crypto/openssl/securitypolicy_basic256sha256.c
         ${PROJECT_SOURCE_DIR}/plugins/crypto/openssl/securitypolicy_aes128sha256rsaoaep.c
         ${PROJECT_SOURCE_DIR}/plugins/crypto/openssl/securitypolicy_aes256sha256rsapss.c
         ${PROJECT_SOURCE_DIR}/plugins/crypto/openssl/securitypolicy_eccnistp256.c
         ${PROJECT_SOURCE_DIR}/plugins/crypto/openssl/create_certificate.c
         ${PROJECT_SOURCE_DIR}/plugins/crypto/openssl/certificategroup.c)
endif()

if(UA_ENABLE_TPM2_SECURITY)
    list(APPEND plugin_sources
         ${PROJECT_SOURCE_DIR}/plugins/crypto/pkcs11/securitypolicy_pubsub_aes128ctr_tpm.c
         ${PROJECT_SOURCE_DIR}/plugins/crypto/pkcs11/securitypolicy_pubsub_aes256ctr_tpm.c)
endif()

if(UA_ENABLE_DISCOVERY)
    list(APPEND lib_headers ${PROJECT_SOURCE_DIR}/src/server/ua_discovery.h)
    list(APPEND lib_sources ${PROJECT_SOURCE_DIR}/src/server/ua_discovery.c)
endif()

if(UA_ENABLE_NODESETLOADER)
    # This is required because of issues with policy CMP0077.
    # Source: https://stackoverflow.com/a/54404924
    option(ENABLE_BUILD_INTO_OPEN62541 "make nodesetLoader part of the open62541 library" off)
    set(ENABLE_BUILD_INTO_OPEN62541 on)

    add_subdirectory(${PROJECT_SOURCE_DIR}/deps/nodesetLoader)

    list(APPEND lib_sources ${NODESETLOADER_SOURCES})
    list(APPEND plugin_headers ${PROJECT_SOURCE_DIR}/plugins/include/open62541/plugin/nodesetloader.h)
    list(APPEND plugin_sources ${PROJECT_SOURCE_DIR}/plugins/ua_nodesetloader.c)
    list(APPEND open62541_LIBRARIES ${NODESETLOADER_DEPS_LIBS})
endif()

#########################
# Generate source files #
#########################

# Nodeset files combined into NS0 generated file
set(UA_FILE_NODESETS) # List of nodeset-xml files to be considered in the generated information model
set(UA_NODESET_DIR ${PROJECT_SOURCE_DIR}/deps/ua-nodeset CACHE STRING "The path to the node-set directory (e.g. from https://github.com/OPCFoundation/UA-Nodeset)")

set(UA_FILE_NS0_PRIVATE "")
if(UA_FILE_NS0)
    set(UA_FILE_NS0_PRIVATE "${UA_FILE_NS0}")
endif()

if(UA_NAMESPACE_ZERO STREQUAL "FULL")
    # Use the "full" schema files also for datatypes and statuscodes
    set(UA_SCHEMA_DIR ${UA_NODESET_DIR}/Schema CACHE INTERNAL "")

    # Set the full Nodeset for NS0
    if(NOT UA_FILE_NS0_PRIVATE)
        set(UA_FILE_NS0_PRIVATE ${UA_SCHEMA_DIR}/Opc.Ua.NodeSet2.xml)
    endif()

    # Check that the submodule was checked out or manually downloaded into the folder
    if(NOT EXISTS "${UA_FILE_NS0_PRIVATE}")
        message(STATUS "Submodule update")
        execute_process(COMMAND ${GIT_EXECUTABLE} submodule update --init --recursive
                        WORKING_DIRECTORY ${PROJECT_SOURCE_DIR}
                        RESULT_VARIABLE GIT_SUBMOD_RESULT)
        if(NOT GIT_SUBMOD_RESULT EQUAL "0")
            message(FATAL_ERROR "git submodule update --init --recursive failed with ${GIT_SUBMOD_RESULT}")
        endif()
    endif()
else()
    # Directory with the schema files for installation
    set(UA_SCHEMA_DIR ${PROJECT_SOURCE_DIR}/tools/schema CACHE INTERNAL "")

    # Set the reduced Nodeset for NS0
    if(NOT UA_FILE_NS0_PRIVATE)
        set(UA_FILE_NS0_PRIVATE ${UA_SCHEMA_DIR}/Opc.Ua.NodeSet2.Reduced.xml CACHE INTERNAL "")
    endif()

    # Set feature-specific datatypes definitions and nodesets
    set(UA_FILE_DATATYPES ${UA_SCHEMA_DIR}/datatypes_minimal.txt
                          ${UA_SCHEMA_DIR}/datatypes_discovery.txt)

    if(UA_ENABLE_METHODCALLS)
        list(APPEND UA_FILE_DATATYPES ${UA_SCHEMA_DIR}/datatypes_method.txt)
    endif()

    if(UA_ENABLE_DIAGNOSTICS)
        list(APPEND UA_FILE_NODESETS ${UA_SCHEMA_DIR}/Opc.Ua.NodeSet2.DiagnosticsMinimal.xml)
        list(APPEND UA_FILE_DATATYPES ${UA_SCHEMA_DIR}/datatypes_diagnostics.txt)
    endif()

    if(UA_ENABLE_GDS_PUSHMANAGEMENT)
        if(NOT UA_NAMESPACE_ZERO STREQUAL "FULL")
            message(FATAL_ERROR "PushManagement needs the full Namespace Zero")
        endif()
        if(NOT UA_ENABLE_ENCRYPTION)
            message(FATAL_ERROR "PushManagement cannot be used with disabled UA_ENABLE_ENCRYPTION")
        endif()
    endif()

    if(UA_ENABLE_SUBSCRIPTIONS)
        list(APPEND UA_FILE_DATATYPES ${UA_SCHEMA_DIR}/datatypes_subscriptions.txt)
    endif()

    if(UA_ENABLE_SUBSCRIPTIONS_EVENTS)
        list(APPEND UA_FILE_NODESETS ${UA_SCHEMA_DIR}/Opc.Ua.NodeSet2.EventsMinimal.xml)
    endif()

    if(UA_ENABLE_HISTORIZING)
        list(APPEND UA_FILE_NODESETS ${UA_SCHEMA_DIR}/Opc.Ua.NodeSet2.HistorizingMinimal.xml)
        list(APPEND UA_FILE_DATATYPES ${UA_SCHEMA_DIR}/datatypes_historizing.txt)
    endif()

    if(UA_ENABLE_QUERY)
        list(APPEND UA_FILE_DATATYPES ${UA_SCHEMA_DIR}/datatypes_query.txt)
    endif()

    if(UA_ENABLE_PUBSUB)
        list(APPEND UA_FILE_DATATYPES ${UA_SCHEMA_DIR}/datatypes_pubsub.txt)
        if(UA_ENABLE_PUBSUB_INFORMATIONMODEL)
            list(APPEND UA_FILE_NODESETS ${UA_SCHEMA_DIR}/Opc.Ua.NodeSet2.PubSubMinimal.xml)
        endif()
    endif()

	if(UA_ENABLE_DA)
		list(APPEND UA_FILE_DATATYPES ${UA_SCHEMA_DIR}/datatypes_dataaccess.txt)
        list(APPEND UA_FILE_NODESETS ${UA_SCHEMA_DIR}/Opc.Ua.NodeSet2.Part8_Subset.xml)
    endif()

    if(UA_ENABLE_TYPEDESCRIPTION)
        list(APPEND UA_FILE_DATATYPES ${UA_SCHEMA_DIR}/datatypes_typedescription.txt)
    endif()
endif()

list(INSERT UA_FILE_NODESETS 0 "${UA_FILE_NS0_PRIVATE}")
set(UA_FILE_NODEIDS ${UA_SCHEMA_DIR}/NodeIds.csv)
set(UA_FILE_STATUSCODES ${UA_SCHEMA_DIR}/StatusCode.csv)
set(UA_FILE_TYPES_BSD ${UA_SCHEMA_DIR}/Opc.Ua.Types.bsd)

# Generate all datatypes -> reset the lists used for filtering
if(UA_ENABLE_DATATYPES_ALL)
    unset(UA_FILE_DATATYPES)
endif()

# standard-defined data types
ua_generate_datatypes(BUILTIN GEN_DOC NAME "types" TARGET_SUFFIX "types" NAMESPACE_IDX 0
                      FILE_CSV "${UA_FILE_NODEIDS}"
                      FILES_BSD "${UA_FILE_TYPES_BSD}"
                      FILES_SELECTED ${UA_FILE_DATATYPES})

# transport data types
ua_generate_datatypes(INTERNAL NAME "transport" TARGET_SUFFIX "transport" NAMESPACE_IDX 1
                      FILE_CSV "${UA_FILE_NODEIDS}"
                      IMPORT_BSD "TYPES#${UA_FILE_TYPES_BSD}"
                      FILES_BSD "${PROJECT_SOURCE_DIR}/tools/schema/Custom.Opc.Ua.Transport.bsd"
                      FILES_SELECTED "${PROJECT_SOURCE_DIR}/tools/schema/datatypes_transport.txt")

# statuscode explanation
add_custom_command(OUTPUT ${PROJECT_BINARY_DIR}/src_generated/open62541/statuscodes.h
                          ${PROJECT_BINARY_DIR}/src_generated/open62541/statuscodes.c
                   COMMAND ${Python3_EXECUTABLE} ${PROJECT_SOURCE_DIR}/tools/generate_statuscode_descriptions.py
                           ${UA_FILE_STATUSCODES} ${PROJECT_BINARY_DIR}/src_generated/open62541/statuscodes
                   DEPENDS ${CMAKE_CURRENT_SOURCE_DIR}/tools/generate_statuscode_descriptions.py
                           ${UA_FILE_STATUSCODES})

# Header containing defines for all NodeIds
ua_generate_nodeid_header(NAME "nodeids" ID_PREFIX "NS0" TARGET_SUFFIX "ids-ns0"
                          FILE_CSV "${UA_FILE_NODEIDS}")

# we need a custom target to avoid that the generator is called concurrently and
# thus overwriting files while the other thread is compiling
add_custom_target(open62541-generator-statuscode DEPENDS
                  ${PROJECT_BINARY_DIR}/src_generated/open62541/nodeids.h
                  ${PROJECT_BINARY_DIR}/src_generated/open62541/statuscodes.h
                  ${PROJECT_BINARY_DIR}/src_generated/open62541/statuscodes.c)

if(UA_ENABLE_AMALGAMATION)
    # single-file release
    add_custom_command(OUTPUT ${PROJECT_BINARY_DIR}/open62541.h
                       COMMAND ${Python3_EXECUTABLE} ${CMAKE_CURRENT_SOURCE_DIR}/tools/amalgamate.py
                               ${OPEN62541_VERSION} ${CMAKE_CURRENT_BINARY_DIR}/open62541.h
                               ${exported_headers} ${NODESETLOADER_PUBLIC_HEADERS} ${plugin_headers}
                       DEPENDS ${CMAKE_CURRENT_SOURCE_DIR}/tools/amalgamate.py
                               ${exported_headers} ${plugin_headers})

    add_custom_command(OUTPUT ${PROJECT_BINARY_DIR}/open62541.c
                       COMMAND ${Python3_EXECUTABLE} ${CMAKE_CURRENT_SOURCE_DIR}/tools/amalgamate.py
                               ${OPEN62541_VERSION} ${CMAKE_CURRENT_BINARY_DIR}/open62541.c
                               ${lib_headers} ${NODESETLOADER_PRIVATE_HEADERS} ${lib_sources} ${plugin_sources}
                       DEPENDS ${CMAKE_CURRENT_SOURCE_DIR}/tools/amalgamate.py ${lib_headers}
                               ${lib_sources} ${plugin_sources})

    add_custom_target(open62541-amalgamation ALL DEPENDS ${PROJECT_BINARY_DIR}/open62541.c
                                                         ${PROJECT_BINARY_DIR}/open62541.h)
endif()

# Generated NS0
ua_generate_nodeset(NAME "ns0" FILE ${UA_FILE_NODESETS}
                    INTERNAL BLACKLIST ${UA_FILE_NS0_BLACKLIST}
                    IGNORE "${PROJECT_SOURCE_DIR}/tools/nodeset_compiler/NodeID_NS0_Base.txt"
                    DEPENDS_TARGET "open62541-generator-types")

# Stack protector and optimization are disabled for the huge ns0 file to speed up the compilation
if(UA_NAMESPACE_ZERO STREQUAL "FULL" AND NOT MSVC)
    set_source_files_properties(${PROJECT_BINARY_DIR}/src_generated/open62541/namespace0_generated.c
                                PROPERTIES COMPILE_FLAGS "-fno-stack-protector -O0")
endif()

if(UA_ENABLE_NODESET_INJECTOR)
    message(STATUS "Nodesetinjector feature enabled")
    cmake_minimum_required(VERSION 3.20)
    add_custom_command(OUTPUT ${PROJECT_BINARY_DIR}/src_generated/open62541/nodesetinjector.h
                       ${PROJECT_BINARY_DIR}/src_generated/open62541/nodesetinjector.c
                       COMMAND ${Python3_EXECUTABLE} ${PROJECT_SOURCE_DIR}/tools/nodeset_injector/generate_nodesetinjector.py
                       ${PROJECT_BINARY_DIR}/src_generated/open62541/nodesetinjector)
    add_custom_target(open62541-generator-nodesetinjector DEPENDS
                      ${PROJECT_BINARY_DIR}/src_generated/open62541/nodesetinjector.c
                      ${PROJECT_BINARY_DIR}/src_generated/open62541/nodesetinjector.h)
    set(UA_NODESETINJECTOR_GENERATORS "")
    set(UA_NODESETINJECTOR_SOURCE_FILES "")
    set(UA_NODESETINJECTOR_HEADER_FILES "")
    set(UA_NODESETINJECTOR_EXAMPLE_NAMES "")
    set(UA_NODESETINJECTOR_TEST_NAMES "")
endif()

# Group the code generation targets into one target
add_custom_target(open62541-code-generation DEPENDS open62541-generator-types
                                                    open62541-generator-transport
                                                    open62541-generator-statuscode
                                                    open62541-generator-namespace)
if(UA_ENABLE_NODESET_INJECTOR)
    add_dependencies(open62541-code-generation open62541-generator-nodesetinjector)
endif()

#####################
# Build the Library #
#####################

# Assign source files to groups (for the Visual Studio project folder)
assign_source_group(${exported_headers})
assign_source_group(${lib_headers} ${lib_sources})
assign_source_group(${plugin_headers} ${plugin_sources})

# Define the target libraries
if(${UA_ARCHITECTURE} STREQUAL "zephyr")
    zephyr_library_named(open62541-object)
    zephyr_library_named(open62541-plugins)
    target_sources(open62541-object PRIVATE ${lib_sources} ${lib_headers} ${exported_headers})
    target_sources(open62541-plugins PRIVATE ${plugin_sources} ${plugin_headers})
else()
    add_library(open62541-object OBJECT ${lib_sources} ${lib_headers} ${exported_headers})
    add_library(open62541-plugins OBJECT ${plugin_sources} ${plugin_headers})
endif()
add_library(open62541 $<TARGET_OBJECTS:open62541-object> $<TARGET_OBJECTS:open62541-plugins>)

add_dependencies(open62541-object open62541-code-generation)
add_dependencies(open62541-plugins open62541-code-generation)

# Define which code we want to coverage-track
if(UA_ENABLE_COVERAGE)
    add_coverage(open62541-object)
    add_coverage(open62541-plugins)
endif()

# Private include directories
function(include_directories_private)
    foreach(_include_dir IN ITEMS ${ARGN})
        target_include_directories(open62541-object PRIVATE ${_include_dir})
        target_include_directories(open62541-plugins PRIVATE ${_include_dir})
    endforeach()
endfunction()

include_directories_private("${PROJECT_SOURCE_DIR}/deps")

if(UA_ENABLE_ENCRYPTION_MBEDTLS)
    include_directories_private(${MBEDTLS_INCLUDE_DIRS})
endif()
if(UA_ENABLE_ENCRYPTION_OPENSSL)
    include_directories_private(${OPENSSL_INCLUDE_DIR})
endif()
if(UA_ENABLE_ENCRYPTION_LIBRESSL)
    include_directories_private(${LIBRESSL_INCLUDE_DIR})
endif()
if(UA_ENABLE_NODESETLOADER)
    include_directories_private(${NODESETLOADER_PRIVATE_INCLUDES})
endif()

# Public include directories
function(include_directories_public)
    include_directories_private(${ARGN})
    foreach(_include_dir IN ITEMS ${ARGN})
        target_include_directories(open62541 PUBLIC $<BUILD_INTERFACE:${_include_dir}>)
    endforeach()
endfunction()

include_directories_public("${PROJECT_SOURCE_DIR}/include"
                           "${PROJECT_SOURCE_DIR}/plugins/include"
                           "${PROJECT_BINARY_DIR}/src_generated")

if(UA_ENABLE_NODESETLOADER)
    include_directories_public(${NODESETLOADER_PUBLIC_INCLUDES})
endif()

# Ensure that the open62541::open62541 alias can be used inside open62541's build
add_library(open62541::open62541 ALIAS open62541)

# Export public symbols during build
target_compile_definitions(open62541-object PRIVATE -DUA_DYNAMIC_LINKING_EXPORT)
target_compile_definitions(open62541-plugins PRIVATE -DUA_DYNAMIC_LINKING_EXPORT)
target_compile_definitions(open62541 PRIVATE -DUA_DYNAMIC_LINKING_EXPORT)
if(UA_ENABLE_DISCOVERY_MULTICAST_MDNSD)
    target_compile_definitions(open62541-object PRIVATE -DMDNSD_DYNAMIC_LINKING_EXPORT)
    target_compile_definitions(open62541 PRIVATE -DMDNSD_DYNAMIC_LINKING_EXPORT)
endif()

# Prevent Wincrypt override warning.
if(UA_ENABLE_ENCRYPTION_LIBRESSL)
    target_compile_definitions(open62541-plugins PUBLIC NOCRYPT=1)
    target_compile_definitions(open62541-object PUBLIC NOCRYPT=1)
    target_compile_definitions(open62541 PUBLIC NOCRYPT=1)
endif()

# Generate properly versioned shared library links on Linux.
# When building packages, include the source in the library name to enable parallel
# installation of multiple major versions.
SET_TARGET_PROPERTIES(open62541 PROPERTIES
                      SOVERSION "${OPEN62541_VER_MAJOR}.${OPEN62541_VER_MINOR}"
                      VERSION "${OPEN62541_VER_MAJOR}.${OPEN62541_VER_MINOR}.${OPEN62541_VER_PATCH}")

# DLL requires linking to dependencies
target_link_libraries(open62541 PUBLIC ${open62541_PUBLIC_LIBRARIES})
target_link_libraries(open62541 PRIVATE ${open62541_LIBRARIES})
if(UA_ENABLE_DISCOVERY_MULTICAST_AVAHI)
    target_link_libraries(open62541 PUBLIC ${AVAHI_LIBRARIES})
endif()

##########################
# Build Selected Targets #
##########################

# always include, builds with make doc
add_subdirectory(doc)

if(UA_BUILD_EXAMPLES)
    add_subdirectory(examples)
endif()

if(UA_BUILD_UNIT_TESTS)
    enable_testing()
    add_subdirectory(tests)
endif()

if(UA_BUILD_FUZZING OR UA_BUILD_OSS_FUZZ OR UA_BUILD_FUZZING_CORPUS)
    add_subdirectory(tests/fuzz)
endif()

if(UA_BUILD_TOOLS)
    add_subdirectory(tools/ua-cli)
    if(UA_ENABLE_JSON_ENCODING)
        add_subdirectory(tools/ua2json)
    endif()
    if(UA_ENABLE_TPM2_KEYSTORE)
        add_subdirectory(tools/tpm_keystore)
    endif()
endif()

##########################
# Installation           #
##########################

# invoke via `make install`
# specify install location with `-DCMAKE_INSTALL_PREFIX=xyz`
# Enable shared library with `-DBUILD_SHARED_LIBS=ON`

# export library (either static or shared depending on BUILD_SHARED_LIBS)
install(TARGETS open62541
        EXPORT open62541Targets
        LIBRARY DESTINATION ${CMAKE_INSTALL_LIBDIR}
        ARCHIVE DESTINATION ${CMAKE_INSTALL_LIBDIR}
        RUNTIME DESTINATION ${CMAKE_INSTALL_BINDIR}
        INCLUDES DESTINATION include)

set(open62541_install_tools_dir share/open62541)
set(open62541_install_schema_dir share/open62541/schema)

# Create open62541Config.cmake
include(CMakePackageConfigHelpers)
set(cmake_configfile_install ${CMAKE_INSTALL_LIBDIR}/cmake/open62541)
configure_package_config_file("${CMAKE_CURRENT_SOURCE_DIR}/tools/cmake/open62541Config.cmake.in"
                              "${CMAKE_CURRENT_BINARY_DIR}/open62541Config.cmake"
                              INSTALL_DESTINATION "${cmake_configfile_install}"
                              PATH_VARS open62541_install_tools_dir
                                        open62541_install_schema_dir)
install(FILES "${CMAKE_CURRENT_BINARY_DIR}/open62541Config.cmake"
              "${CMAKE_CURRENT_SOURCE_DIR}/tools/cmake/open62541Macros.cmake"
        DESTINATION "${cmake_configfile_install}")

# Create open62541ConfigVersion.cmake
set(open62541_VERSION)
get_target_property(open62541_VERSION open62541 VERSION)
write_basic_package_version_file("${CMAKE_CURRENT_BINARY_DIR}/open62541ConfigVersion.cmake"
                                 VERSION ${open62541_VERSION} COMPATIBILITY AnyNewerVersion)
install(FILES "${CMAKE_CURRENT_BINARY_DIR}/open62541ConfigVersion.cmake"
        DESTINATION "${cmake_configfile_install}")

# Create open62541Targets.cmake
install(EXPORT open62541Targets
        FILE open62541Targets.cmake
        DESTINATION "${cmake_configfile_install}"
        NAMESPACE open62541::)
export(TARGETS open62541
       NAMESPACE open62541::
       FILE ${CMAKE_CURRENT_BINARY_DIR}/open62541Targets.cmake)

# Generate and install open62541.pc
set(pkgcfgpubliclibs "")
foreach(lib ${open62541_PUBLIC_LIBRARIES})
    set(pkgcfgpubliclibs "${pkgcfgpubliclibs}-l${lib} ")
endforeach()

if(BUILD_SHARED_LIBS)
    foreach(lib ${open62541_LIBRARIES})
        set(pkgcfgpubliclibs "${pkgcfgpubliclibs}-l${lib} ")
    endforeach()
endif()

configure_file(tools/open62541.pc.in ${PROJECT_BINARY_DIR}/src_generated/open62541.pc @ONLY)

if(${CMAKE_SYSTEM_NAME} STREQUAL "Linux")
    install(FILES "${PROJECT_BINARY_DIR}/src_generated/open62541.pc"
            DESTINATION ${CMAKE_INSTALL_LIBDIR}/pkgconfig)
endif()

# Install nodeset compiler
install(DIRECTORY "tools/certs" "tools/nodeset_compiler"
        DESTINATION ${open62541_install_tools_dir}
        FILES_MATCHING
        PATTERN "*"
        PATTERN "__pycache__" EXCLUDE
        PATTERN "*.pyc" EXCLUDE
        PATTERN ".git*" EXCLUDE
        PERMISSIONS OWNER_READ OWNER_EXECUTE GROUP_READ GROUP_EXECUTE)

# Install schemas
# Trailing slash to prevent "schema/schema" nesting
install(DIRECTORY ${UA_SCHEMA_DIR}/
        DESTINATION ${open62541_install_schema_dir}
        FILES_MATCHING
        PATTERN "*.xml"
        PATTERN "*Types.bsd"
        PATTERN "StatusCode.csv"
        PATTERN "NodeIds.csv"
        PERMISSIONS OWNER_READ GROUP_READ)

# Install python tools
set(UA_install_tools_files "tools/generate_datatypes.py"
                           "tools/generate_nodeid_header.py"
                           "tools/generate_statuscode_descriptions.py")
install(FILES ${UA_install_tools_files} DESTINATION ${open62541_install_tools_dir}
        PERMISSIONS OWNER_READ OWNER_EXECUTE GROUP_READ GROUP_EXECUTE)

# Recreate the include folder structure from the source also in /usr/include/open62541
set(FILES_TO_INSTALL ${exported_headers} ${plugin_headers})
set(BASE_PATH_MAIN "${PROJECT_SOURCE_DIR}/include/open62541")
set(BASE_PATH_PLUGINS "${PROJECT_SOURCE_DIR}/plugins/include/open62541")
set(BASE_PATH_ARCH "${PROJECT_SOURCE_DIR}/arch")
set(BASE_PATH_GENERATED "${PROJECT_BINARY_DIR}/src_generated/open62541")

foreach ( file ${FILES_TO_INSTALL} )
    # Construct a relative path by replacing any occurence of the absolute path
    set(full_path ${file})
    string(REPLACE ${BASE_PATH_MAIN} "" file ${file})
    string(REPLACE ${BASE_PATH_PLUGINS} "" file ${file})
    string(REPLACE ${BASE_PATH_ARCH} "" file ${file})
    string(REPLACE ${BASE_PATH_GENERATED} "" file ${file})
    get_filename_component(dir ${file} DIRECTORY)
    install(FILES ${full_path} DESTINATION include/open62541${dir})
endforeach()

##################################
# Visual Studio Solution Folders #
##################################

set_property(GLOBAL PROPERTY USE_FOLDERS ON)
set_property(GLOBAL PROPERTY PREDEFINED_TARGETS_FOLDER "_CmakePredifinedTargets")

set_target_properties(open62541 PROPERTIES FOLDER "open62541/lib")
set_target_properties(open62541-object PROPERTIES FOLDER "open62541/lib")
set_target_properties(open62541-plugins PROPERTIES FOLDER "open62541/lib")

set_target_properties(open62541-generator-namespace PROPERTIES FOLDER "open62541/generators")
set_target_properties(open62541-generator-statuscode PROPERTIES FOLDER "open62541/generators")
set_target_properties(open62541-generator-transport PROPERTIES FOLDER "open62541/generators")
set_target_properties(open62541-generator-types PROPERTIES FOLDER "open62541/generators")
if(UA_ENABLE_NODESET_INJECTOR)
    set_target_properties(open62541-generator-nodesetinjector PROPERTIES FOLDER "open62541/generators")
    add_subdirectory(tools/nodeset_injector)
    set(UA_NODESETINJECTOR_GENERATORS ${UA_NODESETINJECTOR_GENERATORS})
endif()<|MERGE_RESOLUTION|>--- conflicted
+++ resolved
@@ -639,7 +639,6 @@
         set(CMAKE_C_FLAGS "${CMAKE_C_FLAGS} -m32") # GCC and Clang, possibly more
     endif()
 
-<<<<<<< HEAD
     # Coverage
     if(UA_ENABLE_COVERAGE)
         check_add_cc_flag("--coverage")
@@ -651,20 +650,6 @@
         endif()
     endif()
 
-    if(NOT MINGW AND NOT UA_BUILD_OSS_FUZZ)
-        # IPO requires too much memory for unit tests
-        # GCC docu recommends to compile all files with the same options, therefore ignore it completely
-        if(NOT UA_BUILD_UNIT_TESTS AND NOT DEFINED CMAKE_INTERPROCEDURAL_OPTIMIZATION)
-            # needed to check if IPO is supported (check needs cmake > 3.9)
-            if("${CMAKE_VERSION}" VERSION_GREATER 3.9)
-                cmake_policy(SET CMP0069 NEW) # needed as long as required cmake < 3.9
-                include(CheckIPOSupported)
-                check_ipo_supported(RESULT CC_HAS_IPO) # Inter Procedural Optimization / Link Time Optimization (should be same as -flto)
-                if(CC_HAS_IPO AND NOT UA_DEBUG)
-                    set(CMAKE_INTERPROCEDURAL_OPTIMIZATION ON)
-                endif()
-            endif()
-=======
     if(UA_ENABLE_HARDENING)
         check_add_cc_flag("-fhardened") # See the GCC docs on which precise flags this enables
     endif()
@@ -677,7 +662,6 @@
         check_ipo_supported(RESULT CC_HAS_IPO)
         if(CC_HAS_IPO)
             set(CMAKE_INTERPROCEDURAL_OPTIMIZATION ON)
->>>>>>> 79bc02fc
         endif()
     endif()
 
